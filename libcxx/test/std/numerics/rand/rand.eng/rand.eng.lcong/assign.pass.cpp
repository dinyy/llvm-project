--- conflicted
+++ resolved
@@ -84,11 +84,7 @@
     test_ext<unsigned int>();
     test<unsigned long>();
     // This isn't implemented on platforms without __int128
-<<<<<<< HEAD
-#ifndef _LIBCPP_HAS_NO_INT128
-=======
 #ifndef TEST_HAS_NO_INT128
->>>>>>> 97025bd9
     test_ext<unsigned long>();
 #endif
     test<unsigned long long>();
