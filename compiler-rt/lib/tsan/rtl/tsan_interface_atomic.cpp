--- conflicted
+++ resolved
@@ -222,82 +222,7 @@
   return memory_order_seq_cst;
 }
 
-<<<<<<< HEAD
-template <typename T>
-static T NoTsanAtomicLoad(const volatile T *a, morder mo) {
-  return atomic_load(to_atomic(a), to_mo(mo));
-}
-
-#if __TSAN_HAS_INT128 && !SANITIZER_GO
-static a128 NoTsanAtomicLoad(const volatile a128 *a, morder mo) {
-  SpinMutexLock lock(&mutex128);
-  return *a;
-}
-#endif
-
-template <typename T>
-static T AtomicLoad(ThreadState *thr, uptr pc, const volatile T *a, morder mo) {
-  DCHECK(IsLoadOrder(mo));
-  // This fast-path is critical for performance.
-  // Assume the access is atomic.
-  if (!IsAcquireOrder(mo)) {
-    MemoryAccess(thr, pc, (uptr)a, AccessSize<T>(),
-                 kAccessRead | kAccessAtomic);
-    return NoTsanAtomicLoad(a, mo);
-  }
-  // Don't create sync object if it does not exist yet. For example, an atomic
-  // pointer is initialized to nullptr and then periodically acquire-loaded.
-  T v = NoTsanAtomicLoad(a, mo);
-  SyncVar *s = ctx->metamap.GetSyncIfExists((uptr)a);
-  if (s) {
-    SlotLocker locker(thr);
-    ReadLock lock(&s->mtx);
-    thr->clock.Acquire(s->clock);
-    // Re-read under sync mutex because we need a consistent snapshot
-    // of the value and the clock we acquire.
-    v = NoTsanAtomicLoad(a, mo);
-  }
-  MemoryAccess(thr, pc, (uptr)a, AccessSize<T>(), kAccessRead | kAccessAtomic);
-  return v;
-}
-
-template <typename T>
-static void NoTsanAtomicStore(volatile T *a, T v, morder mo) {
-  atomic_store(to_atomic(a), v, to_mo(mo));
-}
-
-#if __TSAN_HAS_INT128 && !SANITIZER_GO
-static void NoTsanAtomicStore(volatile a128 *a, a128 v, morder mo) {
-  SpinMutexLock lock(&mutex128);
-  *a = v;
-}
-#endif
-
-template <typename T>
-static void AtomicStore(ThreadState *thr, uptr pc, volatile T *a, T v,
-                        morder mo) {
-  DCHECK(IsStoreOrder(mo));
-  MemoryAccess(thr, pc, (uptr)a, AccessSize<T>(), kAccessWrite | kAccessAtomic);
-  // This fast-path is critical for performance.
-  // Assume the access is atomic.
-  // Strictly saying even relaxed store cuts off release sequence,
-  // so must reset the clock.
-  if (!IsReleaseOrder(mo)) {
-    NoTsanAtomicStore(a, v, mo);
-    return;
-  }
-  SlotLocker locker(thr);
-  {
-    auto s = ctx->metamap.GetSyncOrCreate(thr, pc, (uptr)a, false);
-    Lock lock(&s->mtx);
-    thr->clock.ReleaseStore(&s->clock);
-    NoTsanAtomicStore(a, v, mo);
-  }
-  IncrementEpoch(thr);
-}
-=======
 namespace {
->>>>>>> fade3be8
 
 template <typename T, T (*F)(volatile T *v, T op)>
 static T AtomicRMW(ThreadState *thr, uptr pc, volatile T *a, T v, morder mo) {
@@ -321,133 +246,32 @@
   return v;
 }
 
-<<<<<<< HEAD
-template <typename T>
-static T NoTsanAtomicExchange(volatile T *a, T v, morder mo) {
-  return func_xchg(a, v);
-}
-
-template <typename T>
-static T NoTsanAtomicFetchAdd(volatile T *a, T v, morder mo) {
-  return func_add(a, v);
-}
-
-template <typename T>
-static T NoTsanAtomicFetchSub(volatile T *a, T v, morder mo) {
-  return func_sub(a, v);
-}
-
-template <typename T>
-static T NoTsanAtomicFetchAnd(volatile T *a, T v, morder mo) {
-  return func_and(a, v);
-}
-
-template <typename T>
-static T NoTsanAtomicFetchOr(volatile T *a, T v, morder mo) {
-  return func_or(a, v);
-}
-
-template <typename T>
-static T NoTsanAtomicFetchXor(volatile T *a, T v, morder mo) {
-  return func_xor(a, v);
-}
-
-template <typename T>
-static T NoTsanAtomicFetchNand(volatile T *a, T v, morder mo) {
-  return func_nand(a, v);
-}
-
-template <typename T>
-static T AtomicExchange(ThreadState *thr, uptr pc, volatile T *a, T v,
-                        morder mo) {
-  return AtomicRMW<T, func_xchg>(thr, pc, a, v, mo);
-}
-
-template <typename T>
-static T AtomicFetchAdd(ThreadState *thr, uptr pc, volatile T *a, T v,
-                        morder mo) {
-  return AtomicRMW<T, func_add>(thr, pc, a, v, mo);
-}
-
-template <typename T>
-static T AtomicFetchSub(ThreadState *thr, uptr pc, volatile T *a, T v,
-                        morder mo) {
-  return AtomicRMW<T, func_sub>(thr, pc, a, v, mo);
-}
-
-template <typename T>
-static T AtomicFetchAnd(ThreadState *thr, uptr pc, volatile T *a, T v,
-                        morder mo) {
-  return AtomicRMW<T, func_and>(thr, pc, a, v, mo);
-}
-
-template <typename T>
-static T AtomicFetchOr(ThreadState *thr, uptr pc, volatile T *a, T v,
-                       morder mo) {
-  return AtomicRMW<T, func_or>(thr, pc, a, v, mo);
-}
-
-template <typename T>
-static T AtomicFetchXor(ThreadState *thr, uptr pc, volatile T *a, T v,
-                        morder mo) {
-  return AtomicRMW<T, func_xor>(thr, pc, a, v, mo);
-}
-
-template <typename T>
-static T AtomicFetchNand(ThreadState *thr, uptr pc, volatile T *a, T v,
-                         morder mo) {
-  return AtomicRMW<T, func_nand>(thr, pc, a, v, mo);
-}
-
-template <typename T>
-static bool NoTsanAtomicCAS(volatile T *a, T *c, T v, morder mo, morder fmo) {
-  return atomic_compare_exchange_strong(to_atomic(a), c, v, to_mo(mo));
-}
-
-#if __TSAN_HAS_INT128
-static bool NoTsanAtomicCAS(volatile a128 *a, a128 *c, a128 v, morder mo,
-                            morder fmo) {
-  a128 old = *c;
-  a128 cur = func_cas(a, old, v);
-  if (cur == old)
-    return true;
-  *c = cur;
-  return false;
-}
-#endif
-
-template <typename T>
-static T NoTsanAtomicCAS(volatile T *a, T c, T v, morder mo, morder fmo) {
-  NoTsanAtomicCAS(a, &c, v, mo, fmo);
-  return c;
-}
-=======
 struct OpLoad {
   template <typename T>
-  static T NoTsanAtomic(const volatile T *a, morder mo) {
+  static T NoTsanAtomic(morder mo, const volatile T *a) {
     return atomic_load(to_atomic(a), to_mo(mo));
   }
 
 #if __TSAN_HAS_INT128 && !SANITIZER_GO
-  static a128 NoTsanAtomic(const volatile a128 *a, morder mo) {
+  static a128 NoTsanAtomic(morder mo, const volatile a128 *a) {
     SpinMutexLock lock(&mutex128);
     return *a;
   }
 #endif
 
   template <typename T>
-  static T Atomic(ThreadState *thr, uptr pc, const volatile T *a, morder mo) {
+  static T Atomic(ThreadState *thr, uptr pc, morder mo, const volatile T *a) {
     DCHECK(IsLoadOrder(mo));
     // This fast-path is critical for performance.
     // Assume the access is atomic.
     if (!IsAcquireOrder(mo)) {
       MemoryAccess(thr, pc, (uptr)a, AccessSize<T>(),
                    kAccessRead | kAccessAtomic);
-      return NoTsanAtomic(a, mo);
+      return NoTsanAtomic(mo, a);
     }
     // Don't create sync object if it does not exist yet. For example, an atomic
     // pointer is initialized to nullptr and then periodically acquire-loaded.
-    T v = NoTsanAtomic(a, mo);
+    T v = NoTsanAtomic(mo, a);
     SyncVar *s = ctx->metamap.GetSyncIfExists((uptr)a);
     if (s) {
       SlotLocker locker(thr);
@@ -455,7 +279,7 @@
       thr->clock.Acquire(s->clock);
       // Re-read under sync mutex because we need a consistent snapshot
       // of the value and the clock we acquire.
-      v = NoTsanAtomic(a, mo);
+      v = NoTsanAtomic(mo, a);
     }
     MemoryAccess(thr, pc, (uptr)a, AccessSize<T>(),
                  kAccessRead | kAccessAtomic);
@@ -465,19 +289,19 @@
 
 struct OpStore {
   template <typename T>
-  static void NoTsanAtomic(volatile T *a, T v, morder mo) {
+  static void NoTsanAtomic(morder mo, volatile T *a, T v) {
     atomic_store(to_atomic(a), v, to_mo(mo));
   }
 
 #if __TSAN_HAS_INT128 && !SANITIZER_GO
-  static void NoTsanAtomic(volatile a128 *a, a128 v, morder mo) {
+  static void NoTsanAtomic(morder mo, volatile a128 *a, a128 v) {
     SpinMutexLock lock(&mutex128);
     *a = v;
   }
 #endif
 
   template <typename T>
-  static void Atomic(ThreadState *thr, uptr pc, volatile T *a, T v, morder mo) {
+  static void Atomic(ThreadState *thr, uptr pc, morder mo, volatile T *a, T v) {
     DCHECK(IsStoreOrder(mo));
     MemoryAccess(thr, pc, (uptr)a, AccessSize<T>(),
                  kAccessWrite | kAccessAtomic);
@@ -486,7 +310,7 @@
     // Strictly saying even relaxed store cuts off release sequence,
     // so must reset the clock.
     if (!IsReleaseOrder(mo)) {
-      NoTsanAtomic(a, v, mo);
+      NoTsanAtomic(mo, a, v);
       return;
     }
     SlotLocker locker(thr);
@@ -494,7 +318,7 @@
       auto s = ctx->metamap.GetSyncOrCreate(thr, pc, (uptr)a, false);
       Lock lock(&s->mtx);
       thr->clock.ReleaseStore(&s->clock);
-      NoTsanAtomic(a, v, mo);
+      NoTsanAtomic(mo, a, v);
     }
     IncrementEpoch(thr);
   }
@@ -502,97 +326,96 @@
 
 struct OpExchange {
   template <typename T>
-  static T NoTsanAtomic(volatile T *a, T v, morder mo) {
+  static T NoTsanAtomic(morder mo, volatile T *a, T v) {
     return func_xchg(a, v);
   }
   template <typename T>
-  static T Atomic(ThreadState *thr, uptr pc, volatile T *a, T v, morder mo) {
+  static T Atomic(ThreadState *thr, uptr pc, morder mo, volatile T *a, T v) {
     return AtomicRMW<T, func_xchg>(thr, pc, a, v, mo);
   }
 };
 
 struct OpFetchAdd {
   template <typename T>
-  static T NoTsanAtomic(volatile T *a, T v, morder mo) {
+  static T NoTsanAtomic(morder mo, volatile T *a, T v) {
     return func_add(a, v);
   }
 
   template <typename T>
-  static T Atomic(ThreadState *thr, uptr pc, volatile T *a, T v, morder mo) {
+  static T Atomic(ThreadState *thr, uptr pc, morder mo, volatile T *a, T v) {
     return AtomicRMW<T, func_add>(thr, pc, a, v, mo);
   }
 };
 
 struct OpFetchSub {
   template <typename T>
-  static T NoTsanAtomic(volatile T *a, T v, morder mo) {
+  static T NoTsanAtomic(morder mo, volatile T *a, T v) {
     return func_sub(a, v);
   }
 
   template <typename T>
-  static T Atomic(ThreadState *thr, uptr pc, volatile T *a, T v, morder mo) {
+  static T Atomic(ThreadState *thr, uptr pc, morder mo, volatile T *a, T v) {
     return AtomicRMW<T, func_sub>(thr, pc, a, v, mo);
   }
 };
 
 struct OpFetchAnd {
   template <typename T>
-  static T NoTsanAtomic(volatile T *a, T v, morder mo) {
+  static T NoTsanAtomic(morder mo, volatile T *a, T v) {
     return func_and(a, v);
   }
 
   template <typename T>
-  static T Atomic(ThreadState *thr, uptr pc, volatile T *a, T v, morder mo) {
+  static T Atomic(ThreadState *thr, uptr pc, morder mo, volatile T *a, T v) {
     return AtomicRMW<T, func_and>(thr, pc, a, v, mo);
   }
 };
 
 struct OpFetchOr {
   template <typename T>
-  static T NoTsanAtomic(volatile T *a, T v, morder mo) {
+  static T NoTsanAtomic(morder mo, volatile T *a, T v) {
     return func_or(a, v);
   }
 
   template <typename T>
-  static T Atomic(ThreadState *thr, uptr pc, volatile T *a, T v, morder mo) {
+  static T Atomic(ThreadState *thr, uptr pc, morder mo, volatile T *a, T v) {
     return AtomicRMW<T, func_or>(thr, pc, a, v, mo);
   }
 };
 
 struct OpFetchXor {
   template <typename T>
-  static T NoTsanAtomic(volatile T *a, T v, morder mo) {
+  static T NoTsanAtomic(morder mo, volatile T *a, T v) {
     return func_xor(a, v);
   }
 
   template <typename T>
-  static T Atomic(ThreadState *thr, uptr pc, volatile T *a, T v, morder mo) {
+  static T Atomic(ThreadState *thr, uptr pc, morder mo, volatile T *a, T v) {
     return AtomicRMW<T, func_xor>(thr, pc, a, v, mo);
   }
 };
->>>>>>> fade3be8
 
 struct OpFetchNand {
   template <typename T>
-  static T NoTsanAtomic(volatile T *a, T v, morder mo) {
+  static T NoTsanAtomic(morder mo, volatile T *a, T v) {
     return func_nand(a, v);
   }
 
   template <typename T>
-  static T Atomic(ThreadState *thr, uptr pc, volatile T *a, T v, morder mo) {
+  static T Atomic(ThreadState *thr, uptr pc, morder mo, volatile T *a, T v) {
     return AtomicRMW<T, func_nand>(thr, pc, a, v, mo);
   }
 };
 
 struct OpCAS {
   template <typename T>
-  static bool NoTsanAtomic(volatile T *a, T *c, T v, morder mo, morder fmo) {
+  static bool NoTsanAtomic(morder mo, morder fmo, volatile T *a, T *c, T v) {
     return atomic_compare_exchange_strong(to_atomic(a), c, v, to_mo(mo));
   }
 
 #if __TSAN_HAS_INT128
-  static bool NoTsanAtomic(volatile a128 *a, a128 *c, a128 v, morder mo,
-                           morder fmo) {
+  static bool NoTsanAtomic(morder mo, morder fmo, volatile a128 *a, a128 *c,
+                           a128 v) {
     a128 old = *c;
     a128 cur = func_cas(a, old, v);
     if (cur == old)
@@ -603,14 +426,14 @@
 #endif
 
   template <typename T>
-  static T NoTsanAtomic(volatile T *a, T c, T v, morder mo, morder fmo) {
-    NoTsanAtomic(a, &c, v, mo, fmo);
+  static T NoTsanAtomic(morder mo, morder fmo, volatile T *a, T c, T v) {
+    NoTsanAtomic(mo, fmo, a, &c, v);
     return c;
   }
 
   template <typename T>
-  static bool Atomic(ThreadState *thr, uptr pc, volatile T *a, T *c, T v,
-                     morder mo, morder fmo) {
+  static bool Atomic(ThreadState *thr, uptr pc, morder mo, morder fmo,
+                     volatile T *a, T *c, T v) {
     // 31.7.2.18: "The failure argument shall not be memory_order_release
     // nor memory_order_acq_rel". LLVM (2021-05) fallbacks to Monotonic
     // (mo_relaxed) when those are used.
@@ -651,21 +474,10 @@
     return success;
   }
 
-<<<<<<< HEAD
-template <typename T>
-static T AtomicCAS(ThreadState *thr, uptr pc, volatile T *a, T c, T v,
-                   morder mo, morder fmo) {
-  AtomicCAS(thr, pc, a, &c, v, mo, fmo);
-  return c;
-}
-
-#if !SANITIZER_GO
-static void NoTsanAtomicFence(morder mo) { __sync_synchronize(); }
-=======
-  template <typename T>
-  static T Atomic(ThreadState *thr, uptr pc, volatile T *a, T c, T v, morder mo,
-                  morder fmo) {
-    Atomic(thr, pc, a, &c, v, mo, fmo);
+  template <typename T>
+  static T Atomic(ThreadState *thr, uptr pc, morder mo, morder fmo,
+                  volatile T *a, T c, T v) {
+    Atomic(thr, pc, mo, fmo, a, &c, v);
     return c;
   }
 };
@@ -673,7 +485,6 @@
 #if !SANITIZER_GO
 struct OpFence {
   static void NoTsanAtomic(morder mo) { __sync_synchronize(); }
->>>>>>> fade3be8
 
   static void Atomic(ThreadState *thr, uptr pc, morder mo) {
     // FIXME(dvyukov): not implemented.
@@ -706,351 +517,351 @@
   return (morder)(mo & 0x7fff);
 }
 
-#  define ATOMIC_IMPL(func, ...)                                \
-    ThreadState *const thr = cur_thread();                      \
-    ProcessPendingSignals(thr);                                 \
-    if (UNLIKELY(thr->ignore_sync || thr->ignore_interceptors)) \
-      return Op##func::NoTsanAtomic(__VA_ARGS__);               \
-    mo = convert_morder(mo);                                    \
-    return Op##func::Atomic(thr, GET_CALLER_PC(), __VA_ARGS__);
+#  define ATOMIC_IMPL(func, mo, ...)                                  \
+    ThreadState *const thr = cur_thread();                            \
+    ProcessPendingSignals(thr);                                       \
+    if (UNLIKELY(thr->ignore_sync || thr->ignore_interceptors))       \
+      return Op##func::NoTsanAtomic(mo, ##__VA_ARGS__);               \
+    return Op##func::Atomic(thr, GET_CALLER_PC(), convert_morder(mo), \
+                            ##__VA_ARGS__);
 
 extern "C" {
 SANITIZER_INTERFACE_ATTRIBUTE
 a8 __tsan_atomic8_load(const volatile a8 *a, morder mo) {
-  ATOMIC_IMPL(Load, a, mo);
+  ATOMIC_IMPL(Load, mo, a);
 }
 
 SANITIZER_INTERFACE_ATTRIBUTE
 a16 __tsan_atomic16_load(const volatile a16 *a, morder mo) {
-  ATOMIC_IMPL(Load, a, mo);
+  ATOMIC_IMPL(Load, mo, a);
 }
 
 SANITIZER_INTERFACE_ATTRIBUTE
 a32 __tsan_atomic32_load(const volatile a32 *a, morder mo) {
-  ATOMIC_IMPL(Load, a, mo);
+  ATOMIC_IMPL(Load, mo, a);
 }
 
 SANITIZER_INTERFACE_ATTRIBUTE
 a64 __tsan_atomic64_load(const volatile a64 *a, morder mo) {
-  ATOMIC_IMPL(Load, a, mo);
+  ATOMIC_IMPL(Load, mo, a);
 }
 
 #  if __TSAN_HAS_INT128
 SANITIZER_INTERFACE_ATTRIBUTE
 a128 __tsan_atomic128_load(const volatile a128 *a, morder mo) {
-  ATOMIC_IMPL(Load, a, mo);
+  ATOMIC_IMPL(Load, mo, a);
 }
 #  endif
 
 SANITIZER_INTERFACE_ATTRIBUTE
 void __tsan_atomic8_store(volatile a8 *a, a8 v, morder mo) {
-  ATOMIC_IMPL(Store, a, v, mo);
+  ATOMIC_IMPL(Store, mo, a, v);
 }
 
 SANITIZER_INTERFACE_ATTRIBUTE
 void __tsan_atomic16_store(volatile a16 *a, a16 v, morder mo) {
-  ATOMIC_IMPL(Store, a, v, mo);
+  ATOMIC_IMPL(Store, mo, a, v);
 }
 
 SANITIZER_INTERFACE_ATTRIBUTE
 void __tsan_atomic32_store(volatile a32 *a, a32 v, morder mo) {
-  ATOMIC_IMPL(Store, a, v, mo);
+  ATOMIC_IMPL(Store, mo, a, v);
 }
 
 SANITIZER_INTERFACE_ATTRIBUTE
 void __tsan_atomic64_store(volatile a64 *a, a64 v, morder mo) {
-  ATOMIC_IMPL(Store, a, v, mo);
+  ATOMIC_IMPL(Store, mo, a, v);
 }
 
 #  if __TSAN_HAS_INT128
 SANITIZER_INTERFACE_ATTRIBUTE
 void __tsan_atomic128_store(volatile a128 *a, a128 v, morder mo) {
-  ATOMIC_IMPL(Store, a, v, mo);
+  ATOMIC_IMPL(Store, mo, a, v);
 }
 #  endif
 
 SANITIZER_INTERFACE_ATTRIBUTE
 a8 __tsan_atomic8_exchange(volatile a8 *a, a8 v, morder mo) {
-  ATOMIC_IMPL(Exchange, a, v, mo);
+  ATOMIC_IMPL(Exchange, mo, a, v);
 }
 
 SANITIZER_INTERFACE_ATTRIBUTE
 a16 __tsan_atomic16_exchange(volatile a16 *a, a16 v, morder mo) {
-  ATOMIC_IMPL(Exchange, a, v, mo);
+  ATOMIC_IMPL(Exchange, mo, a, v);
 }
 
 SANITIZER_INTERFACE_ATTRIBUTE
 a32 __tsan_atomic32_exchange(volatile a32 *a, a32 v, morder mo) {
-  ATOMIC_IMPL(Exchange, a, v, mo);
+  ATOMIC_IMPL(Exchange, mo, a, v);
 }
 
 SANITIZER_INTERFACE_ATTRIBUTE
 a64 __tsan_atomic64_exchange(volatile a64 *a, a64 v, morder mo) {
-  ATOMIC_IMPL(Exchange, a, v, mo);
+  ATOMIC_IMPL(Exchange, mo, a, v);
 }
 
 #  if __TSAN_HAS_INT128
 SANITIZER_INTERFACE_ATTRIBUTE
 a128 __tsan_atomic128_exchange(volatile a128 *a, a128 v, morder mo) {
-  ATOMIC_IMPL(Exchange, a, v, mo);
+  ATOMIC_IMPL(Exchange, mo, a, v);
 }
 #  endif
 
 SANITIZER_INTERFACE_ATTRIBUTE
 a8 __tsan_atomic8_fetch_add(volatile a8 *a, a8 v, morder mo) {
-  ATOMIC_IMPL(FetchAdd, a, v, mo);
+  ATOMIC_IMPL(FetchAdd, mo, a, v);
 }
 
 SANITIZER_INTERFACE_ATTRIBUTE
 a16 __tsan_atomic16_fetch_add(volatile a16 *a, a16 v, morder mo) {
-  ATOMIC_IMPL(FetchAdd, a, v, mo);
+  ATOMIC_IMPL(FetchAdd, mo, a, v);
 }
 
 SANITIZER_INTERFACE_ATTRIBUTE
 a32 __tsan_atomic32_fetch_add(volatile a32 *a, a32 v, morder mo) {
-  ATOMIC_IMPL(FetchAdd, a, v, mo);
+  ATOMIC_IMPL(FetchAdd, mo, a, v);
 }
 
 SANITIZER_INTERFACE_ATTRIBUTE
 a64 __tsan_atomic64_fetch_add(volatile a64 *a, a64 v, morder mo) {
-  ATOMIC_IMPL(FetchAdd, a, v, mo);
+  ATOMIC_IMPL(FetchAdd, mo, a, v);
 }
 
 #  if __TSAN_HAS_INT128
 SANITIZER_INTERFACE_ATTRIBUTE
 a128 __tsan_atomic128_fetch_add(volatile a128 *a, a128 v, morder mo) {
-  ATOMIC_IMPL(FetchAdd, a, v, mo);
+  ATOMIC_IMPL(FetchAdd, mo, a, v);
 }
 #  endif
 
 SANITIZER_INTERFACE_ATTRIBUTE
 a8 __tsan_atomic8_fetch_sub(volatile a8 *a, a8 v, morder mo) {
-  ATOMIC_IMPL(FetchSub, a, v, mo);
+  ATOMIC_IMPL(FetchSub, mo, a, v);
 }
 
 SANITIZER_INTERFACE_ATTRIBUTE
 a16 __tsan_atomic16_fetch_sub(volatile a16 *a, a16 v, morder mo) {
-  ATOMIC_IMPL(FetchSub, a, v, mo);
+  ATOMIC_IMPL(FetchSub, mo, a, v);
 }
 
 SANITIZER_INTERFACE_ATTRIBUTE
 a32 __tsan_atomic32_fetch_sub(volatile a32 *a, a32 v, morder mo) {
-  ATOMIC_IMPL(FetchSub, a, v, mo);
+  ATOMIC_IMPL(FetchSub, mo, a, v);
 }
 
 SANITIZER_INTERFACE_ATTRIBUTE
 a64 __tsan_atomic64_fetch_sub(volatile a64 *a, a64 v, morder mo) {
-  ATOMIC_IMPL(FetchSub, a, v, mo);
+  ATOMIC_IMPL(FetchSub, mo, a, v);
 }
 
 #  if __TSAN_HAS_INT128
 SANITIZER_INTERFACE_ATTRIBUTE
 a128 __tsan_atomic128_fetch_sub(volatile a128 *a, a128 v, morder mo) {
-  ATOMIC_IMPL(FetchSub, a, v, mo);
+  ATOMIC_IMPL(FetchSub, mo, a, v);
 }
 #  endif
 
 SANITIZER_INTERFACE_ATTRIBUTE
 a8 __tsan_atomic8_fetch_and(volatile a8 *a, a8 v, morder mo) {
-  ATOMIC_IMPL(FetchAnd, a, v, mo);
+  ATOMIC_IMPL(FetchAnd, mo, a, v);
 }
 
 SANITIZER_INTERFACE_ATTRIBUTE
 a16 __tsan_atomic16_fetch_and(volatile a16 *a, a16 v, morder mo) {
-  ATOMIC_IMPL(FetchAnd, a, v, mo);
+  ATOMIC_IMPL(FetchAnd, mo, a, v);
 }
 
 SANITIZER_INTERFACE_ATTRIBUTE
 a32 __tsan_atomic32_fetch_and(volatile a32 *a, a32 v, morder mo) {
-  ATOMIC_IMPL(FetchAnd, a, v, mo);
+  ATOMIC_IMPL(FetchAnd, mo, a, v);
 }
 
 SANITIZER_INTERFACE_ATTRIBUTE
 a64 __tsan_atomic64_fetch_and(volatile a64 *a, a64 v, morder mo) {
-  ATOMIC_IMPL(FetchAnd, a, v, mo);
+  ATOMIC_IMPL(FetchAnd, mo, a, v);
 }
 
 #  if __TSAN_HAS_INT128
 SANITIZER_INTERFACE_ATTRIBUTE
 a128 __tsan_atomic128_fetch_and(volatile a128 *a, a128 v, morder mo) {
-  ATOMIC_IMPL(FetchAnd, a, v, mo);
+  ATOMIC_IMPL(FetchAnd, mo, a, v);
 }
 #  endif
 
 SANITIZER_INTERFACE_ATTRIBUTE
 a8 __tsan_atomic8_fetch_or(volatile a8 *a, a8 v, morder mo) {
-  ATOMIC_IMPL(FetchOr, a, v, mo);
+  ATOMIC_IMPL(FetchOr, mo, a, v);
 }
 
 SANITIZER_INTERFACE_ATTRIBUTE
 a16 __tsan_atomic16_fetch_or(volatile a16 *a, a16 v, morder mo) {
-  ATOMIC_IMPL(FetchOr, a, v, mo);
+  ATOMIC_IMPL(FetchOr, mo, a, v);
 }
 
 SANITIZER_INTERFACE_ATTRIBUTE
 a32 __tsan_atomic32_fetch_or(volatile a32 *a, a32 v, morder mo) {
-  ATOMIC_IMPL(FetchOr, a, v, mo);
+  ATOMIC_IMPL(FetchOr, mo, a, v);
 }
 
 SANITIZER_INTERFACE_ATTRIBUTE
 a64 __tsan_atomic64_fetch_or(volatile a64 *a, a64 v, morder mo) {
-  ATOMIC_IMPL(FetchOr, a, v, mo);
+  ATOMIC_IMPL(FetchOr, mo, a, v);
 }
 
 #  if __TSAN_HAS_INT128
 SANITIZER_INTERFACE_ATTRIBUTE
 a128 __tsan_atomic128_fetch_or(volatile a128 *a, a128 v, morder mo) {
-  ATOMIC_IMPL(FetchOr, a, v, mo);
+  ATOMIC_IMPL(FetchOr, mo, a, v);
 }
 #  endif
 
 SANITIZER_INTERFACE_ATTRIBUTE
 a8 __tsan_atomic8_fetch_xor(volatile a8 *a, a8 v, morder mo) {
-  ATOMIC_IMPL(FetchXor, a, v, mo);
+  ATOMIC_IMPL(FetchXor, mo, a, v);
 }
 
 SANITIZER_INTERFACE_ATTRIBUTE
 a16 __tsan_atomic16_fetch_xor(volatile a16 *a, a16 v, morder mo) {
-  ATOMIC_IMPL(FetchXor, a, v, mo);
+  ATOMIC_IMPL(FetchXor, mo, a, v);
 }
 
 SANITIZER_INTERFACE_ATTRIBUTE
 a32 __tsan_atomic32_fetch_xor(volatile a32 *a, a32 v, morder mo) {
-  ATOMIC_IMPL(FetchXor, a, v, mo);
+  ATOMIC_IMPL(FetchXor, mo, a, v);
 }
 
 SANITIZER_INTERFACE_ATTRIBUTE
 a64 __tsan_atomic64_fetch_xor(volatile a64 *a, a64 v, morder mo) {
-  ATOMIC_IMPL(FetchXor, a, v, mo);
+  ATOMIC_IMPL(FetchXor, mo, a, v);
 }
 
 #  if __TSAN_HAS_INT128
 SANITIZER_INTERFACE_ATTRIBUTE
 a128 __tsan_atomic128_fetch_xor(volatile a128 *a, a128 v, morder mo) {
-  ATOMIC_IMPL(FetchXor, a, v, mo);
+  ATOMIC_IMPL(FetchXor, mo, a, v);
 }
 #  endif
 
 SANITIZER_INTERFACE_ATTRIBUTE
 a8 __tsan_atomic8_fetch_nand(volatile a8 *a, a8 v, morder mo) {
-  ATOMIC_IMPL(FetchNand, a, v, mo);
+  ATOMIC_IMPL(FetchNand, mo, a, v);
 }
 
 SANITIZER_INTERFACE_ATTRIBUTE
 a16 __tsan_atomic16_fetch_nand(volatile a16 *a, a16 v, morder mo) {
-  ATOMIC_IMPL(FetchNand, a, v, mo);
+  ATOMIC_IMPL(FetchNand, mo, a, v);
 }
 
 SANITIZER_INTERFACE_ATTRIBUTE
 a32 __tsan_atomic32_fetch_nand(volatile a32 *a, a32 v, morder mo) {
-  ATOMIC_IMPL(FetchNand, a, v, mo);
+  ATOMIC_IMPL(FetchNand, mo, a, v);
 }
 
 SANITIZER_INTERFACE_ATTRIBUTE
 a64 __tsan_atomic64_fetch_nand(volatile a64 *a, a64 v, morder mo) {
-  ATOMIC_IMPL(FetchNand, a, v, mo);
+  ATOMIC_IMPL(FetchNand, mo, a, v);
 }
 
 #  if __TSAN_HAS_INT128
 SANITIZER_INTERFACE_ATTRIBUTE
 a128 __tsan_atomic128_fetch_nand(volatile a128 *a, a128 v, morder mo) {
-  ATOMIC_IMPL(FetchNand, a, v, mo);
+  ATOMIC_IMPL(FetchNand, mo, a, v);
 }
 #  endif
 
 SANITIZER_INTERFACE_ATTRIBUTE
 int __tsan_atomic8_compare_exchange_strong(volatile a8 *a, a8 *c, a8 v,
                                            morder mo, morder fmo) {
-  ATOMIC_IMPL(CAS, a, c, v, mo, fmo);
+  ATOMIC_IMPL(CAS, mo, fmo, a, c, v);
 }
 
 SANITIZER_INTERFACE_ATTRIBUTE
 int __tsan_atomic16_compare_exchange_strong(volatile a16 *a, a16 *c, a16 v,
                                             morder mo, morder fmo) {
-  ATOMIC_IMPL(CAS, a, c, v, mo, fmo);
+  ATOMIC_IMPL(CAS, mo, fmo, a, c, v);
 }
 
 SANITIZER_INTERFACE_ATTRIBUTE
 int __tsan_atomic32_compare_exchange_strong(volatile a32 *a, a32 *c, a32 v,
                                             morder mo, morder fmo) {
-  ATOMIC_IMPL(CAS, a, c, v, mo, fmo);
+  ATOMIC_IMPL(CAS, mo, fmo, a, c, v);
 }
 
 SANITIZER_INTERFACE_ATTRIBUTE
 int __tsan_atomic64_compare_exchange_strong(volatile a64 *a, a64 *c, a64 v,
                                             morder mo, morder fmo) {
-  ATOMIC_IMPL(CAS, a, c, v, mo, fmo);
+  ATOMIC_IMPL(CAS, mo, fmo, a, c, v);
 }
 
 #  if __TSAN_HAS_INT128
 SANITIZER_INTERFACE_ATTRIBUTE
 int __tsan_atomic128_compare_exchange_strong(volatile a128 *a, a128 *c, a128 v,
                                              morder mo, morder fmo) {
-  ATOMIC_IMPL(CAS, a, c, v, mo, fmo);
+  ATOMIC_IMPL(CAS, mo, fmo, a, c, v);
 }
 #  endif
 
 SANITIZER_INTERFACE_ATTRIBUTE
 int __tsan_atomic8_compare_exchange_weak(volatile a8 *a, a8 *c, a8 v, morder mo,
                                          morder fmo) {
-  ATOMIC_IMPL(CAS, a, c, v, mo, fmo);
+  ATOMIC_IMPL(CAS, mo, fmo, a, c, v);
 }
 
 SANITIZER_INTERFACE_ATTRIBUTE
 int __tsan_atomic16_compare_exchange_weak(volatile a16 *a, a16 *c, a16 v,
                                           morder mo, morder fmo) {
-  ATOMIC_IMPL(CAS, a, c, v, mo, fmo);
+  ATOMIC_IMPL(CAS, mo, fmo, a, c, v);
 }
 
 SANITIZER_INTERFACE_ATTRIBUTE
 int __tsan_atomic32_compare_exchange_weak(volatile a32 *a, a32 *c, a32 v,
                                           morder mo, morder fmo) {
-  ATOMIC_IMPL(CAS, a, c, v, mo, fmo);
+  ATOMIC_IMPL(CAS, mo, fmo, a, c, v);
 }
 
 SANITIZER_INTERFACE_ATTRIBUTE
 int __tsan_atomic64_compare_exchange_weak(volatile a64 *a, a64 *c, a64 v,
                                           morder mo, morder fmo) {
-  ATOMIC_IMPL(CAS, a, c, v, mo, fmo);
+  ATOMIC_IMPL(CAS, mo, fmo, a, c, v);
 }
 
 #  if __TSAN_HAS_INT128
 SANITIZER_INTERFACE_ATTRIBUTE
 int __tsan_atomic128_compare_exchange_weak(volatile a128 *a, a128 *c, a128 v,
                                            morder mo, morder fmo) {
-  ATOMIC_IMPL(CAS, a, c, v, mo, fmo);
+  ATOMIC_IMPL(CAS, mo, fmo, a, c, v);
 }
 #  endif
 
 SANITIZER_INTERFACE_ATTRIBUTE
 a8 __tsan_atomic8_compare_exchange_val(volatile a8 *a, a8 c, a8 v, morder mo,
                                        morder fmo) {
-  ATOMIC_IMPL(CAS, a, c, v, mo, fmo);
+  ATOMIC_IMPL(CAS, mo, fmo, a, c, v);
 }
 
 SANITIZER_INTERFACE_ATTRIBUTE
 a16 __tsan_atomic16_compare_exchange_val(volatile a16 *a, a16 c, a16 v,
                                          morder mo, morder fmo) {
-  ATOMIC_IMPL(CAS, a, c, v, mo, fmo);
+  ATOMIC_IMPL(CAS, mo, fmo, a, c, v);
 }
 
 SANITIZER_INTERFACE_ATTRIBUTE
 a32 __tsan_atomic32_compare_exchange_val(volatile a32 *a, a32 c, a32 v,
                                          morder mo, morder fmo) {
-  ATOMIC_IMPL(CAS, a, c, v, mo, fmo);
+  ATOMIC_IMPL(CAS, mo, fmo, a, c, v);
 }
 
 SANITIZER_INTERFACE_ATTRIBUTE
 a64 __tsan_atomic64_compare_exchange_val(volatile a64 *a, a64 c, a64 v,
                                          morder mo, morder fmo) {
-  ATOMIC_IMPL(CAS, a, c, v, mo, fmo);
+  ATOMIC_IMPL(CAS, mo, fmo, a, c, v);
 }
 
 #  if __TSAN_HAS_INT128
 SANITIZER_INTERFACE_ATTRIBUTE
 a128 __tsan_atomic128_compare_exchange_val(volatile a128 *a, a128 c, a128 v,
                                            morder mo, morder fmo) {
-  ATOMIC_IMPL(CAS, a, c, v, mo, fmo);
+  ATOMIC_IMPL(CAS, mo, fmo, a, c, v);
 }
 #  endif
 
@@ -1086,70 +897,70 @@
 extern "C" {
 SANITIZER_INTERFACE_ATTRIBUTE
 void __tsan_go_atomic32_load(ThreadState *thr, uptr cpc, uptr pc, u8 *a) {
-  ATOMIC_RET(Load, *(a32 *)(a + 8), *(a32 **)a, mo_acquire);
+  ATOMIC_RET(Load, *(a32 *)(a + 8), mo_acquire, *(a32 **)a);
 }
 
 SANITIZER_INTERFACE_ATTRIBUTE
 void __tsan_go_atomic64_load(ThreadState *thr, uptr cpc, uptr pc, u8 *a) {
-  ATOMIC_RET(Load, *(a64 *)(a + 8), *(a64 **)a, mo_acquire);
+  ATOMIC_RET(Load, *(a64 *)(a + 8), mo_acquire, *(a64 **)a);
 }
 
 SANITIZER_INTERFACE_ATTRIBUTE
 void __tsan_go_atomic32_store(ThreadState *thr, uptr cpc, uptr pc, u8 *a) {
-  ATOMIC(Store, *(a32 **)a, *(a32 *)(a + 8), mo_release);
+  ATOMIC(Store, mo_release, *(a32 **)a, *(a32 *)(a + 8));
 }
 
 SANITIZER_INTERFACE_ATTRIBUTE
 void __tsan_go_atomic64_store(ThreadState *thr, uptr cpc, uptr pc, u8 *a) {
-  ATOMIC(Store, *(a64 **)a, *(a64 *)(a + 8), mo_release);
+  ATOMIC(Store, mo_release, *(a64 **)a, *(a64 *)(a + 8));
 }
 
 SANITIZER_INTERFACE_ATTRIBUTE
 void __tsan_go_atomic32_fetch_add(ThreadState *thr, uptr cpc, uptr pc, u8 *a) {
-  ATOMIC_RET(FetchAdd, *(a32 *)(a + 16), *(a32 **)a, *(a32 *)(a + 8),
-             mo_acq_rel);
+  ATOMIC_RET(FetchAdd, *(a32 *)(a + 16), mo_acq_rel, *(a32 **)a,
+             *(a32 *)(a + 8));
 }
 
 SANITIZER_INTERFACE_ATTRIBUTE
 void __tsan_go_atomic64_fetch_add(ThreadState *thr, uptr cpc, uptr pc, u8 *a) {
-  ATOMIC_RET(FetchAdd, *(a64 *)(a + 16), *(a64 **)a, *(a64 *)(a + 8),
-             mo_acq_rel);
+  ATOMIC_RET(FetchAdd, *(a64 *)(a + 16), mo_acq_rel, *(a64 **)a,
+             *(a64 *)(a + 8));
 }
 
 SANITIZER_INTERFACE_ATTRIBUTE
 void __tsan_go_atomic32_fetch_and(ThreadState *thr, uptr cpc, uptr pc, u8 *a) {
-  ATOMIC_RET(FetchAnd, *(a32 *)(a + 16), *(a32 **)a, *(a32 *)(a + 8),
-             mo_acq_rel);
+  ATOMIC_RET(FetchAnd, *(a32 *)(a + 16), mo_acq_rel, *(a32 **)a,
+             *(a32 *)(a + 8));
 }
 
 SANITIZER_INTERFACE_ATTRIBUTE
 void __tsan_go_atomic64_fetch_and(ThreadState *thr, uptr cpc, uptr pc, u8 *a) {
-  ATOMIC_RET(FetchAnd, *(a64 *)(a + 16), *(a64 **)a, *(a64 *)(a + 8),
-             mo_acq_rel);
+  ATOMIC_RET(FetchAnd, *(a64 *)(a + 16), mo_acq_rel, *(a64 **)a,
+             *(a64 *)(a + 8));
 }
 
 SANITIZER_INTERFACE_ATTRIBUTE
 void __tsan_go_atomic32_fetch_or(ThreadState *thr, uptr cpc, uptr pc, u8 *a) {
-  ATOMIC_RET(FetchOr, *(a32 *)(a + 16), *(a32 **)a, *(a32 *)(a + 8),
-             mo_acq_rel);
+  ATOMIC_RET(FetchOr, *(a32 *)(a + 16), mo_acq_rel, *(a32 **)a,
+             *(a32 *)(a + 8));
 }
 
 SANITIZER_INTERFACE_ATTRIBUTE
 void __tsan_go_atomic64_fetch_or(ThreadState *thr, uptr cpc, uptr pc, u8 *a) {
-  ATOMIC_RET(FetchOr, *(a64 *)(a + 16), *(a64 **)a, *(a64 *)(a + 8),
-             mo_acq_rel);
+  ATOMIC_RET(FetchOr, *(a64 *)(a + 16), mo_acq_rel, *(a64 **)a,
+             *(a64 *)(a + 8));
 }
 
 SANITIZER_INTERFACE_ATTRIBUTE
 void __tsan_go_atomic32_exchange(ThreadState *thr, uptr cpc, uptr pc, u8 *a) {
-  ATOMIC_RET(Exchange, *(a32 *)(a + 16), *(a32 **)a, *(a32 *)(a + 8),
-             mo_acq_rel);
+  ATOMIC_RET(Exchange, *(a32 *)(a + 16), mo_acq_rel, *(a32 **)a,
+             *(a32 *)(a + 8));
 }
 
 SANITIZER_INTERFACE_ATTRIBUTE
 void __tsan_go_atomic64_exchange(ThreadState *thr, uptr cpc, uptr pc, u8 *a) {
-  ATOMIC_RET(Exchange, *(a64 *)(a + 16), *(a64 **)a, *(a64 *)(a + 8),
-             mo_acq_rel);
+  ATOMIC_RET(Exchange, *(a64 *)(a + 16), mo_acq_rel, *(a64 **)a,
+             *(a64 *)(a + 8));
 }
 
 SANITIZER_INTERFACE_ATTRIBUTE
@@ -1157,8 +968,8 @@
                                          u8 *a) {
   a32 cur = 0;
   a32 cmp = *(a32 *)(a + 8);
-  ATOMIC_RET(CAS, cur, *(a32 **)a, cmp, *(a32 *)(a + 12), mo_acq_rel,
-             mo_acquire);
+  ATOMIC_RET(CAS, cur, mo_acq_rel, mo_acquire, *(a32 **)a, cmp,
+             *(a32 *)(a + 12));
   *(bool *)(a + 16) = (cur == cmp);
 }
 
@@ -1167,8 +978,8 @@
                                          u8 *a) {
   a64 cur = 0;
   a64 cmp = *(a64 *)(a + 8);
-  ATOMIC_RET(CAS, cur, *(a64 **)a, cmp, *(a64 *)(a + 16), mo_acq_rel,
-             mo_acquire);
+  ATOMIC_RET(CAS, cur, mo_acq_rel, mo_acquire, *(a64 **)a, cmp,
+             *(a64 *)(a + 16));
   *(bool *)(a + 24) = (cur == cmp);
 }
 }  // extern "C"
