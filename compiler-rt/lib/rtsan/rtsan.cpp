--- conflicted
+++ resolved
@@ -46,40 +46,6 @@
       atomic_load(&rtsan_initialized, memory_order_acquire));
 }
 
-<<<<<<< HEAD
-static auto OnViolationAction(DiagnosticsInfo info) {
-  return [info]() {
-    IncrementTotalErrorCount();
-
-    BufferedStackTrace stack;
-
-    // We use the unwind_on_fatal flag here because of precedent with other
-    // sanitizers, this action is not necessarily fatal if halt_on_error=false
-    stack.Unwind(info.pc, info.bp, nullptr,
-                 common_flags()->fast_unwind_on_fatal);
-
-    // If in the future we interop with other sanitizers, we will
-    // need to make our own stackdepot
-    StackDepotHandle handle = StackDepotPut_WithHandle(stack);
-
-    const bool is_stack_novel = handle.use_count() == 0;
-
-    // Marked UNLIKELY as if user is runing with halt_on_error=false
-    // we expect a high number of duplicate stacks. We are willing
-    // To pay for the first insertion.
-    if (UNLIKELY(is_stack_novel)) {
-      IncrementUniqueErrorCount();
-
-      PrintDiagnostics(info);
-      stack.Print();
-
-      handle.inc_use_count_unsafe();
-    }
-
-    if (flags().halt_on_error)
-      Die();
-  };
-=======
 static void OnViolation(const BufferedStackTrace &stack,
                         const DiagnosticsInfo &info) {
   IncrementTotalErrorCount();
@@ -107,7 +73,6 @@
       PrintStatisticsSummary();
     Die();
   }
->>>>>>> dd326b12
 }
 
 extern "C" {
@@ -168,13 +133,8 @@
   __rtsan_ensure_initialized();
   GET_CALLER_PC_BP;
   ExpectNotRealtime(GetContextForThisThread(),
-<<<<<<< HEAD
-                    OnViolationAction({DiagnosticsInfoType::InterceptedCall,
-                                       func_name, pc, bp}));
-=======
                     {DiagnosticsInfoType::InterceptedCall, func_name, pc, bp},
                     OnViolation);
->>>>>>> dd326b12
 }
 
 SANITIZER_INTERFACE_ATTRIBUTE void
@@ -182,13 +142,8 @@
   __rtsan_ensure_initialized();
   GET_CALLER_PC_BP;
   ExpectNotRealtime(GetContextForThisThread(),
-<<<<<<< HEAD
-                    OnViolationAction({DiagnosticsInfoType::BlockingCall,
-                                       func_name, pc, bp}));
-=======
                     {DiagnosticsInfoType::BlockingCall, func_name, pc, bp},
                     OnViolation);
->>>>>>> dd326b12
 }
 
 } // extern "C"