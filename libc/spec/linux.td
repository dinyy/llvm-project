def StructEpollEvent : NamedType<"struct epoll_event">;
def StructEpollEventPtr : PtrType<StructEpollEvent>;

def StructEpollData : NamedType<"struct epoll_data">;

def Linux : StandardSpec<"Linux"> {
  HeaderSpec Errno = HeaderSpec<
      "errno.h",
      [
        Macro<"ENOMEDIUM">,
        Macro<"ENOTBLK">,
        Macro<"EMEDIUMTYPE">,
        Macro<"EBADSLT">,
        Macro<"ECHRNG">,
        Macro<"ERFKILL">,
        Macro<"EUSERS">,
        Macro<"EBADR">,
        Macro<"EL3HLT">,
        Macro<"ENOTUNIQ">,
        Macro<"EXFULL">,
        Macro<"EHOSTDOWN">,
        Macro<"EL3RST">,
        Macro<"ENOPKG">,
        Macro<"ENOCSI">,
        Macro<"EUNATCH">,
        Macro<"EREMCHG">,
        Macro<"ETOOMANYREFS">,
        Macro<"EL2HLT">,
        Macro<"EBADFD">,
        Macro<"EREMOTEIO">,
        Macro<"ENAVAIL">,
        Macro<"ELIBEXEC">,
        Macro<"ESHUTDOWN">,
        Macro<"ENOKEY">,
        Macro<"ESTRPIPE">,
        Macro<"EKEYREJECTED">,
        Macro<"ESRMNT">,
        Macro<"EKEYREVOKED">,
        Macro<"EBADE">,
        Macro<"ELIBBAD">,
        Macro<"EISNAM">,
        Macro<"EBFONT">,
        Macro<"EPFNOSUPPORT">,
        Macro<"EREMOTE">,
        Macro<"EDEADLOCK">,
        Macro<"ENONET">,
        Macro<"EDOTDOT">,
        Macro<"EKEYEXPIRED">,
        Macro<"ELIBSCN">,
        Macro<"ERESTART">,
        Macro<"EBADRQC">,
        Macro<"EUCLEAN">,
        Macro<"ENOANO">,
        Macro<"ELIBACC">,
        Macro<"EHWPOISON">,
        Macro<"ELIBMAX">,
        Macro<"ESOCKTNOSUPPORT">,
        Macro<"ENOTNAM">,
        Macro<"ELNRNG">,
        Macro<"EL2NSYNC">,
        Macro<"EADV">,
        Macro<"ECOMM">,
      ]
  >;

  HeaderSpec Sched = HeaderSpec<
      "sched.h",
      [
        Macro<"SCHED_OTHER">,
        Macro<"SCHED_FIFO">,
        Macro<"SCHED_RR">,
        Macro<"SCHED_BATCH">,
        Macro<"SCHED_ISO">,
        Macro<"SCHED_IDLE">,
        Macro<"SCHED_DEADLINE">,
      ],
      [], // Types
      [], // Enumerations
      []  // Functions
  >;

  HeaderSpec SysMMan = HeaderSpec<
      "sys/mman.h",
      [Macro<"MAP_ANONYMOUS">],
      [], // Types
      [], // Enumerations
      [
        FunctionSpec<
            "mincore",
            RetValSpec<IntType>,
            [
              ArgSpec<VoidPtr>,
              ArgSpec<SizeTType>,
              ArgSpec<UnsignedCharPtr>,
            ]
        >,
        FunctionSpec<
          "mlock2",
          RetValSpec<IntType>,
          [
            ArgSpec<VoidPtr>,
            ArgSpec<SizeTType>,
            ArgSpec<UnsignedIntType>,
          ]
        >,
<<<<<<< HEAD
         FunctionSpec<
=======
        FunctionSpec<
>>>>>>> f791cfc8
          "remap_file_pages",
          RetValSpec<IntType>,
          [
            ArgSpec<VoidPtr>,
            ArgSpec<SizeTType>,
            ArgSpec<IntType>,
            ArgSpec<SizeTType>,
            ArgSpec<IntType>,
          ]
        >,
<<<<<<< HEAD
=======
        FunctionSpec<
          "mremap",
          RetValSpec<VoidPtr>,
          [
            ArgSpec<VoidPtr>,
            ArgSpec<SizeTType>,
            ArgSpec<SizeTType>,
            ArgSpec<IntType>,
            ArgSpec<VarArgType>,
          ]
        >,
>>>>>>> f791cfc8
      ]  // Functions
  >;


  HeaderSpec SysPrctl = HeaderSpec<
      "sys/prctl.h",
      [], // Macros
      [], // Types
      [], // Enumerations
      [
        FunctionSpec<
          "prctl",
          RetValSpec<IntType>,
          [
            ArgSpec<IntType>,
            ArgSpec<UnsignedLongType>,
            ArgSpec<UnsignedLongType>,
            ArgSpec<UnsignedLongType>,
            ArgSpec<UnsignedLongType>,
          ]
        >,
      ]  // Functions
  >;

  HeaderSpec SysRandom = HeaderSpec<
      "sys/random.h",
      [
        Macro<"GRND_RANDOM">,
        Macro<"GRND_NONBLOCK">,
        Macro<"GRND_INSECURE">,
      ],
      [SizeTType, SSizeTType], // Types
      [], // Enumerations
      [
        FunctionSpec<
          "getrandom",
          RetValSpec<SSizeTType>,
          [
            ArgSpec<VoidPtr>,
            ArgSpec<SizeTType>,
            ArgSpec<UnsignedIntType>
          ]
        >,
      ]
  >;

  HeaderSpec SysTime = HeaderSpec<
      "sys/time.h",
      [
        Macro<"timeradd">,
        Macro<"timersub">,
        Macro<"timerclear">,
        Macro<"timerisset">,
        Macro<"timercmp">,
      ],
      [StructTimevalType], // Types
      [], // Enumerations
      []  // Functions
  >;


  HeaderSpec SysEpoll = HeaderSpec<
      "sys/epoll.h",
      [], // Macros
      [
        StructEpollEvent,
        StructEpollData,
        SigSetType,
        StructTimeSpec,
      ], // Types
      [], // Enumerations
      [
        FunctionSpec<
          "epoll_create",
          RetValSpec<IntType>,
          [
            ArgSpec<IntType>
          ]
        >,
        FunctionSpec<
          "epoll_create1",
          RetValSpec<IntType>,
          [
            ArgSpec<IntType>
          ]
        >,
        FunctionSpec<
          "epoll_ctl",
          RetValSpec<IntType>,
          [
            ArgSpec<IntType>,
            ArgSpec<IntType>,
            ArgSpec<IntType>,
            ArgSpec<StructEpollEventPtr>
          ]
        >,
        FunctionSpec<
          "epoll_wait",
          RetValSpec<IntType>,
          [
            ArgSpec<IntType>,
            ArgSpec<StructEpollEventPtr>,
            ArgSpec<IntType>,
            ArgSpec<IntType>
          ]
        >,
        FunctionSpec<
          "epoll_pwait",
          RetValSpec<IntType>,
          [
            ArgSpec<IntType>,
            ArgSpec<StructEpollEventPtr>,
            ArgSpec<IntType>,
            ArgSpec<IntType>,
            ArgSpec<ConstSigSetPtrType>
          ]
        >,
        FunctionSpec<
          "epoll_pwait2",
          RetValSpec<IntType>,
          [
            ArgSpec<IntType>,
            ArgSpec<StructEpollEventPtr>,
            ArgSpec<IntType>,
            ArgSpec<ConstStructTimeSpecPtr>,
            ArgSpec<ConstSigSetPtrType>
          ]
        >,
      ]  // Functions
  >;

  HeaderSpec Signal = HeaderSpec<
      "signal.h",
      [
        Macro<"NSIG">,

        Macro<"SIGHUP">,
        Macro<"SIGINT">,
        Macro<"SIGQUIT">,
        Macro<"SIGILL">,
        Macro<"SIGTRAP">,
        Macro<"SIGABRT">,
        Macro<"SIGIOT">,
        Macro<"SIGBUS">,
        Macro<"SIGFPE">,
        Macro<"SIGKILL">,
        Macro<"SIGUSR1">,
        Macro<"SIGSEGV">,
        Macro<"SIGUSR2">,
        Macro<"SIGPIPE">,
        Macro<"SIGALRM">,
        Macro<"SIGTERM">,
        Macro<"SIGSTKFLT">,
        Macro<"SIGCHLD">,
        Macro<"SIGCONT">,
        Macro<"SIGSTOP">,
        Macro<"SIGTSTP">,
        Macro<"SIGTTIN">,
        Macro<"SIGTTOU">,
        Macro<"SIGURG">,
        Macro<"SIGXCPU">,
        Macro<"SIGXFSZ">,
        Macro<"SIGVTALRM">,
        Macro<"SIGPROF">,
        Macro<"SIGWINCH">,
        Macro<"SIGIO">,
        Macro<"SIGPOLL">,
        Macro<"SIGPWR">,
        Macro<"SIGSYS">,
        Macro<"SIGUNUSED">,
      ]
  >;


  HeaderSpec UniStd = HeaderSpec<
    "unistd.h",
    [], // Macros
    [],
    [], // Enumerations
    [
        FunctionSpec<
          "pipe2",
          RetValSpec<IntType>,
          [ArgSpec<IntPtr>, ArgSpec<IntType>] //TODO: make this int[2]
        >,
    ],
    []
  >;
  

  let Headers = [
    Errno,
    SysEpoll,
    SysMMan,
    SysPrctl,
    SysRandom,
    SysTime,
    Signal,
    UniStd,
  ];
}<|MERGE_RESOLUTION|>--- conflicted
+++ resolved
@@ -103,11 +103,7 @@
             ArgSpec<UnsignedIntType>,
           ]
         >,
-<<<<<<< HEAD
-         FunctionSpec<
-=======
-        FunctionSpec<
->>>>>>> f791cfc8
+        FunctionSpec<
           "remap_file_pages",
           RetValSpec<IntType>,
           [
@@ -118,8 +114,6 @@
             ArgSpec<IntType>,
           ]
         >,
-<<<<<<< HEAD
-=======
         FunctionSpec<
           "mremap",
           RetValSpec<VoidPtr>,
@@ -131,7 +125,6 @@
             ArgSpec<VarArgType>,
           ]
         >,
->>>>>>> f791cfc8
       ]  // Functions
   >;
 
