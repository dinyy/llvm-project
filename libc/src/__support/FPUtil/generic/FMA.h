--- conflicted
+++ resolved
@@ -10,24 +10,28 @@
 #define LLVM_LIBC_SRC___SUPPORT_FPUTIL_GENERIC_FMA_H
 
 #include "src/__support/CPP/bit.h"
+#include "src/__support/CPP/limits.h"
 #include "src/__support/CPP/type_traits.h"
-<<<<<<< HEAD
-#include "src/__support/FPUtil/FEnvImpl.h"
-=======
 #include "src/__support/FPUtil/BasicOperations.h"
->>>>>>> 4ae23bcc
 #include "src/__support/FPUtil/FPBits.h"
 #include "src/__support/FPUtil/dyadic_float.h"
 #include "src/__support/FPUtil/rounding_mode.h"
+#include "src/__support/big_int.h"
 #include "src/__support/macros/attributes.h"   // LIBC_INLINE
 #include "src/__support/macros/optimization.h" // LIBC_UNLIKELY
-#include "src/__support/uint128.h"
+
+#include "hdr/fenv_macros.h"
 
 namespace LIBC_NAMESPACE {
 namespace fputil {
 namespace generic {
 
-template <typename T> LIBC_INLINE T fma(T x, T y, T z);
+template <typename OutType, typename InType>
+LIBC_INLINE cpp::enable_if_t<cpp::is_floating_point_v<OutType> &&
+                                 cpp::is_floating_point_v<InType> &&
+                                 sizeof(OutType) <= sizeof(InType),
+                             OutType>
+fma(InType x, InType y, InType z);
 
 // TODO(lntue): Implement fmaf that is correctly rounded to all rounding modes.
 // The implementation below only is only correct for the default rounding mode,
@@ -69,11 +73,10 @@
     // Update sticky bits if t != 0.0 and the least (52 - 23 - 1 = 28) bits are
     // zero.
     if (!t.is_zero() && ((bit_sum.get_mantissa() & 0xfff'ffffULL) == 0)) {
-      if (bit_sum.sign() != t.sign()) {
+      if (bit_sum.sign() != t.sign())
         bit_sum.set_mantissa(bit_sum.get_mantissa() + 1);
-      } else if (bit_sum.get_mantissa()) {
+      else if (bit_sum.get_mantissa())
         bit_sum.set_mantissa(bit_sum.get_mantissa() - 1);
-      }
     }
   }
 
@@ -84,12 +87,14 @@
 
 // Extract the sticky bits and shift the `mantissa` to the right by
 // `shift_length`.
-LIBC_INLINE bool shift_mantissa(int shift_length, UInt128 &mant) {
-  if (shift_length >= 128) {
+template <typename T>
+LIBC_INLINE cpp::enable_if_t<is_unsigned_integral_or_big_int_v<T>, bool>
+shift_mantissa(int shift_length, T &mant) {
+  if (shift_length >= cpp::numeric_limits<T>::digits) {
     mant = 0;
     return true; // prod_mant is non-zero.
   }
-  UInt128 mask = (UInt128(1) << shift_length) - 1;
+  T mask = (T(1) << shift_length) - 1;
   bool sticky_bits = (mant & mask) != 0;
   mant >>= shift_length;
   return sticky_bits;
@@ -97,14 +102,6 @@
 
 } // namespace internal
 
-<<<<<<< HEAD
-template <> LIBC_INLINE double fma<double>(double x, double y, double z) {
-  using FPBits = fputil::FPBits<double>;
-
-  if (LIBC_UNLIKELY(x == 0 || y == 0 || z == 0)) {
-    return x * y + z;
-  }
-=======
 template <typename OutType, typename InType>
 LIBC_INLINE cpp::enable_if_t<cpp::is_floating_point_v<OutType> &&
                                  cpp::is_floating_point_v<InType> &&
@@ -160,48 +157,43 @@
 
   if (LIBC_UNLIKELY(x == 0 || y == 0 || z == 0))
     return static_cast<OutType>(x * y + z);
->>>>>>> 4ae23bcc
 
   int x_exp = 0;
   int y_exp = 0;
   int z_exp = 0;
 
   // Normalize denormal inputs.
-  if (LIBC_UNLIKELY(FPBits(x).is_subnormal())) {
-    x_exp -= 52;
-    x *= 0x1.0p+52;
-  }
-  if (LIBC_UNLIKELY(FPBits(y).is_subnormal())) {
-    y_exp -= 52;
-    y *= 0x1.0p+52;
-  }
-  if (LIBC_UNLIKELY(FPBits(z).is_subnormal())) {
-    z_exp -= 52;
-    z *= 0x1.0p+52;
-  }
-
-<<<<<<< HEAD
-  FPBits x_bits(x), y_bits(y), z_bits(z);
-=======
+  if (LIBC_UNLIKELY(InFPBits(x).is_subnormal())) {
+    x_exp -= InFPBits::FRACTION_LEN;
+    x *= InType(InStorageType(1) << InFPBits::FRACTION_LEN);
+  }
+  if (LIBC_UNLIKELY(InFPBits(y).is_subnormal())) {
+    y_exp -= InFPBits::FRACTION_LEN;
+    y *= InType(InStorageType(1) << InFPBits::FRACTION_LEN);
+  }
+  if (LIBC_UNLIKELY(InFPBits(z).is_subnormal())) {
+    z_exp -= InFPBits::FRACTION_LEN;
+    z *= InType(InStorageType(1) << InFPBits::FRACTION_LEN);
+  }
+
   x_bits = InFPBits(x);
   y_bits = InFPBits(y);
   z_bits = InFPBits(z);
->>>>>>> 4ae23bcc
   const Sign z_sign = z_bits.sign();
   Sign prod_sign = (x_bits.sign() == y_bits.sign()) ? Sign::POS : Sign::NEG;
   x_exp += x_bits.get_biased_exponent();
   y_exp += y_bits.get_biased_exponent();
   z_exp += z_bits.get_biased_exponent();
 
-  if (LIBC_UNLIKELY(x_exp == FPBits::MAX_BIASED_EXPONENT ||
-                    y_exp == FPBits::MAX_BIASED_EXPONENT ||
-                    z_exp == FPBits::MAX_BIASED_EXPONENT))
-    return x * y + z;
+  if (LIBC_UNLIKELY(x_exp == InFPBits::MAX_BIASED_EXPONENT ||
+                    y_exp == InFPBits::MAX_BIASED_EXPONENT ||
+                    z_exp == InFPBits::MAX_BIASED_EXPONENT))
+    return static_cast<OutType>(x * y + z);
 
   // Extract mantissa and append hidden leading bits.
-  UInt128 x_mant = x_bits.get_explicit_mantissa();
-  UInt128 y_mant = y_bits.get_explicit_mantissa();
-  UInt128 z_mant = z_bits.get_explicit_mantissa();
+  InStorageType x_mant = x_bits.get_explicit_mantissa();
+  InStorageType y_mant = y_bits.get_explicit_mantissa();
+  TmpResultType z_mant = z_bits.get_explicit_mantissa();
 
   // If the exponent of the product x*y > the exponent of z, then no extra
   // precision beside the entire product x*y is needed.  On the other hand, when
@@ -212,29 +204,20 @@
   //      z :    10aa...a
   // - prod :     1bb...bb....b
   // In that case, in order to store the exact result, we need at least
-  //   (Length of prod) - (MantissaLength of z) = 2*(52 + 1) - 52 = 54.
+  //     (Length of prod) - (Fraction length of z)
+  //   = 2*(Length of input explicit mantissa) - (Fraction length of z) bits.
   // Overall, before aligning the mantissas and exponents, we can simply left-
-  // shift the mantissa of z by at least 54, and left-shift the product of x*y
-  // by (that amount - 52).  After that, it is enough to align the least
-  // significant bit, given that we keep track of the round and sticky bits
-  // after the least significant bit.
-  // We pick shifting z_mant by 64 bits so that technically we can simply use
-  // the original mantissa as high part when constructing 128-bit z_mant. So the
-  // mantissa of prod will be left-shifted by 64 - 54 = 10 initially.
-
-  UInt128 prod_mant = x_mant * y_mant << 10;
+  // shift the mantissa of z by that amount.  After that, it is enough to align
+  // the least significant bit, given that we keep track of the round and sticky
+  // bits after the least significant bit.
+
+  TmpResultType prod_mant = TmpResultType(x_mant) * y_mant;
   int prod_lsb_exp =
-      x_exp + y_exp - (FPBits::EXP_BIAS + 2 * FPBits::FRACTION_LEN + 10);
-
-<<<<<<< HEAD
-  z_mant <<= 64;
-  int z_lsb_exp = z_exp - (FPBits::FRACTION_LEN + 64);
-  bool round_bit = false;
-=======
+      x_exp + y_exp - (InFPBits::EXP_BIAS + 2 * InFPBits::FRACTION_LEN);
+
   constexpr int RESULT_MIN_LEN = PROD_LEN - InFPBits::FRACTION_LEN;
   z_mant <<= RESULT_MIN_LEN;
   int z_lsb_exp = z_exp - (InFPBits::FRACTION_LEN + RESULT_MIN_LEN);
->>>>>>> 4ae23bcc
   bool sticky_bits = false;
   bool z_shifted = false;
 
@@ -273,88 +256,6 @@
     }
   }
 
-<<<<<<< HEAD
-  uint64_t result = 0;
-  int r_exp = 0; // Unbiased exponent of the result
-
-  // Normalize the result.
-  if (prod_mant != 0) {
-    uint64_t prod_hi = static_cast<uint64_t>(prod_mant >> 64);
-    int lead_zeros =
-        prod_hi ? cpp::countl_zero(prod_hi)
-                : 64 + cpp::countl_zero(static_cast<uint64_t>(prod_mant));
-    // Move the leading 1 to the most significant bit.
-    prod_mant <<= lead_zeros;
-    // The lower 64 bits are always sticky bits after moving the leading 1 to
-    // the most significant bit.
-    sticky_bits |= (static_cast<uint64_t>(prod_mant) != 0);
-    result = static_cast<uint64_t>(prod_mant >> 64);
-    // Change prod_lsb_exp the be the exponent of the least significant bit of
-    // the result.
-    prod_lsb_exp += 64 - lead_zeros;
-    r_exp = prod_lsb_exp + 63;
-
-    if (r_exp > 0) {
-      // The result is normal.  We will shift the mantissa to the right by
-      // 63 - 52 = 11 bits (from the locations of the most significant bit).
-      // Then the rounding bit will correspond the 11th bit, and the lowest
-      // 10 bits are merged into sticky bits.
-      round_bit = (result & 0x0400ULL) != 0;
-      sticky_bits |= (result & 0x03ffULL) != 0;
-      result >>= 11;
-    } else {
-      if (r_exp < -52) {
-        // The result is smaller than 1/2 of the smallest denormal number.
-        sticky_bits = true; // since the result is non-zero.
-        result = 0;
-      } else {
-        // The result is denormal.
-        uint64_t mask = 1ULL << (11 - r_exp);
-        round_bit = (result & mask) != 0;
-        sticky_bits |= (result & (mask - 1)) != 0;
-        if (r_exp > -52)
-          result >>= 12 - r_exp;
-        else
-          result = 0;
-      }
-
-      r_exp = 0;
-    }
-  } else {
-    // Return +0.0 when there is exact cancellation, i.e., x*y == -z exactly.
-    prod_sign = Sign::POS;
-  }
-
-  // Finalize the result.
-  int round_mode = fputil::quick_get_round();
-  if (LIBC_UNLIKELY(r_exp >= FPBits::MAX_BIASED_EXPONENT)) {
-    if ((round_mode == FE_TOWARDZERO) ||
-        (round_mode == FE_UPWARD && prod_sign.is_neg()) ||
-        (round_mode == FE_DOWNWARD && prod_sign.is_pos())) {
-      return FPBits::max_normal(prod_sign).get_val();
-    }
-    return FPBits::inf(prod_sign).get_val();
-  }
-
-  // Remove hidden bit and append the exponent field and sign bit.
-  result = (result & FPBits::FRACTION_MASK) |
-           (static_cast<uint64_t>(r_exp) << FPBits::FRACTION_LEN);
-  if (prod_sign.is_neg()) {
-    result |= FPBits::SIGN_MASK;
-  }
-
-  // Rounding.
-  if (round_mode == FE_TONEAREST) {
-    if (round_bit && (sticky_bits || ((result & 1) != 0)))
-      ++result;
-  } else if ((round_mode == FE_UPWARD && prod_sign.is_pos()) ||
-             (round_mode == FE_DOWNWARD && prod_sign.is_neg())) {
-    if (round_bit || sticky_bits)
-      ++result;
-  }
-
-  return cpp::bit_cast<double>(result);
-=======
   if (prod_mant == 0) {
     // When there is exact cancellation, i.e., x*y == -z exactly, return -0.0 if
     // rounding downward and +0.0 for other rounding modes.
@@ -367,7 +268,6 @@
   DyadicFloat result(prod_sign, prod_lsb_exp - InFPBits::EXP_BIAS, prod_mant);
   result.mantissa |= static_cast<unsigned int>(sticky_bits);
   return result.template as<OutType, /*ShouldSignalExceptions=*/true>();
->>>>>>> 4ae23bcc
 }
 
 } // namespace generic
