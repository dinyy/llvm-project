add_custom_target(libc-math-unittests)

add_fp_unittest(
  cosf_test
  NEED_MPFR
  SUITE
    libc-math-unittests
  SRCS
    cosf_test.cpp
  HDRS
    sdcomp26094.h
  DEPENDS
    libc.src.errno.errno
    libc.src.math.cosf
    libc.src.__support.CPP.array
    libc.src.__support.FPUtil.fp_bits
)

add_fp_unittest(
  cos_test
  NEED_MPFR
  SUITE
    libc-math-unittests
  SRCS
    cos_test.cpp
  DEPENDS
    libc.src.math.cos
    libc.src.__support.FPUtil.fp_bits
)

add_fp_unittest(
  sinf_test
  NEED_MPFR
  SUITE
    libc-math-unittests
  SRCS
    sinf_test.cpp
  HDRS
    sdcomp26094.h
  DEPENDS
    libc.src.errno.errno
    libc.src.math.sinf
    libc.src.__support.CPP.array
    libc.src.__support.FPUtil.fp_bits
)

add_fp_unittest(
  sin_test
  NEED_MPFR
  SUITE
    libc-math-unittests
  SRCS
    sin_test.cpp
  DEPENDS
    libc.src.math.sin
    libc.src.__support.FPUtil.fp_bits
)

add_fp_unittest(
  sincosf_test
  NEED_MPFR
  SUITE
    libc-math-unittests
  SRCS
    sincosf_test.cpp
  HDRS
    sdcomp26094.h
  DEPENDS
    libc.src.errno.errno
    libc.src.math.sincosf
    libc.src.__support.CPP.array
    libc.src.__support.FPUtil.fp_bits
)

add_fp_unittest(
  sincos_test
  NEED_MPFR
  SUITE
    libc-math-unittests
  SRCS
    sincos_test.cpp
  DEPENDS
    libc.src.math.sincos
    libc.src.__support.FPUtil.fp_bits
)

add_fp_unittest(
  tanf_test
  NEED_MPFR
  SUITE
    libc-math-unittests
  SRCS
    tanf_test.cpp
  HDRS
    sdcomp26094.h
  DEPENDS
    libc.src.errno.errno
    libc.src.math.tanf
    libc.src.__support.CPP.array
    libc.src.__support.FPUtil.fp_bits
)

add_fp_unittest(
  fabs_test
  NEED_MPFR
  SUITE
    libc-math-unittests
  SRCS
    fabs_test.cpp
  HDRS
    FAbsTest.h
  DEPENDS
    libc.src.math.fabs
    libc.src.__support.FPUtil.fp_bits
)

add_fp_unittest(
  fabsf_test
  NEED_MPFR
  SUITE
    libc-math-unittests
  SRCS
    fabsf_test.cpp
  HDRS
    FAbsTest.h
  DEPENDS
    libc.src.math.fabsf
    libc.src.__support.FPUtil.fp_bits
)

add_fp_unittest(
  fabsl_test
  NEED_MPFR
  SUITE
    libc-math-unittests
  SRCS
    fabsl_test.cpp
  HDRS
    FAbsTest.h
  DEPENDS
    libc.src.math.fabsl
    libc.src.__support.FPUtil.fp_bits
)

add_fp_unittest(
  trunc_test
  NEED_MPFR
  SUITE
    libc-math-unittests
  SRCS
    trunc_test.cpp
  HDRS
    TruncTest.h
  DEPENDS
    libc.src.math.trunc
    libc.src.__support.FPUtil.fp_bits
)

add_fp_unittest(
  truncf_test
  NEED_MPFR
  SUITE
    libc-math-unittests
  SRCS
    truncf_test.cpp
  HDRS
    TruncTest.h
  DEPENDS
    libc.src.math.truncf
    libc.src.__support.FPUtil.fp_bits
)

add_fp_unittest(
  truncl_test
  NEED_MPFR
  SUITE
    libc-math-unittests
  SRCS
    truncl_test.cpp
  HDRS
    TruncTest.h
  DEPENDS
    libc.src.math.truncl
    libc.src.__support.FPUtil.fp_bits
)

add_fp_unittest(
  ceil_test
  NEED_MPFR
  SUITE
    libc-math-unittests
  SRCS
    ceil_test.cpp
  HDRS
    CeilTest.h
  DEPENDS
    libc.src.math.ceil
    libc.src.__support.FPUtil.fp_bits
)

add_fp_unittest(
  ceilf_test
  NEED_MPFR
  SUITE
    libc-math-unittests
  SRCS
    ceilf_test.cpp
  HDRS
    CeilTest.h
  DEPENDS
    libc.src.math.ceilf
    libc.src.__support.FPUtil.fp_bits
)

add_fp_unittest(
  ceill_test
  NEED_MPFR
  SUITE
    libc-math-unittests
  SRCS
    ceill_test.cpp
  HDRS
    CeilTest.h
  DEPENDS
    libc.src.math.ceill
    libc.src.__support.FPUtil.fp_bits
)

add_fp_unittest(
  floor_test
  NEED_MPFR
  SUITE
    libc-math-unittests
  SRCS
    floor_test.cpp
  HDRS
    FloorTest.h
  DEPENDS
    libc.src.math.floor
    libc.src.__support.FPUtil.fp_bits
)

add_fp_unittest(
  floorf_test
  NEED_MPFR
  SUITE
    libc-math-unittests
  SRCS
    floorf_test.cpp
  HDRS
    FloorTest.h
  DEPENDS
    libc.src.math.floorf
    libc.src.__support.FPUtil.fp_bits
)

add_fp_unittest(
  floorl_test
  NEED_MPFR
  SUITE
    libc-math-unittests
  SRCS
    floorl_test.cpp
  HDRS
    FloorTest.h
  DEPENDS
    libc.src.math.floorl
    libc.src.__support.FPUtil.fp_bits
)

add_fp_unittest(
  round_test
  NEED_MPFR
  SUITE
    libc-math-unittests
  SRCS
    round_test.cpp
  HDRS
    RoundTest.h
  DEPENDS
    libc.src.math.round
    libc.src.__support.FPUtil.fp_bits
)

add_fp_unittest(
  roundf_test
  NEED_MPFR
  SUITE
    libc-math-unittests
  SRCS
    roundf_test.cpp
  HDRS
    RoundTest.h
  DEPENDS
    libc.src.math.roundf
    libc.src.__support.FPUtil.fp_bits
)

add_fp_unittest(
  roundl_test
  NEED_MPFR
  SUITE
    libc-math-unittests
  SRCS
    roundl_test.cpp
  HDRS
    RoundTest.h
  DEPENDS
    libc.src.math.roundl
    libc.src.__support.FPUtil.fp_bits
)

add_fp_unittest(
  roundeven_test
  NEED_MPFR
  SUITE
    libc-math-unittests
  SRCS
    roundeven_test.cpp
  HDRS
  RoundEvenTest.h
  DEPENDS
    libc.src.math.roundeven
    libc.src.__support.FPUtil.fp_bits
)

add_fp_unittest(
  roundevenf_test
  NEED_MPFR
  SUITE
    libc-math-unittests
  SRCS
    roundevenf_test.cpp
  HDRS
  RoundEvenTest.h
  DEPENDS
    libc.src.math.roundevenf
    libc.src.__support.FPUtil.fp_bits
)

add_fp_unittest(
  roundevenl_test
  NEED_MPFR
  SUITE
    libc-math-unittests
  SRCS
    roundevenl_test.cpp
  HDRS
  RoundEvenTest.h
  DEPENDS
    libc.src.math.roundevenl
    libc.src.__support.FPUtil.fp_bits
)

add_fp_unittest(
  lround_test
  NEED_MPFR
  SUITE
    libc-math-unittests
  SRCS
    lround_test.cpp
  HDRS
    RoundToIntegerTest.h
  DEPENDS
    libc.src.errno.errno
    libc.src.fenv.feclearexcept
    libc.src.fenv.feraiseexcept
    libc.src.fenv.fetestexcept
    libc.src.math.lround
    libc.src.__support.FPUtil.fp_bits
)

add_fp_unittest(
  lroundf_test
  NEED_MPFR
  SUITE
    libc-math-unittests
  SRCS
    lroundf_test.cpp
  HDRS
    RoundToIntegerTest.h
  DEPENDS
    libc.src.errno.errno
    libc.src.fenv.feclearexcept
    libc.src.fenv.feraiseexcept
    libc.src.fenv.fetestexcept
    libc.src.math.lroundf
    libc.src.__support.FPUtil.fp_bits
)

add_fp_unittest(
  lroundl_test
  NEED_MPFR
  SUITE
    libc-math-unittests
  SRCS
    lroundl_test.cpp
  HDRS
    RoundToIntegerTest.h
  DEPENDS
    libc.src.errno.errno
    libc.src.fenv.feclearexcept
    libc.src.fenv.feraiseexcept
    libc.src.fenv.fetestexcept
    libc.src.math.lroundl
    libc.src.__support.FPUtil.fp_bits
)

add_fp_unittest(
  llround_test
  NEED_MPFR
  SUITE
    libc-math-unittests
  SRCS
    llround_test.cpp
  HDRS
    RoundToIntegerTest.h
  DEPENDS
    libc.src.errno.errno
    libc.src.fenv.feclearexcept
    libc.src.fenv.feraiseexcept
    libc.src.fenv.fetestexcept
    libc.src.math.llround
    libc.src.__support.FPUtil.fp_bits
)

add_fp_unittest(
  llroundf_test
  NEED_MPFR
  SUITE
    libc-math-unittests
  SRCS
    llroundf_test.cpp
  HDRS
    RoundToIntegerTest.h
  DEPENDS
    libc.src.errno.errno
    libc.src.fenv.feclearexcept
    libc.src.fenv.feraiseexcept
    libc.src.fenv.fetestexcept
    libc.src.math.llroundf
    libc.src.__support.FPUtil.fp_bits
)

add_fp_unittest(
  llroundl_test
  NEED_MPFR
  SUITE
    libc-math-unittests
  SRCS
    llroundl_test.cpp
  HDRS
    RoundToIntegerTest.h
  DEPENDS
    libc.src.errno.errno
    libc.src.fenv.feclearexcept
    libc.src.fenv.feraiseexcept
    libc.src.fenv.fetestexcept
    libc.src.math.llroundl
    libc.src.__support.FPUtil.fp_bits
)

add_fp_unittest(
  rint_test
  NEED_MPFR
  SUITE
    libc-math-unittests
  SRCS
    rint_test.cpp
  HDRS
    RIntTest.h
  DEPENDS
    libc.src.math.rint
    libc.src.__support.FPUtil.fenv_impl
    libc.src.__support.FPUtil.fp_bits
)

add_fp_unittest(
  rintf_test
  NEED_MPFR
  SUITE
    libc-math-unittests
  SRCS
    rintf_test.cpp
  HDRS
    RIntTest.h
  DEPENDS
    libc.src.math.rintf
    libc.src.__support.FPUtil.fenv_impl
    libc.src.__support.FPUtil.fp_bits
)

add_fp_unittest(
  rintl_test
  NEED_MPFR
  SUITE
    libc-math-unittests
  SRCS
    rintl_test.cpp
  HDRS
    RIntTest.h
  DEPENDS
    libc.src.math.rintl
    libc.src.__support.FPUtil.fenv_impl
    libc.src.__support.FPUtil.fp_bits
)

add_fp_unittest(
  lrint_test
  NEED_MPFR
  SUITE
    libc-math-unittests
  SRCS
    lrint_test.cpp
  HDRS
    RoundToIntegerTest.h
  DEPENDS
    libc.src.math.lrint
    libc.src.__support.FPUtil.fenv_impl
    libc.src.__support.FPUtil.fp_bits
)

add_fp_unittest(
  lrintf_test
  NEED_MPFR
  SUITE
    libc-math-unittests
  SRCS
    lrintf_test.cpp
  HDRS
    RoundToIntegerTest.h
  DEPENDS
    libc.src.math.lrintf
    libc.src.__support.FPUtil.fenv_impl
    libc.src.__support.FPUtil.fp_bits
)

add_fp_unittest(
  lrintl_test
  NEED_MPFR
  SUITE
    libc-math-unittests
  SRCS
    lrintl_test.cpp
  HDRS
    RoundToIntegerTest.h
  DEPENDS
    libc.src.math.lrintl
    libc.src.__support.FPUtil.fenv_impl
    libc.src.__support.FPUtil.fp_bits
)

add_fp_unittest(
  llrint_test
  NEED_MPFR
  SUITE
    libc-math-unittests
  SRCS
    llrint_test.cpp
  HDRS
    RoundToIntegerTest.h
  DEPENDS
    libc.src.math.llrint
    libc.src.__support.FPUtil.fenv_impl
    libc.src.__support.FPUtil.fp_bits
)

add_fp_unittest(
  llrintf_test
  NEED_MPFR
  SUITE
    libc-math-unittests
  SRCS
    llrintf_test.cpp
  HDRS
    RoundToIntegerTest.h
  DEPENDS
    libc.src.math.llrintf
    libc.src.__support.FPUtil.fenv_impl
    libc.src.__support.FPUtil.fp_bits
)

add_fp_unittest(
  llrintl_test
  NEED_MPFR
  SUITE
    libc-math-unittests
  SRCS
    llrintl_test.cpp
  HDRS
    RoundToIntegerTest.h
  DEPENDS
    libc.src.math.llrintl
    libc.src.__support.FPUtil.fenv_impl
    libc.src.__support.FPUtil.fp_bits
)

add_fp_unittest(
  expf_test
  NEED_MPFR
  SUITE
    libc-math-unittests
  SRCS
    expf_test.cpp
  DEPENDS
    libc.src.errno.errno
    libc.src.math.expf
    libc.src.__support.FPUtil.fp_bits
)

add_fp_unittest(
 exp_test
 NEED_MPFR
 SUITE
   libc-math-unittests
 SRCS
   exp_test.cpp
 DEPENDS
   libc.src.errno.errno
   libc.src.math.exp
   libc.src.__support.FPUtil.fp_bits
)

add_fp_unittest(
  exp2f_test
  NEED_MPFR
  SUITE
    libc-math-unittests
  SRCS
    exp2f_test.cpp
  DEPENDS
    libc.src.errno.errno
    libc.src.math.exp2f
    libc.src.__support.FPUtil.fp_bits
)

add_fp_unittest(
 exp2_test
 NEED_MPFR
 SUITE
   libc-math-unittests
 SRCS
   exp2_test.cpp
 DEPENDS
   libc.src.errno.errno
   libc.src.math.exp2
   libc.src.__support.FPUtil.fp_bits
)

add_fp_unittest(
  exp2m1f_test
  NEED_MPFR
  SUITE
    libc-math-unittests
  SRCS
    exp2m1f_test.cpp
  DEPENDS
    libc.src.errno.errno
    libc.src.math.exp2m1f
    libc.src.__support.CPP.array
    libc.src.__support.FPUtil.fp_bits
)

add_fp_unittest(
  exp10f_test
  NEED_MPFR
  SUITE
    libc-math-unittests
  SRCS
    exp10f_test.cpp
  DEPENDS
    libc.src.errno.errno
    libc.src.math.exp10f
    libc.src.__support.FPUtil.fp_bits
)

add_fp_unittest(
 exp10_test
 NEED_MPFR
 SUITE
   libc-math-unittests
 SRCS
   exp10_test.cpp
 DEPENDS
   libc.src.errno.errno
   libc.src.math.exp10
   libc.src.__support.FPUtil.fp_bits
)

add_fp_unittest(
  copysign_test
  SUITE
    libc-math-unittests
  SRCS
    copysign_test.cpp
  HDRS
    CopySignTest.h
  DEPENDS
    libc.src.math.copysign
    libc.src.__support.FPUtil.fp_bits
  # FIXME: Currently fails on the GPU build.
  UNIT_TEST_ONLY
)

add_fp_unittest(
  copysignf_test
  SUITE
    libc-math-unittests
  SRCS
    copysignf_test.cpp
  HDRS
    CopySignTest.h
  DEPENDS
    libc.src.math.copysignf
    libc.src.__support.FPUtil.fp_bits
  # FIXME: Currently fails on the GPU build.
  UNIT_TEST_ONLY
)

add_fp_unittest(
  copysignl_test
  SUITE
    libc-math-unittests
  SRCS
    copysignl_test.cpp
  HDRS
    CopySignTest.h
  DEPENDS
    libc.src.math.copysignl
    libc.src.__support.FPUtil.fp_bits
  # FIXME: Currently fails on the GPU build.
  UNIT_TEST_ONLY
)

add_fp_unittest(
  frexp_test
  NEED_MPFR
  SUITE
    libc-math-unittests
  SRCS
    frexp_test.cpp
  HDRS
    FrexpTest.h
  DEPENDS
    libc.src.math.frexp
    libc.src.__support.FPUtil.basic_operations
)

add_fp_unittest(
  frexpf_test
  NEED_MPFR
  SUITE
    libc-math-unittests
  SRCS
    frexpf_test.cpp
  HDRS
    FrexpTest.h
  DEPENDS
    libc.src.math.frexpf
    libc.src.__support.FPUtil.basic_operations
)

add_fp_unittest(
  frexpl_test
  NEED_MPFR
  SUITE
    libc-math-unittests
  SRCS
    frexpl_test.cpp
  HDRS
    FrexpTest.h
  DEPENDS
    libc.src.math.frexpl
    libc.src.__support.FPUtil.basic_operations
)

add_fp_unittest(
  ilogb_test
  SUITE
    libc-math-unittests
  SRCS
    ilogb_test.cpp
  HDRS
    ILogbTest.h
  DEPENDS
    libc.src.math.ilogb
    libc.src.__support.CPP.limits
    libc.src.__support.FPUtil.fp_bits
    libc.src.__support.FPUtil.manipulation_functions
)

add_fp_unittest(
  ilogbf_test
  SUITE
    libc-math-unittests
  SRCS
    ilogbf_test.cpp
  HDRS
    ILogbTest.h
  DEPENDS
    libc.src.math.ilogbf
    libc.src.__support.CPP.limits
    libc.src.__support.FPUtil.fp_bits
    libc.src.__support.FPUtil.manipulation_functions
)

add_fp_unittest(
  ilogbl_test
  SUITE
    libc-math-unittests
  SRCS
    ilogbl_test.cpp
  HDRS
    ILogbTest.h
  DEPENDS
    libc.src.math.ilogbl
    libc.src.__support.CPP.limits
    libc.src.__support.FPUtil.fp_bits
    libc.src.__support.FPUtil.manipulation_functions
)

add_fp_unittest(
  ldexp_test
  SUITE
    libc-math-unittests
  SRCS
    ldexp_test.cpp
  HDRS
    LdExpTest.h
  DEPENDS
    libc.src.math.ldexp
    libc.src.__support.CPP.limits
    libc.src.__support.FPUtil.fp_bits
    libc.src.__support.FPUtil.normal_float
)

add_fp_unittest(
  ldexpf_test
  SUITE
    libc-math-unittests
  SRCS
    ldexpf_test.cpp
  HDRS
    LdExpTest.h
  DEPENDS
    libc.src.math.ldexpf
    libc.src.__support.CPP.limits
    libc.src.__support.FPUtil.fp_bits
    libc.src.__support.FPUtil.normal_float
)

add_fp_unittest(
  ldexpl_test
  SUITE
    libc-math-unittests
  SRCS
    ldexpl_test.cpp
  HDRS
    LdExpTest.h
  DEPENDS
    libc.src.math.ldexpl
    libc.src.__support.CPP.limits
    libc.src.__support.FPUtil.fp_bits
    libc.src.__support.FPUtil.normal_float
)

add_fp_unittest(
  logb_test
  SUITE
    libc-math-unittests
  SRCS
    logb_test.cpp
  DEPENDS
    libc.src.math.logb
    libc.src.__support.FPUtil.manipulation_functions
)

add_fp_unittest(
  logbf_test
  SUITE
    libc-math-unittests
  SRCS
    logbf_test.cpp
  DEPENDS
    libc.src.math.logbf
    libc.src.__support.FPUtil.manipulation_functions
)

add_fp_unittest(
  logbl_test
  SUITE
    libc-math-unittests
  SRCS
    logbl_test.cpp
  HDRS
    LogbTest.h
  DEPENDS
    libc.src.math.logbl
    libc.src.__support.FPUtil.manipulation_functions
)

add_fp_unittest(
  modf_test
  SUITE
    libc-math-unittests
  SRCS
    modf_test.cpp
  HDRS
    ModfTest.h
  DEPENDS
    libc.src.math.modf
    libc.src.__support.FPUtil.basic_operations
    libc.src.__support.FPUtil.nearest_integer_operations
  # Requires C++ limits.
  UNIT_TEST_ONLY
)

add_fp_unittest(
  modff_test
  SUITE
    libc-math-unittests
  SRCS
    modff_test.cpp
  HDRS
    ModfTest.h
  DEPENDS
    libc.src.math.modff
    libc.src.__support.FPUtil.basic_operations
    libc.src.__support.FPUtil.nearest_integer_operations
  # Requires C++ limits.
  UNIT_TEST_ONLY
)

add_fp_unittest(
  modfl_test
  SUITE
    libc-math-unittests
  SRCS
    modfl_test.cpp
  HDRS
    ModfTest.h
  DEPENDS
    libc.src.math.modfl
    libc.src.__support.FPUtil.basic_operations
    libc.src.__support.FPUtil.nearest_integer_operations
)

add_fp_unittest(
  fdimf_test
  SUITE
    libc-math-unittests
  SRCS
    fdimf_test.cpp
  HDRS
    FDimTest.h
  DEPENDS
    libc.src.math.fdimf
    libc.src.__support.FPUtil.basic_operations
    libc.src.__support.FPUtil.fp_bits
)

add_fp_unittest(
  fdim_test
  SUITE
    libc-math-unittests
  SRCS
    fdim_test.cpp
  HDRS
    FDimTest.h
  DEPENDS
    libc.src.math.fdim
    libc.src.__support.FPUtil.basic_operations
    libc.src.__support.FPUtil.fp_bits
)

add_fp_unittest(
  fdiml_test
  SUITE
    libc-math-unittests
  SRCS
    fdiml_test.cpp
  HDRS
    FDimTest.h
  DEPENDS
    libc.src.math.fdiml
    libc.src.__support.FPUtil.basic_operations
    libc.src.__support.FPUtil.fp_bits
)

add_fp_unittest(
  fminf_test
  SUITE
    libc-math-unittests
  SRCS
    fminf_test.cpp
  HDRS
    FMinTest.h
  DEPENDS
    libc.src.math.fminf
    libc.src.__support.FPUtil.fp_bits
)

add_fp_unittest(
  fmin_test
  SUITE
    libc-math-unittests
  SRCS
    fmin_test.cpp
  HDRS
    FMinTest.h
  DEPENDS
    libc.src.math.fmin
    libc.src.__support.FPUtil.fp_bits
)

add_fp_unittest(
  fminl_test
  SUITE
    libc-math-unittests
  SRCS
    fminl_test.cpp
  HDRS
    FMinTest.h
  DEPENDS
    libc.src.math.fminl
    libc.src.__support.FPUtil.fp_bits
)

add_fp_unittest(
  fmaxf_test
  SUITE
    libc-math-unittests
  SRCS
    fmaxf_test.cpp
  HDRS
    FMaxTest.h
  DEPENDS
    libc.src.math.fmaxf
    libc.src.__support.FPUtil.fp_bits
)

add_fp_unittest(
  fmax_test
  SUITE
    libc-math-unittests
  SRCS
    fmax_test.cpp
  HDRS
    FMaxTest.h
  DEPENDS
    libc.src.math.fmax
    libc.src.__support.FPUtil.fp_bits
)

add_fp_unittest(
  fmaxl_test
  SUITE
    libc-math-unittests
  SRCS
    fmaxl_test.cpp
  HDRS
    FMaxTest.h
  DEPENDS
    libc.src.math.fmaxl
    libc.src.__support.FPUtil.fp_bits
)

add_fp_unittest(
  sqrtf_test
  NEED_MPFR
  SUITE
    libc-math-unittests
  SRCS
    sqrtf_test.cpp
  DEPENDS
    libc.src.math.sqrtf
    libc.src.__support.FPUtil.fp_bits
)

add_fp_unittest(
  sqrt_test
  NEED_MPFR
  SUITE
    libc-math-unittests
  SRCS
    sqrt_test.cpp
  DEPENDS
    libc.src.math.sqrt
    libc.src.__support.FPUtil.fp_bits
)

add_fp_unittest(
  sqrtl_test
  NEED_MPFR
  SUITE
    libc-math-unittests
  SRCS
    sqrtl_test.cpp
  DEPENDS
    libc.src.math.sqrtl
    libc.src.__support.FPUtil.fp_bits
)

add_fp_unittest(
  generic_sqrtf_test
  NEED_MPFR
  SUITE
    libc-math-unittests
  SRCS
    generic_sqrtf_test.cpp
  DEPENDS
    libc.src.math.sqrtf
    libc.src.__support.FPUtil.fp_bits
    libc.src.__support.FPUtil.generic.sqrt
  COMPILE_OPTIONS
    -O3
)

add_fp_unittest(
  generic_sqrt_test
  NEED_MPFR
  SUITE
    libc-math-unittests
  SRCS
    generic_sqrt_test.cpp
  DEPENDS
    libc.src.math.sqrt
    libc.src.__support.FPUtil.fp_bits
    libc.src.__support.FPUtil.generic.sqrt
  COMPILE_OPTIONS
    -O3
)

add_fp_unittest(
  generic_sqrtl_test
  NEED_MPFR
  SUITE
    libc-math-unittests
  SRCS
    generic_sqrtl_test.cpp
  DEPENDS
    libc.src.math.sqrtl
    libc.src.__support.FPUtil.fp_bits
    libc.src.__support.FPUtil.generic.sqrt
  COMPILE_OPTIONS
    -O3
)

add_fp_unittest(
  remquof_test
  NEED_MPFR
  SUITE
    libc-math-unittests
  SRCS
    remquof_test.cpp
  HDRS
    RemQuoTest.h
  DEPENDS
    libc.src.math.remquof
    libc.src.__support.FPUtil.basic_operations
    libc.src.__support.FPUtil.fp_bits
)

add_fp_unittest(
  remquo_test
  NEED_MPFR
  SUITE
    libc-math-unittests
  SRCS
    remquo_test.cpp
  HDRS
    RemQuoTest.h
  DEPENDS
    libc.src.math.remquo
    libc.src.__support.FPUtil.basic_operations
    libc.src.__support.FPUtil.fp_bits
)

add_fp_unittest(
  remquol_test
  NEED_MPFR
  SUITE
    libc-math-unittests
  SRCS
    remquol_test.cpp
  HDRS
    RemQuoTest.h
  DEPENDS
    libc.src.math.remquol
    libc.src.__support.FPUtil.basic_operations
    libc.src.__support.FPUtil.fp_bits
)

add_fp_unittest(
  hypotf_test
  NEED_MPFR
  SUITE
    libc-math-unittests
  SRCS
    hypotf_test.cpp
  DEPENDS
    libc.src.math.hypotf
    libc.src.__support.FPUtil.fp_bits
)

add_fp_unittest(
  hypot_test
  NEED_MPFR
  SUITE
    libc-math-unittests
  SRCS
    hypot_test.cpp
  DEPENDS
    libc.src.math.hypot
    libc.src.__support.FPUtil.fp_bits
)

add_fp_unittest(
  nextafter_test
  SUITE
    libc-math-unittests
  SRCS
    nextafter_test.cpp
  HDRS
    NextAfterTest.h
  DEPENDS
    libc.src.math.nextafter
    libc.src.__support.FPUtil.basic_operations
    libc.src.__support.FPUtil.fp_bits
)

add_fp_unittest(
  nextafterf_test
  SUITE
    libc-math-unittests
  SRCS
    nextafterf_test.cpp
  HDRS
    NextAfterTest.h
  DEPENDS
    libc.src.math.nextafterf
    libc.src.__support.FPUtil.basic_operations
    libc.src.__support.FPUtil.fp_bits
)

add_fp_unittest(
  nextafterl_test
  SUITE
    libc-math-unittests
  SRCS
    nextafterl_test.cpp
  HDRS
    NextAfterTest.h
  DEPENDS
    libc.src.math.nextafterl
    libc.src.__support.FPUtil.basic_operations
    libc.src.__support.FPUtil.fp_bits
)

add_fp_unittest(
  nextafterf128_test
  SUITE
    libc-math-unittests
  SRCS
    nextafterf128_test.cpp
  HDRS
    NextAfterTest.h
  DEPENDS
    libc.src.math.nextafterf128
    libc.src.__support.FPUtil.basic_operations
    libc.src.__support.FPUtil.fp_bits
)

# TODO(lntue): The current implementation of fputil::general::fma<float> is only
# correctly rounded for the default rounding mode round-to-nearest tie-to-even.
add_fp_unittest(
  fmaf_test
  NEED_MPFR
  SUITE
    libc-math-unittests
  SRCS
    fmaf_test.cpp
  DEPENDS
    libc.src.math.fmaf
    libc.src.stdlib.rand
    libc.src.stdlib.srand
    libc.src.__support.FPUtil.fp_bits
  FLAGS
    FMA_OPT__ONLY
)

add_fp_unittest(
  fma_test
  NEED_MPFR
  SUITE
    libc-math-unittests
  SRCS
    fma_test.cpp
  DEPENDS
    libc.src.math.fma
    libc.src.stdlib.rand
    libc.src.stdlib.srand
    libc.src.__support.FPUtil.fp_bits
)

add_fp_unittest(
  tan_test
  NEED_MPFR
  SUITE
    libc-math-unittests
  SRCS
    tan_test.cpp
  DEPENDS
    libc.src.math.tan
    libc.src.__support.FPUtil.fp_bits
)

add_fp_unittest(
  expm1f_test
  NEED_MPFR
  SUITE
    libc-math-unittests
  SRCS
    expm1f_test.cpp
  DEPENDS
    libc.src.errno.errno
    libc.src.math.expm1f
    libc.src.__support.FPUtil.fp_bits
)

add_fp_unittest(
 expm1_test
 NEED_MPFR
 SUITE
   libc-math-unittests
 SRCS
   expm1_test.cpp
 DEPENDS
   libc.src.errno.errno
   libc.src.math.expm1
   libc.src.__support.FPUtil.fp_bits
)

add_fp_unittest(
 log_test
 NEED_MPFR
 SUITE
   libc-math-unittests
 SRCS
   log_test.cpp
 DEPENDS
   libc.src.errno.errno
   libc.src.math.log
   libc.src.__support.FPUtil.fp_bits
)

add_fp_unittest(
  logf_test
  NEED_MPFR
  SUITE
    libc-math-unittests
  SRCS
    logf_test.cpp
  DEPENDS
    libc.src.errno.errno
    libc.src.math.logf
    libc.src.__support.FPUtil.fp_bits
)

add_fp_unittest(
log2_test
 NEED_MPFR
 SUITE
   libc-math-unittests
 SRCS
   log2_test.cpp
 DEPENDS
   libc.src.errno.errno
   libc.src.math.log2
   libc.src.__support.FPUtil.fp_bits
)

add_fp_unittest(
  log2f_test
  NEED_MPFR
  SUITE
    libc-math-unittests
  SRCS
    log2f_test.cpp
  DEPENDS
    libc.src.errno.errno
    libc.src.math.log2f
    libc.src.__support.FPUtil.fp_bits
)

add_fp_unittest(
 log10_test
 NEED_MPFR
 SUITE
   libc-math-unittests
 SRCS
   log10_test.cpp
 DEPENDS
   libc.src.errno.errno
   libc.src.math.log10
   libc.src.__support.FPUtil.fp_bits
)

add_fp_unittest(
  log10f_test
  NEED_MPFR
  SUITE
    libc-math-unittests
  SRCS
    log10f_test.cpp
  DEPENDS
    libc.src.errno.errno
    libc.src.math.log10f
    libc.src.__support.FPUtil.fp_bits
)

add_fp_unittest(
log1p_test
 NEED_MPFR
 SUITE
   libc-math-unittests
 SRCS
   log1p_test.cpp
 DEPENDS
   libc.src.errno.errno
   libc.src.math.log1p
   libc.src.__support.FPUtil.fp_bits
)

add_fp_unittest(
  log1pf_test
  NEED_MPFR
  SUITE
    libc-math-unittests
  SRCS
    log1pf_test.cpp
  DEPENDS
    libc.src.errno.errno
    libc.src.math.log1pf
    libc.src.__support.FPUtil.fp_bits
)

add_fp_unittest(
  fmodf_test
  SUITE
    libc-math-unittests
  SRCS
    fmodf_test.cpp
  HDRS
    FModTest.h
  DEPENDS
    libc.src.errno.errno
    libc.src.math.fmodf
    libc.src.__support.FPUtil.basic_operations
    libc.src.__support.FPUtil.nearest_integer_operations
  # FIXME: Currently fails on the GPU build.
  UNIT_TEST_ONLY
)

add_fp_unittest(
  fmod_test
  SUITE
    libc-math-unittests
  SRCS
    fmod_test.cpp
  HDRS
    FModTest.h
  DEPENDS
    libc.src.errno.errno
    libc.src.math.fmod
    libc.src.__support.FPUtil.basic_operations
    libc.src.__support.FPUtil.nearest_integer_operations
  # FIXME: Currently fails on the GPU build.
  UNIT_TEST_ONLY
)

add_fp_unittest(
  explogxf_test
  NEED_MPFR
  SUITE
    libc-math-unittests
  HDRS
    in_float_range_test_helper.h
  SRCS
    explogxf_test.cpp
  DEPENDS
    libc.src.math.generic.explogxf
    libc.src.math.fabs
    libc.src.math.fabsf
    libc.src.__support.FPUtil.fp_bits
)

add_fp_unittest(
  coshf_test
  NEED_MPFR
  SUITE
    libc-math-unittests
  SRCS
    coshf_test.cpp
  HDRS
    sdcomp26094.h
  DEPENDS
    libc.src.errno.errno
    libc.src.math.coshf
    libc.src.__support.CPP.array
    libc.src.__support.FPUtil.fp_bits
)

add_fp_unittest(
  sinhf_test
  NEED_MPFR
  SUITE
    libc-math-unittests
  SRCS
    sinhf_test.cpp
  HDRS
    sdcomp26094.h
  DEPENDS
    libc.src.errno.errno
    libc.src.math.sinhf
    libc.src.__support.CPP.array
    libc.src.__support.FPUtil.fp_bits
)

add_fp_unittest(
  tanhf_test
  NEED_MPFR
  SUITE
    libc-math-unittests
  SRCS
    tanhf_test.cpp
  DEPENDS
    libc.src.math.tanhf
    libc.src.__support.FPUtil.fp_bits
)

add_fp_unittest(
  atanhf_test
  NEED_MPFR
  SUITE
    libc-math-unittests
  SRCS
    atanhf_test.cpp
  DEPENDS
    libc.src.errno.errno
    libc.src.math.atanhf
    libc.src.__support.FPUtil.fp_bits
)

add_fp_unittest(
  asinhf_test
  NEED_MPFR
  SUITE
    libc-math-unittests
  SRCS
    asinhf_test.cpp
  DEPENDS
    libc.src.errno.errno
    libc.src.math.asinhf
    libc.src.__support.FPUtil.fp_bits
)

add_fp_unittest(
  acoshf_test
  NEED_MPFR
  SUITE
    libc-math-unittests
  SRCS
    acoshf_test.cpp
  DEPENDS
    libc.src.errno.errno
    libc.src.math.acoshf
    libc.src.__support.FPUtil.fp_bits
)

add_fp_unittest(
  asinf_test
  NEED_MPFR
  SUITE
    libc-math-unittests
  SRCS
    asinf_test.cpp
  DEPENDS
    libc.src.errno.errno
    libc.src.math.asinf
    libc.src.__support.FPUtil.fp_bits
)

add_fp_unittest(
  acosf_test
  NEED_MPFR
  SUITE
    libc-math-unittests
  SRCS
    acosf_test.cpp
  DEPENDS
    libc.src.errno.errno
    libc.src.math.acosf
    libc.src.__support.FPUtil.fp_bits
)

add_fp_unittest(
  atanf_test
  NEED_MPFR
  SUITE
    libc-math-unittests
  SRCS
    atanf_test.cpp
  DEPENDS
    libc.src.errno.errno
    libc.src.math.atanf
    libc.src.__support.FPUtil.fp_bits
)

add_fp_unittest(
  scalbn_test
  NEED_MPFR
  SUITE
    libc-math-unittests
  SRCS
    scalbn_test.cpp
  HDRS
    ScalbnTest.h
  DEPENDS
    libc.src.math.scalbn
    libc.src.__support.FPUtil.fp_bits
    libc.src.__support.FPUtil.normal_float
)

add_fp_unittest(
  scalbnf_test
  NEED_MPFR
  SUITE
    libc-math-unittests
  SRCS
    scalbnf_test.cpp
  HDRS
    ScalbnTest.h
  DEPENDS
    libc.src.math.scalbnf
    libc.src.__support.FPUtil.fp_bits
    libc.src.__support.FPUtil.normal_float
)

add_fp_unittest(
  scalbnl_test
  NEED_MPFR
  SUITE
    libc-math-unittests
  SRCS
    scalbnl_test.cpp
  HDRS
    ScalbnTest.h
  DEPENDS
    libc.src.math.scalbnl
    libc.src.__support.FPUtil.fp_bits
    libc.src.__support.FPUtil.normal_float
)

add_fp_unittest(
  scalbnf128_test
  NEED_MPFR
  SUITE
    libc-math-unittests
  SRCS
    scalbnf128_test.cpp
  HDRS
    ScalbnTest.h
  DEPENDS
    libc.src.math.scalbnf128
    libc.src.__support.FPUtil.fp_bits
    libc.src.__support.FPUtil.normal_float
)

add_fp_unittest(
  erff_test
  NEED_MPFR
  SUITE
    libc-math-unittests
  SRCS
    erff_test.cpp
  DEPENDS
    libc.src.math.erff
    libc.src.__support.FPUtil.fp_bits
)

add_fp_unittest(
  powf_test
  NEED_MPFR
  SUITE
    libc-math-unittests
  SRCS
    powf_test.cpp
  DEPENDS
    libc.src.math.powf
    libc.src.__support.FPUtil.fp_bits
)

add_fp_unittest(
  atan2f_test
  NEED_MPFR
  SUITE
    libc-math-unittests
  SRCS
    atan2f_test.cpp
  DEPENDS
    libc.src.math.atan2f
    libc.src.__support.FPUtil.fp_bits
)

<<<<<<< HEAD
=======
add_fp_unittest(
  f16divf_test
  NEED_MPFR
  SUITE
    libc-math-unittests
  SRCS
    f16divf_test.cpp
  HDRS
    DivTest.h
  DEPENDS
    libc.src.math.f16divf
)

add_fp_unittest(
  f16fma_test
  NEED_MPFR
  SUITE
    libc-math-unittests
  SRCS
    f16fma_test.cpp
  HDRS
    FmaTest.h
  DEPENDS
    libc.src.math.f16fma
    libc.src.stdlib.rand
    libc.src.stdlib.srand
)

add_fp_unittest(
  f16fmaf_test
  NEED_MPFR
  SUITE
    libc-math-unittests
  SRCS
    f16fmaf_test.cpp
  HDRS
    FmaTest.h
  DEPENDS
    libc.src.math.f16fmaf
    libc.src.stdlib.rand
    libc.src.stdlib.srand
)

add_fp_unittest(
  f16fmal_test
  NEED_MPFR
  SUITE
    libc-math-unittests
  SRCS
    f16fmal_test.cpp
  HDRS
    FmaTest.h
  DEPENDS
    libc.src.math.f16fmal
    libc.src.stdlib.rand
    libc.src.stdlib.srand
)

>>>>>>> 4ae23bcc
add_subdirectory(generic)
add_subdirectory(smoke)

if(NOT LLVM_LIBC_FULL_BUILD)
  add_subdirectory(exhaustive)
  add_subdirectory(performance_testing)
endif()<|MERGE_RESOLUTION|>--- conflicted
+++ resolved
@@ -45,6 +45,22 @@
 )
 
 add_fp_unittest(
+  sinpif_test
+  NEED_MPFR
+  SUITE
+    libc-math-unittests
+  SRCS
+    sinpif_test.cpp
+  HDRS
+    sdcomp26094.h
+  DEPENDS
+    libc.src.errno.errno
+    libc.src.math.sinpif
+    libc.src.__support.CPP.array
+    libc.src.__support.FPUtil.fp_bits
+)
+
+add_fp_unittest(
   sin_test
   NEED_MPFR
   SUITE
@@ -153,6 +169,7 @@
     TruncTest.h
   DEPENDS
     libc.src.math.trunc
+    libc.src.__support.CPP.algorithm
     libc.src.__support.FPUtil.fp_bits
 )
 
@@ -167,6 +184,7 @@
     TruncTest.h
   DEPENDS
     libc.src.math.truncf
+    libc.src.__support.CPP.algorithm
     libc.src.__support.FPUtil.fp_bits
 )
 
@@ -181,6 +199,22 @@
     TruncTest.h
   DEPENDS
     libc.src.math.truncl
+    libc.src.__support.CPP.algorithm
+    libc.src.__support.FPUtil.fp_bits
+)
+
+add_fp_unittest(
+  truncf16_test
+  NEED_MPFR
+  SUITE
+    libc-math-unittests
+  SRCS
+    truncf16_test.cpp
+  HDRS
+    TruncTest.h
+  DEPENDS
+    libc.src.math.truncf16
+    libc.src.__support.CPP.algorithm
     libc.src.__support.FPUtil.fp_bits
 )
 
@@ -195,6 +229,7 @@
     CeilTest.h
   DEPENDS
     libc.src.math.ceil
+    libc.src.__support.CPP.algorithm
     libc.src.__support.FPUtil.fp_bits
 )
 
@@ -209,6 +244,7 @@
     CeilTest.h
   DEPENDS
     libc.src.math.ceilf
+    libc.src.__support.CPP.algorithm
     libc.src.__support.FPUtil.fp_bits
 )
 
@@ -223,6 +259,22 @@
     CeilTest.h
   DEPENDS
     libc.src.math.ceill
+    libc.src.__support.CPP.algorithm
+    libc.src.__support.FPUtil.fp_bits
+)
+
+add_fp_unittest(
+  ceilf16_test
+  NEED_MPFR
+  SUITE
+    libc-math-unittests
+  SRCS
+    ceilf16_test.cpp
+  HDRS
+    CeilTest.h
+  DEPENDS
+    libc.src.math.ceilf16
+    libc.src.__support.CPP.algorithm
     libc.src.__support.FPUtil.fp_bits
 )
 
@@ -237,6 +289,7 @@
     FloorTest.h
   DEPENDS
     libc.src.math.floor
+    libc.src.__support.CPP.algorithm
     libc.src.__support.FPUtil.fp_bits
 )
 
@@ -251,6 +304,7 @@
     FloorTest.h
   DEPENDS
     libc.src.math.floorf
+    libc.src.__support.CPP.algorithm
     libc.src.__support.FPUtil.fp_bits
 )
 
@@ -265,6 +319,22 @@
     FloorTest.h
   DEPENDS
     libc.src.math.floorl
+    libc.src.__support.CPP.algorithm
+    libc.src.__support.FPUtil.fp_bits
+)
+
+add_fp_unittest(
+  floorf16_test
+  NEED_MPFR
+  SUITE
+    libc-math-unittests
+  SRCS
+    floorf16_test.cpp
+  HDRS
+    FloorTest.h
+  DEPENDS
+    libc.src.math.floorf16
+    libc.src.__support.CPP.algorithm
     libc.src.__support.FPUtil.fp_bits
 )
 
@@ -279,6 +349,7 @@
     RoundTest.h
   DEPENDS
     libc.src.math.round
+    libc.src.__support.CPP.algorithm
     libc.src.__support.FPUtil.fp_bits
 )
 
@@ -293,6 +364,7 @@
     RoundTest.h
   DEPENDS
     libc.src.math.roundf
+    libc.src.__support.CPP.algorithm
     libc.src.__support.FPUtil.fp_bits
 )
 
@@ -307,6 +379,22 @@
     RoundTest.h
   DEPENDS
     libc.src.math.roundl
+    libc.src.__support.CPP.algorithm
+    libc.src.__support.FPUtil.fp_bits
+)
+
+add_fp_unittest(
+  roundf16_test
+  NEED_MPFR
+  SUITE
+    libc-math-unittests
+  SRCS
+    roundf16_test.cpp
+  HDRS
+    RoundTest.h
+  DEPENDS
+    libc.src.math.roundf16
+    libc.src.__support.CPP.algorithm
     libc.src.__support.FPUtil.fp_bits
 )
 
@@ -321,6 +409,7 @@
   RoundEvenTest.h
   DEPENDS
     libc.src.math.roundeven
+    libc.src.__support.CPP.algorithm
     libc.src.__support.FPUtil.fp_bits
 )
 
@@ -335,6 +424,7 @@
   RoundEvenTest.h
   DEPENDS
     libc.src.math.roundevenf
+    libc.src.__support.CPP.algorithm
     libc.src.__support.FPUtil.fp_bits
 )
 
@@ -349,6 +439,22 @@
   RoundEvenTest.h
   DEPENDS
     libc.src.math.roundevenl
+    libc.src.__support.CPP.algorithm
+    libc.src.__support.FPUtil.fp_bits
+)
+
+add_fp_unittest(
+  roundevenf16_test
+  NEED_MPFR
+  SUITE
+    libc-math-unittests
+  SRCS
+    roundevenf16_test.cpp
+  HDRS
+  RoundEvenTest.h
+  DEPENDS
+    libc.src.math.roundevenf16
+    libc.src.__support.CPP.algorithm
     libc.src.__support.FPUtil.fp_bits
 )
 
@@ -362,11 +468,11 @@
   HDRS
     RoundToIntegerTest.h
   DEPENDS
-    libc.src.errno.errno
-    libc.src.fenv.feclearexcept
-    libc.src.fenv.feraiseexcept
-    libc.src.fenv.fetestexcept
+    libc.hdr.fenv_macros
+    libc.src.errno.errno
     libc.src.math.lround
+    libc.src.__support.CPP.algorithm
+    libc.src.__support.FPUtil.fenv_impl
     libc.src.__support.FPUtil.fp_bits
 )
 
@@ -380,11 +486,11 @@
   HDRS
     RoundToIntegerTest.h
   DEPENDS
-    libc.src.errno.errno
-    libc.src.fenv.feclearexcept
-    libc.src.fenv.feraiseexcept
-    libc.src.fenv.fetestexcept
+    libc.hdr.fenv_macros
+    libc.src.errno.errno
     libc.src.math.lroundf
+    libc.src.__support.CPP.algorithm
+    libc.src.__support.FPUtil.fenv_impl
     libc.src.__support.FPUtil.fp_bits
 )
 
@@ -398,11 +504,29 @@
   HDRS
     RoundToIntegerTest.h
   DEPENDS
-    libc.src.errno.errno
-    libc.src.fenv.feclearexcept
-    libc.src.fenv.feraiseexcept
-    libc.src.fenv.fetestexcept
+    libc.hdr.fenv_macros
+    libc.src.errno.errno
     libc.src.math.lroundl
+    libc.src.__support.CPP.algorithm
+    libc.src.__support.FPUtil.fenv_impl
+    libc.src.__support.FPUtil.fp_bits
+)
+
+add_fp_unittest(
+  lroundf16_test
+  NEED_MPFR
+  SUITE
+    libc-math-unittests
+  SRCS
+    lroundf16_test.cpp
+  HDRS
+    RoundToIntegerTest.h
+  DEPENDS
+    libc.hdr.fenv_macros
+    libc.src.errno.errno
+    libc.src.math.lroundf16
+    libc.src.__support.CPP.algorithm
+    libc.src.__support.FPUtil.fenv_impl
     libc.src.__support.FPUtil.fp_bits
 )
 
@@ -416,11 +540,11 @@
   HDRS
     RoundToIntegerTest.h
   DEPENDS
-    libc.src.errno.errno
-    libc.src.fenv.feclearexcept
-    libc.src.fenv.feraiseexcept
-    libc.src.fenv.fetestexcept
+    libc.hdr.fenv_macros
+    libc.src.errno.errno
     libc.src.math.llround
+    libc.src.__support.CPP.algorithm
+    libc.src.__support.FPUtil.fenv_impl
     libc.src.__support.FPUtil.fp_bits
 )
 
@@ -434,11 +558,11 @@
   HDRS
     RoundToIntegerTest.h
   DEPENDS
-    libc.src.errno.errno
-    libc.src.fenv.feclearexcept
-    libc.src.fenv.feraiseexcept
-    libc.src.fenv.fetestexcept
+    libc.hdr.fenv_macros
+    libc.src.errno.errno
     libc.src.math.llroundf
+    libc.src.__support.CPP.algorithm
+    libc.src.__support.FPUtil.fenv_impl
     libc.src.__support.FPUtil.fp_bits
 )
 
@@ -452,12 +576,90 @@
   HDRS
     RoundToIntegerTest.h
   DEPENDS
-    libc.src.errno.errno
-    libc.src.fenv.feclearexcept
-    libc.src.fenv.feraiseexcept
-    libc.src.fenv.fetestexcept
+    libc.hdr.fenv_macros
+    libc.src.errno.errno
     libc.src.math.llroundl
-    libc.src.__support.FPUtil.fp_bits
+    libc.src.__support.CPP.algorithm
+    libc.src.__support.FPUtil.fenv_impl
+    libc.src.__support.FPUtil.fp_bits
+)
+
+add_fp_unittest(
+  llroundf16_test
+  NEED_MPFR
+  SUITE
+    libc-math-unittests
+  SRCS
+    llroundf16_test.cpp
+  HDRS
+    RoundToIntegerTest.h
+  DEPENDS
+    libc.hdr.fenv_macros
+    libc.src.errno.errno
+    libc.src.math.llroundf16
+    libc.src.__support.CPP.algorithm
+    libc.src.__support.FPUtil.fenv_impl
+    libc.src.__support.FPUtil.fp_bits
+)
+
+add_fp_unittest(
+  nearbyint_test
+  NEED_MPFR
+  SUITE
+    libc-math-unittests
+  SRCS
+    nearbyint_test.cpp
+  HDRS
+    NearbyIntTest.h
+  DEPENDS
+    libc.src.math.nearbyint
+    libc.src.__support.CPP.algorithm
+    libc.src.__support.CPP.array
+)
+
+add_fp_unittest(
+  nearbyintf_test
+  NEED_MPFR
+  SUITE
+    libc-math-unittests
+  SRCS
+    nearbyintf_test.cpp
+  HDRS
+    NearbyIntTest.h
+  DEPENDS
+    libc.src.math.nearbyintf
+    libc.src.__support.CPP.algorithm
+    libc.src.__support.CPP.array
+)
+
+add_fp_unittest(
+  nearbyintl_test
+  NEED_MPFR
+  SUITE
+    libc-math-unittests
+  SRCS
+    nearbyintl_test.cpp
+  HDRS
+    NearbyIntTest.h
+  DEPENDS
+    libc.src.math.nearbyintl
+    libc.src.__support.CPP.algorithm
+    libc.src.__support.CPP.array
+)
+
+add_fp_unittest(
+  nearbyintf16_test
+  NEED_MPFR
+  SUITE
+    libc-math-unittests
+  SRCS
+    nearbyintf16_test.cpp
+  HDRS
+    NearbyIntTest.h
+  DEPENDS
+    libc.src.math.nearbyintf16
+    libc.src.__support.CPP.algorithm
+    libc.src.__support.CPP.array
 )
 
 add_fp_unittest(
@@ -470,7 +672,9 @@
   HDRS
     RIntTest.h
   DEPENDS
+    libc.hdr.fenv_macros
     libc.src.math.rint
+    libc.src.__support.CPP.algorithm
     libc.src.__support.FPUtil.fenv_impl
     libc.src.__support.FPUtil.fp_bits
 )
@@ -485,7 +689,9 @@
   HDRS
     RIntTest.h
   DEPENDS
+    libc.hdr.fenv_macros
     libc.src.math.rintf
+    libc.src.__support.CPP.algorithm
     libc.src.__support.FPUtil.fenv_impl
     libc.src.__support.FPUtil.fp_bits
 )
@@ -500,12 +706,31 @@
   HDRS
     RIntTest.h
   DEPENDS
+    libc.hdr.fenv_macros
     libc.src.math.rintl
+    libc.src.__support.CPP.algorithm
     libc.src.__support.FPUtil.fenv_impl
     libc.src.__support.FPUtil.fp_bits
 )
 
 add_fp_unittest(
+  rintf16_test
+  NEED_MPFR
+  SUITE
+    libc-math-unittests
+  SRCS
+    rintf16_test.cpp
+  HDRS
+    RIntTest.h
+  DEPENDS
+    libc.hdr.fenv_macros
+    libc.src.math.rintf16
+    libc.src.__support.CPP.algorithm
+    libc.src.__support.FPUtil.fenv_impl
+    libc.src.__support.FPUtil.fp_bits
+)
+
+add_fp_unittest(
   lrint_test
   NEED_MPFR
   SUITE
@@ -516,6 +741,7 @@
     RoundToIntegerTest.h
   DEPENDS
     libc.src.math.lrint
+    libc.src.__support.CPP.algorithm
     libc.src.__support.FPUtil.fenv_impl
     libc.src.__support.FPUtil.fp_bits
 )
@@ -531,6 +757,7 @@
     RoundToIntegerTest.h
   DEPENDS
     libc.src.math.lrintf
+    libc.src.__support.CPP.algorithm
     libc.src.__support.FPUtil.fenv_impl
     libc.src.__support.FPUtil.fp_bits
 )
@@ -546,11 +773,28 @@
     RoundToIntegerTest.h
   DEPENDS
     libc.src.math.lrintl
+    libc.src.__support.CPP.algorithm
     libc.src.__support.FPUtil.fenv_impl
     libc.src.__support.FPUtil.fp_bits
 )
 
 add_fp_unittest(
+  lrintf16_test
+  NEED_MPFR
+  SUITE
+    libc-math-unittests
+  SRCS
+    lrintf16_test.cpp
+  HDRS
+    RoundToIntegerTest.h
+  DEPENDS
+    libc.src.math.lrintf16
+    libc.src.__support.CPP.algorithm
+    libc.src.__support.FPUtil.fenv_impl
+    libc.src.__support.FPUtil.fp_bits
+)
+
+add_fp_unittest(
   llrint_test
   NEED_MPFR
   SUITE
@@ -561,6 +805,7 @@
     RoundToIntegerTest.h
   DEPENDS
     libc.src.math.llrint
+    libc.src.__support.CPP.algorithm
     libc.src.__support.FPUtil.fenv_impl
     libc.src.__support.FPUtil.fp_bits
 )
@@ -576,6 +821,7 @@
     RoundToIntegerTest.h
   DEPENDS
     libc.src.math.llrintf
+    libc.src.__support.CPP.algorithm
     libc.src.__support.FPUtil.fenv_impl
     libc.src.__support.FPUtil.fp_bits
 )
@@ -591,6 +837,23 @@
     RoundToIntegerTest.h
   DEPENDS
     libc.src.math.llrintl
+    libc.src.__support.CPP.algorithm
+    libc.src.__support.FPUtil.fenv_impl
+    libc.src.__support.FPUtil.fp_bits
+)
+
+add_fp_unittest(
+  llrintf16_test
+  NEED_MPFR
+  SUITE
+    libc-math-unittests
+  SRCS
+    llrintf16_test.cpp
+  HDRS
+    RoundToIntegerTest.h
+  DEPENDS
+    libc.src.math.llrintf16
+    libc.src.__support.CPP.algorithm
     libc.src.__support.FPUtil.fenv_impl
     libc.src.__support.FPUtil.fp_bits
 )
@@ -1072,9 +1335,10 @@
     libc-math-unittests
   SRCS
     sqrtf_test.cpp
+  HDRS
+    SqrtTest.h
   DEPENDS
     libc.src.math.sqrtf
-    libc.src.__support.FPUtil.fp_bits
 )
 
 add_fp_unittest(
@@ -1084,9 +1348,10 @@
     libc-math-unittests
   SRCS
     sqrt_test.cpp
+  HDRS
+    SqrtTest.h
   DEPENDS
     libc.src.math.sqrt
-    libc.src.__support.FPUtil.fp_bits
 )
 
 add_fp_unittest(
@@ -1096,9 +1361,10 @@
     libc-math-unittests
   SRCS
     sqrtl_test.cpp
+  HDRS
+    SqrtTest.h
   DEPENDS
     libc.src.math.sqrtl
-    libc.src.__support.FPUtil.fp_bits
 )
 
 add_fp_unittest(
@@ -1108,9 +1374,10 @@
     libc-math-unittests
   SRCS
     generic_sqrtf_test.cpp
+  HDRS
+    SqrtTest.h
   DEPENDS
     libc.src.math.sqrtf
-    libc.src.__support.FPUtil.fp_bits
     libc.src.__support.FPUtil.generic.sqrt
   COMPILE_OPTIONS
     -O3
@@ -1123,9 +1390,10 @@
     libc-math-unittests
   SRCS
     generic_sqrt_test.cpp
+  HDRS
+    SqrtTest.h
   DEPENDS
     libc.src.math.sqrt
-    libc.src.__support.FPUtil.fp_bits
     libc.src.__support.FPUtil.generic.sqrt
   COMPILE_OPTIONS
     -O3
@@ -1138,9 +1406,10 @@
     libc-math-unittests
   SRCS
     generic_sqrtl_test.cpp
+  HDRS
+    SqrtTest.h
   DEPENDS
     libc.src.math.sqrtl
-    libc.src.__support.FPUtil.fp_bits
     libc.src.__support.FPUtil.generic.sqrt
   COMPILE_OPTIONS
     -O3
@@ -1280,11 +1549,12 @@
     libc-math-unittests
   SRCS
     fmaf_test.cpp
+  HDRS
+    FmaTest.h
   DEPENDS
     libc.src.math.fmaf
     libc.src.stdlib.rand
     libc.src.stdlib.srand
-    libc.src.__support.FPUtil.fp_bits
   FLAGS
     FMA_OPT__ONLY
 )
@@ -1296,11 +1566,12 @@
     libc-math-unittests
   SRCS
     fma_test.cpp
+  HDRS
+    FmaTest.h
   DEPENDS
     libc.src.math.fma
     libc.src.stdlib.rand
     libc.src.stdlib.srand
-    libc.src.__support.FPUtil.fp_bits
 )
 
 add_fp_unittest(
@@ -1553,6 +1824,18 @@
 )
 
 add_fp_unittest(
+  fmul_test
+  NEED_MPFR
+  SUITE
+    libc-math-unittests
+  SRCS
+    fmul_test.cpp
+  HDRS
+    FMulTest.h
+  DEPENDS
+    libc.src.math.fmul
+)
+add_fp_unittest(
   asinhf_test
   NEED_MPFR
   SUITE
@@ -1713,8 +1996,97 @@
     libc.src.__support.FPUtil.fp_bits
 )
 
-<<<<<<< HEAD
-=======
+add_fp_unittest(
+  f16add_test
+  NEED_MPFR
+  SUITE
+    libc-math-unittests
+  SRCS
+    f16add_test.cpp
+  HDRS
+    AddTest.h
+  DEPENDS
+    libc.src.math.f16add
+)
+
+add_fp_unittest(
+  f16addf_test
+  NEED_MPFR
+  SUITE
+    libc-math-unittests
+  SRCS
+    f16addf_test.cpp
+  HDRS
+    AddTest.h
+  DEPENDS
+    libc.src.math.f16addf
+)
+
+add_fp_unittest(
+  f16addl_test
+  NEED_MPFR
+  SUITE
+    libc-math-unittests
+  SRCS
+    f16addl_test.cpp
+  HDRS
+    AddTest.h
+  DEPENDS
+    libc.src.math.f16addl
+)
+
+add_fp_unittest(
+  f16sub_test
+  NEED_MPFR
+  SUITE
+    libc-math-unittests
+  SRCS
+    f16sub_test.cpp
+  HDRS
+    SubTest.h
+  DEPENDS
+    libc.src.math.f16sub
+)
+
+add_fp_unittest(
+  f16subf_test
+  NEED_MPFR
+  SUITE
+    libc-math-unittests
+  SRCS
+    f16subf_test.cpp
+  HDRS
+    SubTest.h
+  DEPENDS
+    libc.src.math.f16subf
+)
+
+add_fp_unittest(
+  f16subl_test
+  NEED_MPFR
+  SUITE
+    libc-math-unittests
+  SRCS
+    f16subl_test.cpp
+  HDRS
+    SubTest.h
+  DEPENDS
+    libc.src.math.f16subl
+)
+
+add_fp_unittest(
+  f16div_test
+  NEED_MPFR
+  SUITE
+    libc-math-unittests
+  SRCS
+    f16div_test.cpp
+  HDRS
+    DivTest.h
+  DEPENDS
+    libc.src.math.f16div
+)
+
 add_fp_unittest(
   f16divf_test
   NEED_MPFR
@@ -1726,6 +2098,19 @@
     DivTest.h
   DEPENDS
     libc.src.math.f16divf
+)
+
+add_fp_unittest(
+  f16divl_test
+  NEED_MPFR
+  SUITE
+    libc-math-unittests
+  SRCS
+    f16divl_test.cpp
+  HDRS
+    DivTest.h
+  DEPENDS
+    libc.src.math.f16divl
 )
 
 add_fp_unittest(
@@ -1773,7 +2158,45 @@
     libc.src.stdlib.srand
 )
 
->>>>>>> 4ae23bcc
+add_fp_unittest(
+  f16sqrt_test
+  NEED_MPFR
+  SUITE
+    libc-math-unittests
+  SRCS
+    f16sqrt_test.cpp
+  HDRS
+    SqrtTest.h
+  DEPENDS
+    libc.src.math.f16sqrt
+)
+
+add_fp_unittest(
+  f16sqrtf_test
+  NEED_MPFR
+  SUITE
+    libc-math-unittests
+  SRCS
+    f16sqrtf_test.cpp
+  HDRS
+    SqrtTest.h
+  DEPENDS
+    libc.src.math.f16sqrtf
+)
+
+add_fp_unittest(
+  f16sqrtl_test
+  NEED_MPFR
+  SUITE
+    libc-math-unittests
+  SRCS
+    f16sqrtl_test.cpp
+  HDRS
+    SqrtTest.h
+  DEPENDS
+    libc.src.math.f16sqrtl
+)
+
 add_subdirectory(generic)
 add_subdirectory(smoke)
 
