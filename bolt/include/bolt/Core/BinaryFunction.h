--- conflicted
+++ resolved
@@ -416,14 +416,8 @@
   /// different parameters by every pass.
   mutable uint64_t Hash{0};
 
-<<<<<<< HEAD
-  /// Function GUID assigned by the compiler to the source function.
-  /// If non-null, is a valid GUID in pseudo probe section.
-  uint64_t PseudoProbeGUID{0};
-=======
   /// Function GUID assigned externally.
   uint64_t GUID{0};
->>>>>>> 9b007a19
 
   /// For PLT functions it contains a symbol associated with a function
   /// reference. It is nullptr for non-PLT functions.
@@ -2265,17 +2259,10 @@
   /// Returns the last computed hash value of the function.
   size_t getHash() const { return Hash; }
 
-<<<<<<< HEAD
-  /// Returns the function GUID from pseudo-probe description of the function.
-  uint64_t getPseudoProbeGUID() const { return PseudoProbeGUID; }
-
-  void setPseudoProbeGUID(uint64_t GUID) { PseudoProbeGUID = GUID; }
-=======
   /// Returns the function GUID.
   uint64_t getGUID() const { return GUID; }
 
   void setGUID(uint64_t Id) { GUID = Id; }
->>>>>>> 9b007a19
 
   using OperandHashFuncTy =
       function_ref<typename std::string(const MCOperand &)>;
