--- conflicted
+++ resolved
@@ -647,21 +647,12 @@
                                  args.reductionArgs)))
     return parser.emitError(parser.getCurrentLocation())
            << "invalid `reduction` format";
-<<<<<<< HEAD
 
   if (failed(parseBlockArgClause(parser, entryBlockArgs, "task_reduction",
                                  args.taskReductionArgs)))
     return parser.emitError(parser.getCurrentLocation())
            << "invalid `task_reduction` format";
 
-=======
-
-  if (failed(parseBlockArgClause(parser, entryBlockArgs, "task_reduction",
-                                 args.taskReductionArgs)))
-    return parser.emitError(parser.getCurrentLocation())
-           << "invalid `task_reduction` format";
-
->>>>>>> dd326b12
   if (failed(parseBlockArgClause(parser, entryBlockArgs, "use_device_addr",
                                  args.useDeviceAddrArgs)))
     return parser.emitError(parser.getCurrentLocation())
