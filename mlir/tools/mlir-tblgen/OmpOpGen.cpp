--- conflicted
+++ resolved
@@ -106,13 +106,7 @@
                            const Init *argInit) {
   auto range = zip_equal(arguments->getArgNames(), arguments->getArgs());
   return llvm::any_of(
-<<<<<<< HEAD
-      range,
-      [&](std::tuple<const llvm::StringInit *const &, const llvm::Init *const &>
-              v) {
-=======
       range, [&](std::tuple<const llvm::StringInit *, const llvm::Init *> v) {
->>>>>>> f791cfc8
         return std::get<0>(v)->getAsUnquotedString() == argName &&
                std::get<1>(v) == argInit;
       });
