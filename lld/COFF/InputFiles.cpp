--- conflicted
+++ resolved
@@ -25,6 +25,7 @@
 #include "llvm/DebugInfo/CodeView/TypeDeserializer.h"
 #include "llvm/DebugInfo/PDB/Native/NativeSession.h"
 #include "llvm/DebugInfo/PDB/Native/PDBFile.h"
+#include "llvm/IR/Mangler.h"
 #include "llvm/LTO/LTO.h"
 #include "llvm/Object/Binary.h"
 #include "llvm/Object/COFF.h"
@@ -1035,9 +1036,17 @@
 
   // Read names and create an __imp_ symbol.
   StringRef buf = mb.getBuffer().substr(sizeof(*hdr));
-  StringRef name = saver().save(buf.split('\0').first);
+  auto split = buf.split('\0');
+  buf = split.second;
+  StringRef name;
+  if (isArm64EC(hdr->Machine)) {
+    if (std::optional<std::string> demangledName =
+            getArm64ECDemangledFunctionName(split.first))
+      name = saver().save(*demangledName);
+  }
+  if (name.empty())
+    name = saver().save(split.first);
   StringRef impName = saver().save("__imp_" + name);
-  buf = buf.substr(name.size() + 1);
   dllName = buf.split('\0').first;
   StringRef extName;
   switch (hdr->getNameType()) {
@@ -1074,11 +1083,6 @@
   // If type is function, we need to create a thunk which jump to an
   // address pointed by the __imp_ symbol. (This allows you to call
   // DLL functions just like regular non-DLL functions.)
-<<<<<<< HEAD
-  if (hdr->getType() == llvm::COFF::IMPORT_CODE)
-    thunkSym = ctx.symtab.addImportThunk(
-        name, cast_or_null<DefinedImportData>(impSym), hdr->Machine);
-=======
   if (hdr->getType() == llvm::COFF::IMPORT_CODE) {
     if (ctx.config.machine != ARM64EC) {
       thunkSym = ctx.symtab.addImportThunk(name, impSym, makeImportThunk());
@@ -1093,7 +1097,6 @@
       ctx.driver.pullArm64ECIcallHelper();
     }
   }
->>>>>>> 86ec59e2
 }
 
 BitcodeFile::BitcodeFile(COFFLinkerContext &ctx, MemoryBufferRef mb,
