//===---- OpenACCClause.cpp - Classes for OpenACC Clauses  ----------------===//
//
// Part of the LLVM Project, under the Apache License v2.0 with LLVM Exceptions.
// See https://llvm.org/LICENSE.txt for license information.
// SPDX-License-Identifier: Apache-2.0 WITH LLVM-exception
//
//===----------------------------------------------------------------------===//
//
// This file implements the subclasses of the OpenACCClause class declared in
// OpenACCClause.h
//
//===----------------------------------------------------------------------===//

#include "clang/AST/OpenACCClause.h"
#include "clang/AST/ASTContext.h"
#include "clang/AST/Expr.h"

using namespace clang;

bool OpenACCClauseWithParams::classof(const OpenACCClause *C) {
  return OpenACCDeviceTypeClause::classof(C) ||
         OpenACCClauseWithCondition::classof(C) ||
         OpenACCClauseWithExprs::classof(C);
}
bool OpenACCClauseWithExprs::classof(const OpenACCClause *C) {
  return OpenACCWaitClause::classof(C) || OpenACCNumGangsClause::classof(C) ||
         OpenACCTileClause::classof(C) ||
         OpenACCClauseWithSingleIntExpr::classof(C) ||
         OpenACCGangClause::classof(C) || OpenACCClauseWithVarList::classof(C);
}
bool OpenACCClauseWithVarList::classof(const OpenACCClause *C) {
  return OpenACCPrivateClause::classof(C) ||
         OpenACCFirstPrivateClause::classof(C) ||
         OpenACCDevicePtrClause::classof(C) ||
         OpenACCDevicePtrClause::classof(C) ||
         OpenACCAttachClause::classof(C) || OpenACCNoCreateClause::classof(C) ||
         OpenACCPresentClause::classof(C) || OpenACCCopyClause::classof(C) ||
         OpenACCCopyInClause::classof(C) || OpenACCCopyOutClause::classof(C) ||
         OpenACCReductionClause::classof(C) || OpenACCCreateClause::classof(C);
}
bool OpenACCClauseWithCondition::classof(const OpenACCClause *C) {
  return OpenACCIfClause::classof(C) || OpenACCSelfClause::classof(C);
}
bool OpenACCClauseWithSingleIntExpr::classof(const OpenACCClause *C) {
  return OpenACCNumWorkersClause::classof(C) ||
         OpenACCVectorLengthClause::classof(C) ||
         OpenACCCollapseClause::classof(C) || OpenACCAsyncClause::classof(C);
}
OpenACCDefaultClause *OpenACCDefaultClause::Create(const ASTContext &C,
                                                   OpenACCDefaultClauseKind K,
                                                   SourceLocation BeginLoc,
                                                   SourceLocation LParenLoc,
                                                   SourceLocation EndLoc) {
  void *Mem =
      C.Allocate(sizeof(OpenACCDefaultClause), alignof(OpenACCDefaultClause));

  return new (Mem) OpenACCDefaultClause(K, BeginLoc, LParenLoc, EndLoc);
}

OpenACCIfClause *OpenACCIfClause::Create(const ASTContext &C,
                                         SourceLocation BeginLoc,
                                         SourceLocation LParenLoc,
                                         Expr *ConditionExpr,
                                         SourceLocation EndLoc) {
  void *Mem = C.Allocate(sizeof(OpenACCIfClause), alignof(OpenACCIfClause));
  return new (Mem) OpenACCIfClause(BeginLoc, LParenLoc, ConditionExpr, EndLoc);
}

OpenACCIfClause::OpenACCIfClause(SourceLocation BeginLoc,
                                 SourceLocation LParenLoc, Expr *ConditionExpr,
                                 SourceLocation EndLoc)
    : OpenACCClauseWithCondition(OpenACCClauseKind::If, BeginLoc, LParenLoc,
                                 ConditionExpr, EndLoc) {
  assert(ConditionExpr && "if clause requires condition expr");
  assert((ConditionExpr->isInstantiationDependent() ||
          ConditionExpr->getType()->isScalarType()) &&
         "Condition expression type not scalar/dependent");
}

OpenACCSelfClause *OpenACCSelfClause::Create(const ASTContext &C,
                                             SourceLocation BeginLoc,
                                             SourceLocation LParenLoc,
                                             Expr *ConditionExpr,
                                             SourceLocation EndLoc) {
  void *Mem = C.Allocate(sizeof(OpenACCIfClause), alignof(OpenACCIfClause));
  return new (Mem)
      OpenACCSelfClause(BeginLoc, LParenLoc, ConditionExpr, EndLoc);
}

OpenACCSelfClause::OpenACCSelfClause(SourceLocation BeginLoc,
                                     SourceLocation LParenLoc,
                                     Expr *ConditionExpr, SourceLocation EndLoc)
    : OpenACCClauseWithCondition(OpenACCClauseKind::Self, BeginLoc, LParenLoc,
                                 ConditionExpr, EndLoc) {
  assert((!ConditionExpr || ConditionExpr->isInstantiationDependent() ||
          ConditionExpr->getType()->isScalarType()) &&
         "Condition expression type not scalar/dependent");
}

OpenACCClause::child_range OpenACCClause::children() {
  switch (getClauseKind()) {
  default:
    assert(false && "Clause children function not implemented");
    break;
#define VISIT_CLAUSE(CLAUSE_NAME)                                              \
  case OpenACCClauseKind::CLAUSE_NAME:                                         \
    return cast<OpenACC##CLAUSE_NAME##Clause>(this)->children();
#define CLAUSE_ALIAS(ALIAS_NAME, CLAUSE_NAME, DEPRECATED)                      \
  case OpenACCClauseKind::ALIAS_NAME:                                          \
    return cast<OpenACC##CLAUSE_NAME##Clause>(this)->children();

#include "clang/Basic/OpenACCClauses.def"
  }
  return child_range(child_iterator(), child_iterator());
}

OpenACCNumWorkersClause::OpenACCNumWorkersClause(SourceLocation BeginLoc,
                                                 SourceLocation LParenLoc,
                                                 Expr *IntExpr,
                                                 SourceLocation EndLoc)
    : OpenACCClauseWithSingleIntExpr(OpenACCClauseKind::NumWorkers, BeginLoc,
                                     LParenLoc, IntExpr, EndLoc) {
  assert((!IntExpr || IntExpr->isInstantiationDependent() ||
          IntExpr->getType()->isIntegerType()) &&
         "Condition expression type not scalar/dependent");
}

OpenACCGangClause::OpenACCGangClause(SourceLocation BeginLoc,
                                     SourceLocation LParenLoc,
                                     ArrayRef<OpenACCGangKind> GangKinds,
                                     ArrayRef<Expr *> IntExprs,
                                     SourceLocation EndLoc)
    : OpenACCClauseWithExprs(OpenACCClauseKind::Gang, BeginLoc, LParenLoc,
                             EndLoc) {
  assert(GangKinds.size() == IntExprs.size() && "Mismatch exprs/kind?");
  std::uninitialized_copy(IntExprs.begin(), IntExprs.end(),
                          getTrailingObjects<Expr *>());
  setExprs(MutableArrayRef(getTrailingObjects<Expr *>(), IntExprs.size()));
  std::uninitialized_copy(GangKinds.begin(), GangKinds.end(),
                          getTrailingObjects<OpenACCGangKind>());
}

OpenACCNumWorkersClause *
OpenACCNumWorkersClause::Create(const ASTContext &C, SourceLocation BeginLoc,
                                SourceLocation LParenLoc, Expr *IntExpr,
                                SourceLocation EndLoc) {
  void *Mem = C.Allocate(sizeof(OpenACCNumWorkersClause),
                         alignof(OpenACCNumWorkersClause));
  return new (Mem)
      OpenACCNumWorkersClause(BeginLoc, LParenLoc, IntExpr, EndLoc);
}

OpenACCCollapseClause::OpenACCCollapseClause(SourceLocation BeginLoc,
                                             SourceLocation LParenLoc,
                                             bool HasForce, Expr *LoopCount,
                                             SourceLocation EndLoc)
    : OpenACCClauseWithSingleIntExpr(OpenACCClauseKind::Collapse, BeginLoc,
                                     LParenLoc, LoopCount, EndLoc),
      HasForce(HasForce) {
  assert(LoopCount && "LoopCount required");
}

OpenACCCollapseClause *
OpenACCCollapseClause::Create(const ASTContext &C, SourceLocation BeginLoc,
                              SourceLocation LParenLoc, bool HasForce,
                              Expr *LoopCount, SourceLocation EndLoc) {
  assert(
      LoopCount &&
      (LoopCount->isInstantiationDependent() || isa<ConstantExpr>(LoopCount)) &&
      "Loop count not constant expression");
  void *Mem =
      C.Allocate(sizeof(OpenACCCollapseClause), alignof(OpenACCCollapseClause));
  return new (Mem)
      OpenACCCollapseClause(BeginLoc, LParenLoc, HasForce, LoopCount, EndLoc);
}

OpenACCVectorLengthClause::OpenACCVectorLengthClause(SourceLocation BeginLoc,
                                                     SourceLocation LParenLoc,
                                                     Expr *IntExpr,
                                                     SourceLocation EndLoc)
    : OpenACCClauseWithSingleIntExpr(OpenACCClauseKind::VectorLength, BeginLoc,
                                     LParenLoc, IntExpr, EndLoc) {
  assert((!IntExpr || IntExpr->isInstantiationDependent() ||
          IntExpr->getType()->isIntegerType()) &&
         "Condition expression type not scalar/dependent");
}

OpenACCVectorLengthClause *
OpenACCVectorLengthClause::Create(const ASTContext &C, SourceLocation BeginLoc,
                                  SourceLocation LParenLoc, Expr *IntExpr,
                                  SourceLocation EndLoc) {
  void *Mem = C.Allocate(sizeof(OpenACCVectorLengthClause),
                         alignof(OpenACCVectorLengthClause));
  return new (Mem)
      OpenACCVectorLengthClause(BeginLoc, LParenLoc, IntExpr, EndLoc);
}

OpenACCAsyncClause::OpenACCAsyncClause(SourceLocation BeginLoc,
                                       SourceLocation LParenLoc, Expr *IntExpr,
                                       SourceLocation EndLoc)
    : OpenACCClauseWithSingleIntExpr(OpenACCClauseKind::Async, BeginLoc,
                                     LParenLoc, IntExpr, EndLoc) {
  assert((!IntExpr || IntExpr->isInstantiationDependent() ||
          IntExpr->getType()->isIntegerType()) &&
         "Condition expression type not scalar/dependent");
}

OpenACCAsyncClause *OpenACCAsyncClause::Create(const ASTContext &C,
                                               SourceLocation BeginLoc,
                                               SourceLocation LParenLoc,
                                               Expr *IntExpr,
                                               SourceLocation EndLoc) {
  void *Mem =
      C.Allocate(sizeof(OpenACCAsyncClause), alignof(OpenACCAsyncClause));
  return new (Mem) OpenACCAsyncClause(BeginLoc, LParenLoc, IntExpr, EndLoc);
}

OpenACCWaitClause *OpenACCWaitClause::Create(
    const ASTContext &C, SourceLocation BeginLoc, SourceLocation LParenLoc,
    Expr *DevNumExpr, SourceLocation QueuesLoc, ArrayRef<Expr *> QueueIdExprs,
    SourceLocation EndLoc) {
  // Allocates enough room in trailing storage for all the int-exprs, plus a
  // placeholder for the devnum.
  void *Mem = C.Allocate(
      OpenACCWaitClause::totalSizeToAlloc<Expr *>(QueueIdExprs.size() + 1));
  return new (Mem) OpenACCWaitClause(BeginLoc, LParenLoc, DevNumExpr, QueuesLoc,
                                     QueueIdExprs, EndLoc);
}

OpenACCNumGangsClause *OpenACCNumGangsClause::Create(const ASTContext &C,
                                                     SourceLocation BeginLoc,
                                                     SourceLocation LParenLoc,
                                                     ArrayRef<Expr *> IntExprs,
                                                     SourceLocation EndLoc) {
  void *Mem = C.Allocate(
      OpenACCNumGangsClause::totalSizeToAlloc<Expr *>(IntExprs.size()));
  return new (Mem) OpenACCNumGangsClause(BeginLoc, LParenLoc, IntExprs, EndLoc);
}

OpenACCTileClause *OpenACCTileClause::Create(const ASTContext &C,
                                             SourceLocation BeginLoc,
                                             SourceLocation LParenLoc,
                                             ArrayRef<Expr *> SizeExprs,
                                             SourceLocation EndLoc) {
  void *Mem =
      C.Allocate(OpenACCTileClause::totalSizeToAlloc<Expr *>(SizeExprs.size()));
  return new (Mem) OpenACCTileClause(BeginLoc, LParenLoc, SizeExprs, EndLoc);
}

OpenACCPrivateClause *OpenACCPrivateClause::Create(const ASTContext &C,
                                                   SourceLocation BeginLoc,
                                                   SourceLocation LParenLoc,
                                                   ArrayRef<Expr *> VarList,
                                                   SourceLocation EndLoc) {
  void *Mem = C.Allocate(
      OpenACCPrivateClause::totalSizeToAlloc<Expr *>(VarList.size()));
  return new (Mem) OpenACCPrivateClause(BeginLoc, LParenLoc, VarList, EndLoc);
}

OpenACCFirstPrivateClause *OpenACCFirstPrivateClause::Create(
    const ASTContext &C, SourceLocation BeginLoc, SourceLocation LParenLoc,
    ArrayRef<Expr *> VarList, SourceLocation EndLoc) {
  void *Mem = C.Allocate(
      OpenACCFirstPrivateClause::totalSizeToAlloc<Expr *>(VarList.size()));
  return new (Mem)
      OpenACCFirstPrivateClause(BeginLoc, LParenLoc, VarList, EndLoc);
}

OpenACCAttachClause *OpenACCAttachClause::Create(const ASTContext &C,
                                                 SourceLocation BeginLoc,
                                                 SourceLocation LParenLoc,
                                                 ArrayRef<Expr *> VarList,
                                                 SourceLocation EndLoc) {
  void *Mem =
      C.Allocate(OpenACCAttachClause::totalSizeToAlloc<Expr *>(VarList.size()));
  return new (Mem) OpenACCAttachClause(BeginLoc, LParenLoc, VarList, EndLoc);
}

OpenACCDevicePtrClause *OpenACCDevicePtrClause::Create(const ASTContext &C,
                                                       SourceLocation BeginLoc,
                                                       SourceLocation LParenLoc,
                                                       ArrayRef<Expr *> VarList,
                                                       SourceLocation EndLoc) {
  void *Mem = C.Allocate(
      OpenACCDevicePtrClause::totalSizeToAlloc<Expr *>(VarList.size()));
  return new (Mem) OpenACCDevicePtrClause(BeginLoc, LParenLoc, VarList, EndLoc);
}

OpenACCNoCreateClause *OpenACCNoCreateClause::Create(const ASTContext &C,
                                                     SourceLocation BeginLoc,
                                                     SourceLocation LParenLoc,
                                                     ArrayRef<Expr *> VarList,
                                                     SourceLocation EndLoc) {
  void *Mem = C.Allocate(
      OpenACCNoCreateClause::totalSizeToAlloc<Expr *>(VarList.size()));
  return new (Mem) OpenACCNoCreateClause(BeginLoc, LParenLoc, VarList, EndLoc);
}

OpenACCPresentClause *OpenACCPresentClause::Create(const ASTContext &C,
                                                   SourceLocation BeginLoc,
                                                   SourceLocation LParenLoc,
                                                   ArrayRef<Expr *> VarList,
                                                   SourceLocation EndLoc) {
  void *Mem = C.Allocate(
      OpenACCPresentClause::totalSizeToAlloc<Expr *>(VarList.size()));
  return new (Mem) OpenACCPresentClause(BeginLoc, LParenLoc, VarList, EndLoc);
}

OpenACCCopyClause *
OpenACCCopyClause::Create(const ASTContext &C, OpenACCClauseKind Spelling,
                          SourceLocation BeginLoc, SourceLocation LParenLoc,
                          ArrayRef<Expr *> VarList, SourceLocation EndLoc) {
  void *Mem =
      C.Allocate(OpenACCCopyClause::totalSizeToAlloc<Expr *>(VarList.size()));
  return new (Mem)
      OpenACCCopyClause(Spelling, BeginLoc, LParenLoc, VarList, EndLoc);
}

OpenACCCopyInClause *
OpenACCCopyInClause::Create(const ASTContext &C, OpenACCClauseKind Spelling,
                            SourceLocation BeginLoc, SourceLocation LParenLoc,
                            bool IsReadOnly, ArrayRef<Expr *> VarList,
                            SourceLocation EndLoc) {
  void *Mem =
      C.Allocate(OpenACCCopyInClause::totalSizeToAlloc<Expr *>(VarList.size()));
  return new (Mem) OpenACCCopyInClause(Spelling, BeginLoc, LParenLoc,
                                       IsReadOnly, VarList, EndLoc);
}

OpenACCCopyOutClause *
OpenACCCopyOutClause::Create(const ASTContext &C, OpenACCClauseKind Spelling,
                             SourceLocation BeginLoc, SourceLocation LParenLoc,
                             bool IsZero, ArrayRef<Expr *> VarList,
                             SourceLocation EndLoc) {
  void *Mem = C.Allocate(
      OpenACCCopyOutClause::totalSizeToAlloc<Expr *>(VarList.size()));
  return new (Mem) OpenACCCopyOutClause(Spelling, BeginLoc, LParenLoc, IsZero,
                                        VarList, EndLoc);
}

OpenACCCreateClause *
OpenACCCreateClause::Create(const ASTContext &C, OpenACCClauseKind Spelling,
                            SourceLocation BeginLoc, SourceLocation LParenLoc,
                            bool IsZero, ArrayRef<Expr *> VarList,
                            SourceLocation EndLoc) {
  void *Mem =
      C.Allocate(OpenACCCreateClause::totalSizeToAlloc<Expr *>(VarList.size()));
  return new (Mem) OpenACCCreateClause(Spelling, BeginLoc, LParenLoc, IsZero,
                                       VarList, EndLoc);
}

OpenACCDeviceTypeClause *OpenACCDeviceTypeClause::Create(
    const ASTContext &C, OpenACCClauseKind K, SourceLocation BeginLoc,
    SourceLocation LParenLoc, ArrayRef<DeviceTypeArgument> Archs,
    SourceLocation EndLoc) {
  void *Mem =
      C.Allocate(OpenACCDeviceTypeClause::totalSizeToAlloc<DeviceTypeArgument>(
          Archs.size()));
  return new (Mem)
      OpenACCDeviceTypeClause(K, BeginLoc, LParenLoc, Archs, EndLoc);
}

OpenACCReductionClause *OpenACCReductionClause::Create(
    const ASTContext &C, SourceLocation BeginLoc, SourceLocation LParenLoc,
    OpenACCReductionOperator Operator, ArrayRef<Expr *> VarList,
    SourceLocation EndLoc) {
  void *Mem = C.Allocate(
      OpenACCReductionClause::totalSizeToAlloc<Expr *>(VarList.size()));
  return new (Mem)
      OpenACCReductionClause(BeginLoc, LParenLoc, Operator, VarList, EndLoc);
}

OpenACCAutoClause *OpenACCAutoClause::Create(const ASTContext &C,
                                             SourceLocation BeginLoc,
                                             SourceLocation EndLoc) {
  void *Mem = C.Allocate(sizeof(OpenACCAutoClause));
  return new (Mem) OpenACCAutoClause(BeginLoc, EndLoc);
}

OpenACCIndependentClause *
OpenACCIndependentClause::Create(const ASTContext &C, SourceLocation BeginLoc,
                                 SourceLocation EndLoc) {
  void *Mem = C.Allocate(sizeof(OpenACCIndependentClause));
  return new (Mem) OpenACCIndependentClause(BeginLoc, EndLoc);
}

OpenACCSeqClause *OpenACCSeqClause::Create(const ASTContext &C,
                                           SourceLocation BeginLoc,
                                           SourceLocation EndLoc) {
  void *Mem = C.Allocate(sizeof(OpenACCSeqClause));
  return new (Mem) OpenACCSeqClause(BeginLoc, EndLoc);
}

OpenACCGangClause *
OpenACCGangClause::Create(const ASTContext &C, SourceLocation BeginLoc,
                          SourceLocation LParenLoc,
                          ArrayRef<OpenACCGangKind> GangKinds,
                          ArrayRef<Expr *> IntExprs, SourceLocation EndLoc) {
  void *Mem =
      C.Allocate(OpenACCGangClause::totalSizeToAlloc<Expr *, OpenACCGangKind>(
          IntExprs.size(), GangKinds.size()));
  return new (Mem)
      OpenACCGangClause(BeginLoc, LParenLoc, GangKinds, IntExprs, EndLoc);
}

OpenACCWorkerClause *OpenACCWorkerClause::Create(const ASTContext &C,
                                                 SourceLocation BeginLoc,
                                                 SourceLocation EndLoc) {
  void *Mem = C.Allocate(sizeof(OpenACCWorkerClause));
  return new (Mem) OpenACCWorkerClause(BeginLoc, EndLoc);
}

OpenACCVectorClause *OpenACCVectorClause::Create(const ASTContext &C,
                                                 SourceLocation BeginLoc,
                                                 SourceLocation EndLoc) {
  void *Mem = C.Allocate(sizeof(OpenACCVectorClause));
  return new (Mem) OpenACCVectorClause(BeginLoc, EndLoc);
}

//===----------------------------------------------------------------------===//
//  OpenACC clauses printing methods
//===----------------------------------------------------------------------===//

void OpenACCClausePrinter::printExpr(const Expr *E) {
  E->printPretty(OS, nullptr, Policy, 0);
}

void OpenACCClausePrinter::VisitDefaultClause(const OpenACCDefaultClause &C) {
  OS << "default(" << C.getDefaultClauseKind() << ")";
}

void OpenACCClausePrinter::VisitIfClause(const OpenACCIfClause &C) {
  OS << "if(";
  printExpr(C.getConditionExpr());
  OS << ")";
}

void OpenACCClausePrinter::VisitSelfClause(const OpenACCSelfClause &C) {
  OS << "self";
  if (const Expr *CondExpr = C.getConditionExpr()) {
    OS << "(";
    printExpr(CondExpr);
    OS << ")";
  }
}

void OpenACCClausePrinter::VisitNumGangsClause(const OpenACCNumGangsClause &C) {
  OS << "num_gangs(";
  llvm::interleaveComma(C.getIntExprs(), OS,
                        [&](const Expr *E) { printExpr(E); });
  OS << ")";
}

void OpenACCClausePrinter::VisitTileClause(const OpenACCTileClause &C) {
  OS << "tile(";
  llvm::interleaveComma(C.getSizeExprs(), OS,
                        [&](const Expr *E) { printExpr(E); });
  OS << ")";
}

void OpenACCClausePrinter::VisitNumWorkersClause(
    const OpenACCNumWorkersClause &C) {
  OS << "num_workers(";
  printExpr(C.getIntExpr());
  OS << ")";
}

void OpenACCClausePrinter::VisitVectorLengthClause(
    const OpenACCVectorLengthClause &C) {
  OS << "vector_length(";
  printExpr(C.getIntExpr());
  OS << ")";
}

void OpenACCClausePrinter::VisitAsyncClause(const OpenACCAsyncClause &C) {
  OS << "async";
  if (C.hasIntExpr()) {
    OS << "(";
    printExpr(C.getIntExpr());
    OS << ")";
  }
}

void OpenACCClausePrinter::VisitPrivateClause(const OpenACCPrivateClause &C) {
  OS << "private(";
  llvm::interleaveComma(C.getVarList(), OS,
                        [&](const Expr *E) { printExpr(E); });
  OS << ")";
}

void OpenACCClausePrinter::VisitFirstPrivateClause(
    const OpenACCFirstPrivateClause &C) {
  OS << "firstprivate(";
  llvm::interleaveComma(C.getVarList(), OS,
                        [&](const Expr *E) { printExpr(E); });
  OS << ")";
}

void OpenACCClausePrinter::VisitAttachClause(const OpenACCAttachClause &C) {
  OS << "attach(";
  llvm::interleaveComma(C.getVarList(), OS,
                        [&](const Expr *E) { printExpr(E); });
  OS << ")";
}

void OpenACCClausePrinter::VisitDevicePtrClause(
    const OpenACCDevicePtrClause &C) {
  OS << "deviceptr(";
  llvm::interleaveComma(C.getVarList(), OS,
                        [&](const Expr *E) { printExpr(E); });
  OS << ")";
}

void OpenACCClausePrinter::VisitNoCreateClause(const OpenACCNoCreateClause &C) {
  OS << "no_create(";
  llvm::interleaveComma(C.getVarList(), OS,
                        [&](const Expr *E) { printExpr(E); });
  OS << ")";
}

void OpenACCClausePrinter::VisitPresentClause(const OpenACCPresentClause &C) {
  OS << "present(";
  llvm::interleaveComma(C.getVarList(), OS,
                        [&](const Expr *E) { printExpr(E); });
  OS << ")";
}

void OpenACCClausePrinter::VisitCopyClause(const OpenACCCopyClause &C) {
  OS << C.getClauseKind() << '(';
  llvm::interleaveComma(C.getVarList(), OS,
                        [&](const Expr *E) { printExpr(E); });
  OS << ")";
}

void OpenACCClausePrinter::VisitCopyInClause(const OpenACCCopyInClause &C) {
  OS << C.getClauseKind() << '(';
  if (C.isReadOnly())
    OS << "readonly: ";
  llvm::interleaveComma(C.getVarList(), OS,
                        [&](const Expr *E) { printExpr(E); });
  OS << ")";
}

void OpenACCClausePrinter::VisitCopyOutClause(const OpenACCCopyOutClause &C) {
  OS << C.getClauseKind() << '(';
  if (C.isZero())
    OS << "zero: ";
  llvm::interleaveComma(C.getVarList(), OS,
                        [&](const Expr *E) { printExpr(E); });
  OS << ")";
}

void OpenACCClausePrinter::VisitCreateClause(const OpenACCCreateClause &C) {
  OS << C.getClauseKind() << '(';
  if (C.isZero())
    OS << "zero: ";
  llvm::interleaveComma(C.getVarList(), OS,
                        [&](const Expr *E) { printExpr(E); });
  OS << ")";
}

void OpenACCClausePrinter::VisitReductionClause(
    const OpenACCReductionClause &C) {
  OS << "reduction(" << C.getReductionOp() << ": ";
  llvm::interleaveComma(C.getVarList(), OS,
                        [&](const Expr *E) { printExpr(E); });
  OS << ")";
}

void OpenACCClausePrinter::VisitWaitClause(const OpenACCWaitClause &C) {
  OS << "wait";
  if (!C.getLParenLoc().isInvalid()) {
    OS << "(";
    if (C.hasDevNumExpr()) {
      OS << "devnum: ";
      printExpr(C.getDevNumExpr());
      OS << " : ";
    }

    if (C.hasQueuesTag())
      OS << "queues: ";

    llvm::interleaveComma(C.getQueueIdExprs(), OS,
                          [&](const Expr *E) { printExpr(E); });
    OS << ")";
  }
}

void OpenACCClausePrinter::VisitDeviceTypeClause(
    const OpenACCDeviceTypeClause &C) {
  OS << C.getClauseKind();
  OS << "(";
  llvm::interleaveComma(C.getArchitectures(), OS,
                        [&](const DeviceTypeArgument &Arch) {
                          if (Arch.first == nullptr)
                            OS << "*";
                          else
                            OS << Arch.first->getName();
                        });
  OS << ")";
}

void OpenACCClausePrinter::VisitAutoClause(const OpenACCAutoClause &C) {
  OS << "auto";
}

void OpenACCClausePrinter::VisitIndependentClause(
    const OpenACCIndependentClause &C) {
  OS << "independent";
}

void OpenACCClausePrinter::VisitSeqClause(const OpenACCSeqClause &C) {
  OS << "seq";
}

void OpenACCClausePrinter::VisitCollapseClause(const OpenACCCollapseClause &C) {
  OS << "collapse(";
  if (C.hasForce())
    OS << "force:";
  printExpr(C.getLoopCount());
  OS << ")";
<<<<<<< HEAD
=======
}

void OpenACCClausePrinter::VisitGangClause(const OpenACCGangClause &C) {
  OS << "gang";

  if (C.getNumExprs() > 0) {
    OS << "(";
    bool first = true;
    for (unsigned I = 0; I < C.getNumExprs(); ++I) {
      if (!first)
        OS << ", ";
      first = false;

      OS << C.getExpr(I).first << ": ";
      printExpr(C.getExpr(I).second);
    }
    OS << ")";
  }
>>>>>>> dd326b12
}<|MERGE_RESOLUTION|>--- conflicted
+++ resolved
@@ -619,8 +619,6 @@
     OS << "force:";
   printExpr(C.getLoopCount());
   OS << ")";
-<<<<<<< HEAD
-=======
 }
 
 void OpenACCClausePrinter::VisitGangClause(const OpenACCGangClause &C) {
@@ -639,5 +637,4 @@
     }
     OS << ")";
   }
->>>>>>> dd326b12
 }