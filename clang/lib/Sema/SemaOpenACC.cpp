--- conflicted
+++ resolved
@@ -366,8 +366,6 @@
     }
   }
 
-<<<<<<< HEAD
-=======
   case OpenACCClauseKind::Gang: {
     switch (DirectiveKind) {
     case OpenACCDirectiveKind::Loop:
@@ -381,7 +379,6 @@
     }
   }
 
->>>>>>> dd326b12
   default:
     // Do nothing so we can go to the 'unimplemented' diagnostic instead.
     return true;
@@ -1217,14 +1214,9 @@
     SemaOpenACC &S, OpenACCDirectiveKind DK,
     ArrayRef<const OpenACCClause *> UnInstClauses,
     ArrayRef<OpenACCClause *> Clauses)
-<<<<<<< HEAD
-    : SemaRef(S), WasInsideComputeConstruct(S.InsideComputeConstruct),
-      DirKind(DK), LoopRAII(SemaRef, /*PreserveDepth=*/false) {
-=======
     : SemaRef(S), OldActiveComputeConstructInfo(S.ActiveComputeConstructInfo),
       DirKind(DK), OldLoopGangClauseOnKernelLoc(S.LoopGangClauseOnKernelLoc),
       LoopRAII(SemaRef, /*PreserveDepth=*/false) {
->>>>>>> dd326b12
   // Compute constructs end up taking their 'loop'.
   if (DirKind == OpenACCDirectiveKind::Parallel ||
       DirKind == OpenACCDirectiveKind::Serial ||
@@ -1232,11 +1224,6 @@
     SemaRef.ActiveComputeConstructInfo.Kind = DirKind;
     SemaRef.ActiveComputeConstructInfo.Clauses = Clauses;
     SemaRef.ParentlessLoopConstructs.swap(ParentlessLoopConstructs);
-<<<<<<< HEAD
-  } else if (DirKind == OpenACCDirectiveKind::Loop) {
-    SetCollapseInfoBeforeAssociatedStmt(UnInstClauses, Clauses);
-    SetTileInfoBeforeAssociatedStmt(UnInstClauses, Clauses);
-=======
 
     // OpenACC 3.3 2.9.2: When the parent compute construct is a kernels
     // construct, the gang clause behaves as follows. ... The region of a loop
@@ -1265,7 +1252,6 @@
       if (Itr != Clauses.end())
         SemaRef.LoopGangClauseOnKernelLoc = (*Itr)->getBeginLoc();
     }
->>>>>>> dd326b12
   }
 }
 
@@ -1900,8 +1886,6 @@
       ConstantExpr::Create(getASTContext(), LoopCount, APValue{*ICE})};
 }
 
-<<<<<<< HEAD
-=======
 namespace {
 ExprResult CheckGangStaticExpr(SemaOpenACC &S, Expr *E) {
   if (isa<OpenACCAsteriskSizeExpr>(E))
@@ -2005,7 +1989,6 @@
   llvm_unreachable("Compute construct directive not handled?");
 }
 
->>>>>>> dd326b12
 ExprResult SemaOpenACC::CheckTileSizeExpr(Expr *SizeExpr) {
   if (!SizeExpr)
     return ExprError();
