<!DOCTYPE html>
<html>
<head>
  <meta http-equiv="Content-Type" content="text/html; charset=utf-8">
  <title>Clang - C Programming Language Status</title>
  <link type="text/css" rel="stylesheet" href="menu.css">
  <link type="text/css" rel="stylesheet" href="content.css">
  <style type="text/css">
    .none { background-color: #FFCCCC }
    .partial { background-color: #FFE0B0 }
    .unreleased { background-color: #FFFF99 }
    .unknown { background-color: #EBCAFE }
    .full { background-color: #CCFF99 }
    .na { background-color: #DDDDDD }
    :target { background-color: #FFFFBB; outline: #DDDD55 solid thin; }
    th { background-color: #FFDDAA }
    td { vertical-align: middle }
    tt { white-space: nowrap }
  </style>
</head>
<body>

<!--#include virtual="menu.html.incl"-->

<div id="content">

<!--*************************************************************************-->
<h1>C Support in Clang</h1>
<!--*************************************************************************-->

<p>Clang implements the following published and upcoming ISO C standards:</p>

<table width="689" border="1" cellspacing="0">
<tr>
 <th>Language Standard</th>
 <th>Flag</th>
 <th>Available in Clang?</th>
</tr>
<tr>
 <td><a href="#c89">C89</a></td>
 <td><tt>-std=c89</tt></td>
 <td class="full" align="center">Yes</td>
</tr>
<tr>
 <td><a href="#c99">C99</a></td>
 <td><tt>-std=c99</tt></td>
 <td class="full" align="center">Clang 17</td>
 <!-- We claim full conformance to C99 despite there being a few entries marked
      "partial". The partial entries do not impact whether we conform to the
      letter of the standard, but they are for circumstances where the missing
      support is thought to only be in edge cases or where we believe we could
      make further efforts to significantly improve the support. While we list
      Clang 17 as the version of Clang which fully supports C99, support for
      the language mode was largely complete in earlier versions of Clang going
      back to 3.0. -->
</tr>
<tr>
 <td><a href="#c11">C11</a></td>
 <td><tt>-std=c11</tt></td>
 <td class="partial" align="center">Partial</td>
</tr>
<tr>
 <td><a href="#c17">C17</a></td>
 <td><tt>-std=c17</tt></td>
 <td class="partial" align="center">Partial</td>
</tr>
<tr>
 <td><a href="#c2x">C23</a></td>
 <td><tt>-std=c23</tt></td>
 <td class="partial" align="center">Partial</td>
</tr>
</table>

<p>The implementation status for C11 and C23 are currently under investigation.
Any proposal whose status in Clang is currently unknown will be marked in
<span class="unknown">magenta</span>.</p>

<p>The Clang community is continually striving to improve C standards
compliance between releases by submitting and tracking
<a href="c_dr_status.html">C Defect Reports</a> and implementing resolutions as
they become available.</p>

<p>The <a href="https://github.com/llvm/llvm-project/issues/">LLVM bug tracker</a> uses
the "c", "c99", "c11", "c17", and "c23" labels to track known bugs with Clang's language
conformance.</p>

<h2 id="c89">C89 implementation status</h2>

<p>Clang implements all of the ISO 9899:1990 (C89) standard.</p>
<p>You can use Clang in C89 mode with the <code>-std=c89</code> or <code>-std=c90</code> options.</p>

<h2 id="c99">C99 implementation status</h2>

<p>Clang implements all of the ISO 9899:1999 (C99) standard.</p>
<p>Note, the list of C99 features comes from the C99 committee draft. Not all C99 documents are publicly available, so the documents referenced in this section may be inaccurate, unknown, or not linked.</p>
<!-- https://www.open-std.org/jtc1/sc22/wg14/www/docs/n874.htm contains the
     final editor's report of what's been added to C99, but it includes more
     papers than are worth listing because it includes editorial and cleanup
     proposals in addition to feature proposals. When a paper is not available,
     I list the paper number from the editor's report, but do not hyperlink it.
     When I can't map the feature back to a paper, I mark it as unknown. -->
<p>You can use Clang in C99 mode with the <code>-std=c99</code> option.</p>

<details>
<summary>List of features and minimum Clang version with support</summary>

<table width="689" border="1" cellspacing="0">
 <tr>
    <th>Language Feature</th>
    <th>C99 Proposal</th>
    <th>Available in Clang?</th>
 </tr>
    <tr>
      <td>restricted character set support via digraphs and &lt;iso646.h&gt;</td>
      <td>Unknown</td>
      <td class="full" align="center">Yes</td>
    </tr>
    <tr>
      <td>more precise aliasing rules via effective type</td>
      <td>Unknown</td>
      <td class="full" align="center">Yes</td>
    </tr>
    <tr>
      <td>restricted pointers</td>
      <td>N448</td>
      <td class="unknown" align="center">Unknown</td>
    </tr>
    <tr>
      <td>variable length arrays</td>
      <td><a href="https://www.open-std.org/jtc1/sc22/wg14/www/docs/n683.htm">N683</a></td>
      <td class="full" align="center">Yes</td>
    </tr>
    <tr>
      <td>flexible array members</td>
      <td>Unknown</td>
      <td class="full" align="center">Yes</td>
    </tr>
    <tr>
      <td>static and type qualifiers in parameter array declarators</td>
      <td>Unknown</td>
      <td class="full" align="center">Yes</td>
    </tr>
    <tr>
      <td>complex and imaginary support in &lt;complex.h&gt;</td>
      <td><a href="https://www.open-std.org/jtc1/sc22/wg14/www/docs/n693.ps">N693</a></td>
      <td class="partial" align="center">
        <details><summary>Partial</summary>
          Clang supports <code>_Complex</code> type specifiers but does not
          support <code>_Imaginary</code> type specifiers. Support for
          <code>_Imaginary</code> is optional in C99 and Clang does not claim
          conformance to Annex G.<br />
          <br />
          <code>_Complex</code> support requires an underlying support library
          such as compiler-rt to provide functions like <code>__divsc3</code>,
          but compiler-rt is not supported on Windows.
        </details>
      </td>
    </tr>
    <tr>
      <td>type-generic math macros in &lt;tgmath.h&gt;</td>
      <td><a href="https://www.open-std.org/jtc1/sc22/wg14/www/docs/n693.ps">N693</a></td>
      <td class="full" align="center">Yes</td>
    </tr>
    <tr>
      <td>the long long int type</td>
      <td><a href="https://www.open-std.org/jtc1/sc22/wg14/www/docs/n601.ps">N601</a></td>
      <td class="full" align="center">Yes</td>
    </tr>
    <tr>
      <td>increase minimum translation limits</td>
      <td>N590</td>
      <td class="full" align="center">Clang 3.2</td>
    </tr>
    <tr>
      <td>additional floating-point characteristics in &lt;float.h&gt;</td>
      <td>Unknown</td>
      <td class="full" align="center">Clang 16</td>
    </tr>
    <tr id="implicit int">
      <td rowspan="4">remove implicit int</td>
    </tr>
      <tr>
        <td><a href="https://www.open-std.org/jtc1/sc22/wg14/www/docs/n635.htm">N635</a></td>
        <td class="full" align="center">Yes</td>
      </tr>
      <tr>
        <td><a href="https://www.open-std.org/jtc1/sc22/wg14/www/docs/n692.htm">N692</a></td>
        <td class="full" align="center">Yes</td>
      </tr>
      <tr>
        <td><a href="https://www.open-std.org/jtc1/sc22/wg14/www/docs/n722.htm">N722</a></td>
        <td class="full" align="center">Yes</td>
      </tr>
    <tr>
      <td>reliable integer division</td>
      <td><a href="https://www.open-std.org/jtc1/sc22/wg14/www/docs/n617.htm">N617</a></td>
      <td class="full" align="center">Yes</td>
    </tr>
    <tr>
      <td>universal character names (\u and \U)</td>
      <td>Unknown</td>
      <td class="full" align="center">Yes</td>
    </tr>
    <tr>
      <td>extended identifiers</td>
      <td><a href="https://www.open-std.org/jtc1/sc22/wg14/www/docs/n717.htm">N717</a></td>
      <td class="full" align="center">Clang 17</td>
    </tr>
    <tr>
      <td>hexadecimal floating-point constants</td>
      <td>N308</td>
      <!-- This is a total guess. N874 makes no mention of N308 being accepted,
           but it does mention *use* of hexadecimal floating-point constants in
           the Menlo Park minutes associated with N787. -->
      <td class="full" align="center">Yes</td>
    </tr>
    <tr>
      <td>compound literals</td>
      <td><a href="https://www.open-std.org/jtc1/sc22/wg14/www/docs/n716.htm">N716</a></td>
      <td class="full" align="center">Yes</td>
    </tr>
    <tr>
      <td>designated initializers</td>
      <td><a href="https://www.open-std.org/jtc1/sc22/wg14/www/docs/n494.pdf">N494</a></td>
      <td class="full" align="center">Yes</td>
    </tr>
    <tr>
      <td>// comments</td>
      <td><a href="https://www.open-std.org/jtc1/sc22/wg14/www/docs/n644.htm">N644</a></td>
      <td class="full" align="center">Yes</td>
    </tr>
    <tr>
      <td>extended integer types and library functions in &lt;inttypes.h&gt; and &lt;stdint.h&gt;</td>
      <td>Unknown</td>
      <!-- Seems to be related to https://www.open-std.org/jtc1/sc22/wg14/www/docs/n788.htm
           but that does not have any content for stdint.h. The next paper I could find on
           the topic was https://www.open-std.org/jtc1/sc22/wg14/www/docs/n851.htm but that
           implies stdint.h was already added. -->
      <td class="full" align="center">Yes</td>
    </tr>
    <tr>
      <td>remove implicit function declaration</td>
      <td><a href="https://www.open-std.org/jtc1/sc22/wg14/www/docs/n636.htm">N636</a></td>
      <td class="full" align="center">Yes</td>
    </tr>
    <tr>
      <td>preprocessor arithmetic done in intmax_t/uintmax_t</td>
      <td><a href="https://www.open-std.org/jtc1/sc22/wg14/www/docs/n736.htm">N736</a></td>
      <td class="full" align="center">Yes</td>
    </tr>
    <tr>
      <td>mixed declarations and code</td>
      <td><a href="https://www.open-std.org/jtc1/sc22/wg14/www/docs/n740.htm">N740</a></td>
      <td class="full" align="center">Yes</td>
    </tr>
    <tr>
      <td>new block scopes for selection and iteration statements</td>
      <td>Unknown</td>
      <td class="full" align="center">Yes</td>
    </tr>
    <tr>
      <td>integer constant type rules</td>
      <td><a href="https://www.open-std.org/jtc1/sc22/wg14/www/docs/n629.htm">N629</a></td>
      <td class="full" align="center">Yes</td>
    </tr>
    <tr>
      <td>integer promotion rules</td>
      <td><a href="https://www.open-std.org/jtc1/sc22/wg14/www/docs/n725.htm">N725</a></td>
      <td class="full" align="center">Yes</td>
    </tr>
    <tr>
      <td>macros with a variable number of arguments</td>
      <td><a href="https://www.open-std.org/jtc1/sc22/wg14/www/docs/n707.htm">N707</a></td>
      <td class="full" align="center">Yes</td>
    </tr>
    <tr>
      <td>IEC 60559 support</td>
      <td>Unknown</td>
      <td class="partial" align="center">
        <details><summary>Partial</summary>
          Clang supports much of the language requirements for Annex F, but
          full conformance is only possible to determine when considering the
          compiler's language support, the C runtime library's math library
          support, and the target system's floating-point environment support.
          Clang does not currently raise an "invalid" floating-point exception
          on certain conversions, does not raise floating-point exceptions for
          arithmetic constant expressions, and other corner cases. Note, Clang
          does not define <code>__STDC_IEC_559__</code> because the compiler
          does not fully conform. However, some C standard library
          implementations
          (<a href="https://sourceware.org/git/?p=glibc.git;a=blob;f=include/stdc-predef.h">
          glibc</a>, <a href="https://git.musl-libc.org/cgit/musl/tree/include/stdc-predef.h">
          musl</a> will define the macro regardless of compiler support unless
          the compiler defines <code>__GCC_IEC_559</code>, which Clang does not
          currently define.
        </details>
      </td>
    </tr>
    <tr>
      <td>trailing comma allowed in enum declaration</td>
      <td>Unknown</td>
      <td class="full" align="center">Yes</td>
    </tr>
    <tr>
      <td>inline functions</td>
      <td><a href="https://www.open-std.org/jtc1/sc22/wg14/www/docs/n741.htm">N741</a></td>
      <td class="full" align="center">Yes</td>
    </tr>
    <tr>
      <td>boolean type in &lt;stdbool.h&gt;</td>
      <td><a href="https://www.open-std.org/jtc1/sc22/wg14/www/docs/n815.htm">N815</a></td>
      <td class="full" align="center">Yes</td>
    </tr>
    <tr>
      <td>idempotent type qualifiers</td>
      <td>N505</td>
      <td class="full" align="center">Yes</td>
    </tr>
    <tr>
      <td>empty macro arguments</td>
      <td>N570</td>
      <td class="full" align="center">Yes</td>
    </tr>
    <tr>
      <td>additional predefined macro names</td>
      <td>Unknown</td>
      <td class="full" align="center">Yes</td>
      <!-- It is unknown which paper brought in this change, which was listed in
           the C99 front matter. After hunting around for what these changes are,
           I found a mention in the C99 rationale document that implementers who
           wish to add their own predefined macros must not start them with
           __STDC_, which was a new restriction in C99. As best I can tell, that
           is what this particular feature is about. -->
    </tr>
    <tr>
      <td>_Pragma preprocessing operator</td>
      <td><a href="https://www.open-std.org/jtc1/sc22/wg14/www/docs/n634.ps">N634</a></td>
      <!-- This may not be quite right as it proposes a `pragma` operator and
           not a _Pragma operator. However, I didn't see further papers on the
           renamed form, so I assume this was accepted with modification. -->
      <td class="full" align="center">Yes</td>
    </tr>
    <tr id="standard pragmas">
      <td rowspan="3">standard pragmas</td>
    </tr>
      <tr>
        <td><a href="https://www.open-std.org/jtc1/sc22/wg14/www/docs/n631.htm">N631</a></td>
        <td class="full" align="center">Yes</td>
      </tr>
      <tr>
        <td><a href="https://www.open-std.org/jtc1/sc22/wg14/www/docs/n696.ps">N696</a></td>
        <td class="full" align="center">Yes</td>
      </tr>
    <tr>
      <td>__func__ predefined identifier</td>
      <td><a href="https://www.open-std.org/jtc1/sc22/wg14/www/docs/n611.ps">N611</a></td>
      <td class="full" align="center">Yes</td>
    </tr>
    <tr>
      <td>va_copy macro</td>
      <td><a href="https://www.open-std.org/jtc1/sc22/wg14/www/docs/n671.htm">N671</a></td>
      <td class="full" align="center">Yes</td>
    </tr>
    <tr>
      <td>remove deprecation of aliased array parameters</td>
      <td>Unknown</td>
      <td class="full" align="center">Yes</td>
    </tr>
    <tr>
      <td>conversion of array to pointer not limited to lvalues</td>
      <td><a href="https://www.open-std.org/jtc1/sc22/wg14/www/docs/n835.pdf">N835</a></td>
      <td class="full" align="center">Yes</td>
    </tr>
    <tr>
      <td>relaxed constraints on aggregate and union initialization</td>
      <td><a href="https://www.open-std.org/jtc1/sc22/wg14/www/docs/n782.htm">N782</a></td>
      <td class="full" align="center">Clang 3.4</td>
    </tr>
    <tr>
      <td>relaxed restrictions on portable header names</td>
      <td><a href="https://www.open-std.org/jtc1/sc22/wg14/www/docs/n772.htm">N772</a></td>
      <td class="full" align="center">Yes</td>
    </tr>
    <tr>
      <td>return without an expression not permitted in function that returns a value</td>
      <td>Unknown</td>
      <td class="full" align="center">Yes</td>
    </tr>
</table>
</details>

<h2 id="c11">C11 implementation status</h2>

<p>Clang implements a significant portion of the ISO 9899:2011 (C11) standard, but the status of individual proposals is still under investigation.</p>
<p>You can use Clang in C11 mode with the <code>-std=c11</code> option (use <code>-std=c1x</code> in Clang 3.0 and earlier).</p>

<details>
<summary>List of features and minimum Clang version with support</summary>

<table width="689" border="1" cellspacing="0">
 <tr>
    <th>Language Feature</th>
    <th>C11 Proposal</th>
    <th>Available in Clang?</th>
 </tr>
    <tr>
      <td>A finer-grained specification for sequencing</td>
      <td><a href="https://www.open-std.org/jtc1/sc22/wg14/www/docs/n1252.htm">N1252</a></td>
      <td class="unknown" align="center">Unknown</td>
    </tr>
    <tr>
      <td>Clarification of expressions</td>
      <td><a href="https://www.open-std.org/jtc1/sc22/wg14/www/docs/n1282.pdf">N1282</a></td>
      <td class="full" align="center">Yes</td>
    </tr>
    <tr>
      <td>Extending the lifetime of temporary objects (factored approach)</td>
      <td><a href="https://www.open-std.org/jtc1/sc22/wg14/www/docs/n1285.htm">N1285</a></td>
      <td class="none" align="center">No</td>
    </tr>
    <tr>
      <td>Requiring signed char to have no padding bits</td>
      <td><a href="https://www.open-std.org/jtc1/sc22/wg14/www/docs/n1310.htm">N1310</a></td>
      <td class="full" align="center">Yes</td>
    </tr>
    <tr>
      <td>Initializing static or external variables</td>
      <td><a href="https://www.open-std.org/jtc1/sc22/wg14/www/docs/n1311.pdf">N1311</a></td>
      <td class="full" align="center">Yes</td>
    </tr>
    <tr>
      <td>Conversion between pointers and floating types</td>
      <td><a href="https://www.open-std.org/jtc1/sc22/wg14/www/docs/n1316.htm">N1316</a></td>
      <td class="full" align="center">Yes</td>
    </tr>
    <tr>
      <td>Adding TR 19769 to the C Standard Library</td>
      <td><a href="https://www.open-std.org/jtc1/sc22/wg14/www/docs/n1326.pdf">N1326</a></td>
      <td class="full" align="center">Clang 3.3</td>
    </tr>
    <tr>
      <td>Static assertions</td>
      <td><a href="https://www.open-std.org/jtc1/sc22/wg14/www/docs/n1330.pdf">N1330</a></td>
      <td class="full" align="center">Yes</td>
    </tr>
    <tr>
      <td>Parallel memory sequencing model proposal</td>
      <td><a href="https://www.open-std.org/jtc1/sc22/wg14/www/docs/n1349.htm">N1349</a></td>
      <td class="unknown" align="center">Unknown</td>
    </tr>
    <tr>
<<<<<<< HEAD
      <td>Analyzability (#1, #4 - conditionally normative)</td>
      <td><a href="https://www.open-std.org/jtc1/sc22/wg14/www/docs/n1350.htm">N1350</a></td>
      <td class="unknown" align="center">Unknown</td>
    </tr>
    <tr>
      <td>FLT_EVAL_METHOD issues (first change only)</td>
      <td><a href="https://www.open-std.org/jtc1/sc22/wg14/www/docs/n1353.pdf">N1353</a></td>
      <td class="unknown" align="center">Unknown</td>
    </tr>
    <tr>
=======
>>>>>>> 4ae23bcc
      <td>_Bool bit-fields</td>
      <td><a href="https://www.open-std.org/jtc1/sc22/wg14/www/docs/n1356.htm">N1356</a></td>
      <td class="full" align="center">Yes</td>
    </tr>
    <tr>
      <td>Technical corrigendum for C1X</td>
      <td><a href="https://www.open-std.org/jtc1/sc22/wg14/www/docs/n1359.htm">N1359</a></td>
      <td class="unknown" align="center">Unknown</td>
    </tr>
    <tr>
      <td>Benign typedef redefinition</td>
      <td><a href="https://www.open-std.org/jtc1/sc22/wg14/www/docs/n1360.htm">N1360</a></td>
      <td class="full" align="center">Clang 3.1</td>
    </tr>
    <tr>
      <td>Thread-local storage</td>
      <td><a href="https://www.open-std.org/jtc1/sc22/wg14/www/docs/n1364.htm">N1364</a></td>
      <td class="full" align="center">Clang 3.3</td>
    </tr>
    <tr>
      <td>Constant expressions</td>
      <td><a href="https://www.open-std.org/jtc1/sc22/wg14/www/docs/n1365.htm">N1365</a></td>
      <td class="full" align="center">Clang 16</td>
    </tr>
    <tr>
      <td>Contractions and expression evaluation methods</td>
      <td><a href="https://www.open-std.org/jtc1/sc22/wg14/www/docs/n1367.htm">N1367</a></td>
      <td class="unknown" align="center">Unknown</td>
    </tr>
    <tr>
      <td>Floating-point to int/_Bool conversions</td>
      <td><a href="https://www.open-std.org/jtc1/sc22/wg14/www/docs/n1391.htm">N1391</a></td>
      <td class="full" align="center">Yes</td>
    </tr>
    <tr>
      <td>Analyzability (along the lines)</td>
      <td><a href="https://www.open-std.org/jtc1/sc22/wg14/www/docs/n1394.htm">N1394</a></td>
      <td class="unknown" align="center">Unknown</td>
    </tr>
    <tr>
      <td>Wide function returns (alternate proposal)</td>
      <td><a href="https://www.open-std.org/jtc1/sc22/wg14/www/docs/n1396.htm">N1396</a></td>
      <td class="unknown" align="center">Unknown</td>
    </tr>
    <tr id="alignment">
      <td rowspan="3">Alignment</td>
    </tr>
      <tr>
        <td><a href="https://www.open-std.org/jtc1/sc22/wg14/www/docs/n1397.htm">N1397</a></td>
        <td class="full" align="center">Clang 3.2</td>
      </tr>
      <tr>
        <td><a href="https://www.open-std.org/jtc1/sc22/wg14/www/docs/n1447.htm">N1447</a></td>
        <td class="full" align="center">Clang 3.2</td>
      </tr>
    <tr>
      <td>Anonymous member-structures and unions (modulo "name lookup")</td>
      <td><a href="https://www.open-std.org/jtc1/sc22/wg14/www/docs/n1406.pdf">N1406</a></td>
      <td class="full" align="center">Yes</td>
    </tr>
    <tr>
      <td>Completeness of types</td>
      <td><a href="https://www.open-std.org/jtc1/sc22/wg14/www/docs/n1439.pdf">N1439</a></td>
      <td class="full" align="center">Yes</td>
    </tr>
    <tr>
      <td>Generic macro facility</td>
      <td><a href="https://www.open-std.org/jtc1/sc22/wg14/www/docs/n1441.htm">N1441</a></td>
      <td class="full" align="center">Yes</td>
    </tr>
    <tr>
      <td>Dependency ordering for C memory model</td>
      <td><a href="https://www.open-std.org/jtc1/sc22/wg14/www/docs/n1444.htm">N1444</a></td>
      <td class="unknown" align="center">Unknown</td>
    </tr>
    <tr>
      <td>Subsetting the standard</td>
      <td><a href="https://www.open-std.org/jtc1/sc22/wg14/www/docs/n1460.htm">N1460</a></td>
      <td class="full" align="center">Yes</td>
    </tr>
    <tr>
      <td>Assumed types in F.9.2</td>
      <td><a href="https://www.open-std.org/jtc1/sc22/wg14/www/docs/n1468.htm">N1468</a></td>
      <td class="unknown" align="center">Unknown</td>
    </tr>
    <tr>
      <td>Supporting the 'noreturn' property in C1x</td>
      <td><a href="https://www.open-std.org/jtc1/sc22/wg14/www/docs/n1478.htm">N1478</a></td>
      <td class="full" align="center">Clang 3.3</td>
    </tr>
    <tr>
      <td>Updates to C++ memory model based on formalization</td>
      <td><a href="https://www.open-std.org/jtc1/sc22/wg14/www/docs/n1480.htm">N1480</a></td>
      <td class="unknown" align="center">Unknown</td>
    </tr>
    <tr>
      <td>Explicit initializers for atomics</td>
      <td><a href="https://www.open-std.org/jtc1/sc22/wg14/www/docs/n1482.htm">N1482</a></td>
      <td class="full" align="center">Clang 4</td>
    </tr>
    <tr>
      <td>Atomics proposal (minus ternary op)</td>
      <td><a href="https://www.open-std.org/jtc1/sc22/wg14/www/docs/n1485.pdf">N1485</a></td>
      <td class="full" align="center">Yes</td>
    </tr>
    <tr>
      <td>UTF-8 string literals</td>
      <td><a href="https://www.open-std.org/jtc1/sc22/wg14/www/docs/n1488.htm">N1488</a></td>
      <td class="full" align="center">Clang 3.3</td>
    </tr>
    <tr>
      <td>Optimizing away infinite loops</td>
      <td><a href="https://www.open-std.org/jtc1/sc22/wg14/www/docs/n1509.pdf">N1509</a></td>
      <td class="full" align="center">Yes</td>
    </tr>
    <tr>
      <td>Conditional normative status for Annex G</td>
      <td><a href="https://www.open-std.org/jtc1/sc22/wg14/www/docs/n1514.pdf">N1514</a></td>
      <td class="full" align="center">Yes <a href="#annex-g">(1)</a></td>
    </tr>
    <tr>
      <td>Creation of complex value</td>
      <td><a href="https://www.open-std.org/jtc1/sc22/wg14/www/docs/n1464.htm">N1464</a></td>
      <td class="full" align="center">Clang 12</td>
    </tr>
    <tr>
      <td>Recommendations for extended identifier characters for C and C++</td>
      <td><a href="https://www.open-std.org/jtc1/sc22/wg14/www/docs/n1518.htm">N1518</a></td>
      <td class="unknown" align="center">Unknown</td>
    </tr>
    <tr>
      <td>Atomic C1x/C++0x compatibility refinements (1st part only)</td>
      <td><a href="https://www.open-std.org/jtc1/sc22/wg14/www/docs/n1526.pdf">N1526</a></td>
      <td class="full" align="center">Yes</td>
    </tr>
    <tr>
      <td>Atomic bitfields implementation defined</td>
      <td><a href="https://www.open-std.org/jtc1/sc22/wg14/www/docs/n1530.pdf">N1530</a></td>
      <td class="full" align="center">Yes</td>
    </tr>
    <tr>
      <td>Small fix for the effect of alignment on struct/union type compatibility</td>
      <td><a href="https://www.open-std.org/jtc1/sc22/wg14/www/docs/n1532.htm">N1532</a></td>
      <td class="full" align="center">Yes</td>
    </tr>
    <tr>
      <td>Clarification for wide evaluation</td>
      <td><a href="https://www.open-std.org/jtc1/sc22/wg14/www/docs/n1531.pdf">N1531</a></td>
      <td class="unknown" align="center">Unknown</td>
    </tr>
</table>
<span id="annex-g">(1): Clang does not implement Annex G, so our conditional support
conforms by not defining the <code>__STDC_IEC_559_COMPLEX__</code> macro.
</span>
</details>

<h2 id="c17">C17 implementation status</h2>

<p>There are no major changes in this edition, only technical corrections and clarifications that are tracked by Defect Report.</p>
<p>You can use Clang in C17 mode with the <code>-std=c17</code> or <code>-std=c18</code> options (available in Clang 6 and later).</p>

<h2 id="c2x">C23 implementation status</h2>

<p>Clang has support for some of the features of the C standard following C17, informally referred to as C23.</p>

<p>You can use Clang in C23 mode with the <code>-std=c23</code> option (available in Clang 18 and later) or with the
   <code>-std=c2x</code> option (available in Clang 9 and later).</p>

<details open>
<summary>List of features and minimum Clang version with support</summary>

<table width="689" border="1" cellspacing="0">
 <tr>
    <th>Language Feature</th>
    <th>C23 Proposal</th>
    <th>Available in Clang?</th>
 </tr>
    <!-- Pre-Oct 2019 Papers -->
    <tr>
      <td>Evaluation formats</td>
      <td><a href="https://www.open-std.org/jtc1/sc22/wg14/www/docs/n2186.pdf">N2186</a></td>
      <td class="unknown" align="center">Unknown</td>
    </tr>
    <tr>
      <td>Harmonizing static_assert with C++</td>
      <td><a href="https://www.open-std.org/jtc1/sc22/wg14/www/docs/n2265.pdf">N2665</a></td>
      <td class="full" align="center">Clang 9</td>
    </tr>
    <tr>
      <td>nodiscard attribute</td>
      <td><a href="https://www.open-std.org/jtc1/sc22/wg14/www/docs/n2267.pdf">N2267</a></td>
      <td class="full" align="center">Clang 9</td>
    </tr>
    <tr>
      <td>maybe_unused attribute</td>
      <td><a href="https://www.open-std.org/jtc1/sc22/wg14/www/docs/n2270.pdf">N2270</a></td>
      <td class="full" align="center">Clang 9</td>
    </tr>
    <tr id="TS18661">
      <td rowspan="10">TS 18661 Integration</td>
    </tr>
      <tr> <!-- Pre-Oct 2019 -->
        <td><a href="https://www.open-std.org/jtc1/sc22/wg14/www/docs/n2314.pdf">N2314</a></td>
        <td class="unknown" align="center">Unknown</td>
      </tr>
      <tr> <!-- Pre-Oct 2019 -->
        <td><a href="https://www.open-std.org/jtc1/sc22/wg14/www/docs/n2341.pdf">N2341</a></td>
        <td class="unknown" align="center">Unknown</td>
      </tr>
      <tr> <!-- Pre-Oct 2019 -->
        <td><a href="https://www.open-std.org/jtc1/sc22/wg14/www/docs/n2401.pdf">N2401</a></td>
        <td class="unknown" align="center">Unknown</td>
      </tr>
      <tr> <!-- Pre-Oct 2019 -->
        <td><a href="https://www.open-std.org/jtc1/sc22/wg14/www/docs/n2359.pdf">N2359</a></td>
        <td class="none" align="center">No</td>
      </tr>
      <tr> <!-- Nov 2020 -->
        <td><a href="https://www.open-std.org/jtc1/sc22/wg14/www/docs/n2546.pdf">N2546</a></td>
        <td class="unknown" align="center">Unknown</td>
      </tr>
      <tr>
        <td><a href="https://www.open-std.org/jtc1/sc22/wg14/www/docs/n2580.htm">N2580</a></td>
        <td class="unknown" align="center">Unknown</td>
      </tr>
      <tr> <!-- Apr 2021 -->
        <td><a href="https://www.open-std.org/jtc1/sc22/wg14/www/docs/n2640.htm">N2640</a></td>
        <td class="unknown" align="center">Unknown</td>
      </tr>
      <tr> <!-- Sep 2021 -->
        <td><a href="https://www.open-std.org/jtc1/sc22/wg14/www/docs/n2755.htm">N2755</a></td>
        <td class="unknown" align="center">Unknown</td>
      </tr>
      <tr> <!-- Feb 2022 -->
        <td><a href="https://www.open-std.org/jtc1/sc22/wg14/www/docs/n2931.pdf">N2931</a></td>
        <td class="unknown" align="center">Unknown</td>
      </tr>
    <tr>
      <td>Preprocessor line numbers unspecified</td>
      <td><a href="https://www.open-std.org/jtc1/sc22/wg14/www/docs/n2322.htm">N2322</a></td>
      <td class="partial" align="center">
        <details><summary>Partial</summary>
        The line number associated with a macro invocation is not the line
        number of the first character of the macro name in the invocation.
        Additionally, Clang may not associate the line number of a pp-directive
        with the first <code>#</code> token. As these are recommended practices
        and not normative requirements, Clang's behavior is still conforming.
        </details>
      </td>
    </tr>
    <tr>
      <td>deprecated attribute</td>
      <td><a href="https://www.open-std.org/jtc1/sc22/wg14/www/docs/n2334.pdf">N2334</a></td>
      <td class="full" align="center">Clang 9</td>
    </tr>
    <tr id="Attributes">
      <td rowspan="3">Attributes</td>
    </tr>
      <tr> <!-- Pre-Oct 2019 -->
        <td><a href="https://www.open-std.org/jtc1/sc22/wg14/www/docs/n2335.pdf">N2335</a></td>
        <td class="full" align="center">Clang 9</td>
      </tr>
      <tr> <!-- Aug 2020 -->
        <td><a href="https://www.open-std.org/jtc1/sc22/wg14/www/docs/n2554.pdf">N2554</a></td>
        <td class="full" align="center">Clang 9</td>
      </tr>
    <tr>
      <td>Defining new types in offsetof</td>
      <td><a href="https://www.open-std.org/jtc1/sc22/wg14/www/docs/n2350.htm">N2350</a></td>
      <td class="full" align="center">Yes</td>
    </tr>
    <tr>
      <td>fallthrough attribute</td>
      <td><a href="https://www.open-std.org/jtc1/sc22/wg14/www/docs/n2408.pdf">N2408</a></td>
      <td class="full" align="center">Clang 9</td>
    </tr>
    <tr>
      <td>Two's complement sign representation</td>
      <td><a href="https://www.open-std.org/jtc1/sc22/wg14/www/docs/n2412.pdf">N2412</a></td>
      <td class="full" align="center">Clang 14</td>
    </tr>
    <tr>
      <td>Adding the u8 character prefix</td>
      <td><a href="https://www.open-std.org/jtc1/sc22/wg14/www/docs/n2418.pdf">N2418</a></td>
      <td class="full" align="center">Clang 15</td>
    </tr>
    <tr>
      <td>Remove support for function definitions with identifier lists</td>
      <td><a href="https://www.open-std.org/jtc1/sc22/wg14/www/docs/n2432.pdf">N2432</a></td>
      <td class="full" align="center">Clang 15</td>
    </tr>
    <!-- Oct 2019 Papers -->
    <!-- WG14 N2379 *_IS_IEC_60559 feature test macros was removed by a later
         change to C23. -->
    <tr>
      <td>Annex F.8 update for implementation extensions and rounding</td>
      <td><a href="https://www.open-std.org/jtc1/sc22/wg14/www/docs/n2384.pdf">N2384</a></td>
      <td class="unknown" align="center">Unknown</td>
    </tr>
    <tr>
      <td>_Bool definitions for true and false</td>
      <td><a href="https://www.open-std.org/jtc1/sc22/wg14/www/docs/n2393.pdf">N2393</a></td>
      <td class="na" align="center">Subsumed by N2935</td>
    </tr>
    <!-- Mar 2020 Papers -->
    <tr>
      <td>[[nodiscard("should have a reason")]]</td>
      <td><a href="https://www.open-std.org/jtc1/sc22/wg14/www/docs/n2448.pdf">N2448</a></td>
      <td class="full" align="center">Clang 10</td>
    </tr>
    <tr>
      <td>Allowing unnamed parameters in function definitions</td>
      <td><a href="https://www.open-std.org/jtc1/sc22/wg14/www/docs/n2480.pdf">N2480</a></td>
      <td class="full" align="center">Clang 11</td>
    </tr>
    <!-- Aug 2020 Papers -->
    <tr>
      <td>Free positioning of labels inside compound statements</td>
      <td><a href="https://www.open-std.org/jtc1/sc22/wg14/www/docs/n2508.pdf">N2508</a></td>
      <td class="full" align="center">Clang 18</td>
    </tr>
    <tr>
      <td>Clarification request for C17 example of undefined behavior</td>
      <td><a href="https://www.open-std.org/jtc1/sc22/wg14/www/docs/n2517.pdf">N2517</a></td>
      <td class="none" align="center">No</td>
    </tr>
    <tr>
      <td>Querying attribute support</td>
      <td><a href="https://www.open-std.org/jtc1/sc22/wg14/www/docs/n2553.pdf">N2553</a></td>
      <td class="full" align="center">Clang 9</td>
    </tr>
    <!-- Nov 2020 Papers -->
    <tr>
      <td>Binary literals</td>
      <td><a href="https://www.open-std.org/jtc1/sc22/wg14/www/docs/n2549.pdf">N2549</a></td>
      <td class="full" align="center">Clang 9</td>
    </tr>
    <tr>
      <td>Allow duplicate attributes</td>
      <td><a href="https://www.open-std.org/jtc1/sc22/wg14/www/docs/n2557.pdf">N2557</a></td>
      <td class="full" align="center">Clang 13</td>
    </tr>
    <tr>
      <td>Character encoding of diagnostic text</td>
      <td><a href="https://www.open-std.org/jtc1/sc22/wg14/www/docs/n2563.pdf">N2563</a></td>
      <td class="full" align="center">Yes</td>
    </tr>
    <tr>
      <td>What we think we reserve</td>
      <td><a href="https://www.open-std.org/jtc1/sc22/wg14/www/docs/n2572.pdf">N2572</a></td>
      <td class="partial" align="center">Partial</td>
    </tr>
    <tr>
      <td>Remove mixed wide string literal concatenation</td>
      <td><a href="https://www.open-std.org/jtc1/sc22/wg14/www/docs/n2594.htm">N2594</a></td>
      <td class="full" align="center">Clang 9</td>
    </tr>
    <tr>
      <td>Update to IEC 60559:2020</td>
      <td><a href="https://www.open-std.org/jtc1/sc22/wg14/www/docs/n2600.pdf">N2600</a></td>
      <td class="unknown" align="center">Unknown</td>
    </tr>
    <tr>
      <td>Compatibility of Pointers to Arrays with Qualifiers</td>
      <td><a href="https://www.open-std.org/jtc1/sc22/wg14/www/docs/n2607.pdf">N2607</a></td>
      <td class="partial" align="center">
        <details><summary>Partial</summary>
          Much of the proposal is implemented, but Clang lacks pedantic diagnostics
          in C17 and earlier regarding use of incompatible pointer types as an
          extension. Further, Clang does not properly compute the correct result
          type for the <code>?:</code> operator when the result type should be a
          qualified array type.
        </details>
      </td>
    </tr>
    <tr>
      <td>Unclear type relationship between a format specifier and its argument</td>
      <td><a href="https://www.open-std.org/jtc1/sc22/wg14/www/docs/n2562.pdf">N2562</a></td>
      <td class="full" align="center">Clang 16</td>
    </tr>
    <!-- Apr 2021 Papers -->
    <tr>
      <td>String functions for freestanding implementations</td>
      <td><a href="https://www.open-std.org/jtc1/sc22/wg14/www/docs/n2524.htm">N2524</a></td>
      <td class="none" align="center">No</td>
    </tr>
    <tr>
      <td>Digit separators</td>
      <td><a href="https://www.open-std.org/jtc1/sc22/wg14/www/docs/n2626.pdf">N2626</a></td>
      <td class="full" align="center">Clang 13</td>
    </tr>
    <tr>
      <td>Missing +(x) in table</td>
      <td><a href="https://www.open-std.org/jtc1/sc22/wg14/www/docs/n2641.htm">N2641</a></td>
      <td class="full" align="center">Yes</td>
    </tr>
    <tr>
      <td>Add support for preprocessing directives elifdef and elifndef</td>
      <td><a href="https://www.open-std.org/jtc1/sc22/wg14/www/docs/n2645.pdf">N2645</a></td>
      <td class="full" align="center">Clang 13</td>
    </tr>
    <!-- Jun 2021 Papers -->
    <tr>
      <td>[[maybe_unused]] for labels</td>
      <td><a href="https://www.open-std.org/jtc1/sc22/wg14/www/docs/n2662.pdf">N2662</a></td>
      <td class="full" align="center">Clang 16</td>
    </tr>
    <tr>
      <td>Zeros compare equal</td>
      <td><a href="https://www.open-std.org/jtc1/sc22/wg14/www/docs/n2670.pdf">N2670</a></td>
      <td class="full" align="center">Yes</td>
    </tr>
    <tr>
      <td>Negative values</td>
      <td><a href="https://www.open-std.org/jtc1/sc22/wg14/www/docs/n2671.pdf">N2671</a></td>
      <td class="full" align="center">Yes</td>
    </tr>
    <tr>
      <td>5.2.4.2.2	cleanup</td>
      <td><a href="https://www.open-std.org/jtc1/sc22/wg14/www/docs/n2672.pdf">N2672</a></td>
      <td class="full" align="center">Yes</td>
    </tr>
    <tr>
      <td>Towards Integer Safety</td>
      <td><a href="https://www.open-std.org/jtc1/sc22/wg14/www/docs/n2683.pdf">N2683</a></td>
      <td class="full" align="center">Clang 18</td>
    </tr>
    <tr id="_BitInt">
      <td rowspan="5">Adding Fundamental Type for N-bit Integers</td>
    </tr>
      <tr> <!-- Jun 2021 -->
        <td><a href="https://www.open-std.org/jtc1/sc22/wg14/www/docs/n2763.pdf">N2763</a></td>
        <td class="full" align="center">Clang 15</td>
      </tr>
      <tr> <!-- Feb 2022 -->
        <td><a href="https://www.open-std.org/jtc1/sc22/wg14/www/docs/n2775.pdf">N2775</a></td>
        <td class="full" align="center">Clang 15</td>
      </tr>
      <tr> <!-- Jul 2022 -->
        <td><a href="https://www.open-std.org/jtc1/sc22/wg14/www/docs/n2969.htm">N2969</a></td>
        <td class="full" align="center">Clang 15</td>
      </tr>
      <tr> <!-- Jul 2022 -->
        <td><a href="https://www.open-std.org/jtc1/sc22/wg14/www/docs/n3035.pdf">N3035</a></td>
        <td class="full" align="center">Clang 15</td>
      </tr>
    <!-- Sep 2021 Papers -->
    <tr>
      <td>#warning directive</td>
      <td><a href="https://www.open-std.org/jtc1/sc22/wg14/www/docs/n2686.pdf">N2686</a></td>
      <td class="full" align="center">Yes</td>
    </tr>
    <tr>
      <td>Sterile characters</td>
      <td><a href="https://www.open-std.org/jtc1/sc22/wg14/www/docs/n2688.pdf">N2686</a></td>
      <td class="full" align="center">Yes</td>
    </tr>
    <tr>
      <td>Numerically equal</td>
      <td><a href="https://www.open-std.org/jtc1/sc22/wg14/www/docs/n2716.htm">N2716</a></td>
      <td class="full" align="center">Yes</td>
    </tr>
    <tr>
      <td>char16_t & char32_t string literals shall be UTF-16 & UTF-32</td>
      <td><a href="https://www.open-std.org/jtc1/sc22/wg14/www/docs/n2728.htm">N2728</a></td>
      <td class="full" align="center">Yes</td>
    </tr>
    <tr>
      <td>IEC 60559 binding</td>
      <td><a href="https://www.open-std.org/jtc1/sc22/wg14/www/docs/n2749.pdf">N2749</a></td>
      <td class="unknown" align="center">Unknown</td>
    </tr>
    <tr>
      <td>__has_include for C</td>
      <td><a href="https://www.open-std.org/jtc1/sc22/wg14/www/docs/n2799.pdf">N2799</a></td>
      <td class="full" align="center">Yes</td>
    </tr>
    <!-- Dec 2021 Papers -->
    <tr>
      <td>Annex F overflow and underflow</td>
      <td><a href="https://www.open-std.org/jtc1/sc22/wg14/www/docs/n2747.pdf">N2747</a></td>
      <td class="full" align="center">Yes</td>
    </tr>
    <tr>
      <td>Remove UB from Incomplete Types in Function Parameters</td>
      <td><a href="https://www.open-std.org/jtc1/sc22/wg14/www/docs/n2770.pdf">N2770</a></td>
      <td class="full" align="center">Yes</td>
    </tr>
    <tr>
      <td>Variably-modified types</td>
      <td><a href="https://www.open-std.org/jtc1/sc22/wg14/www/docs/n2778.pdf">N2778</a></td>
      <td class="full" align="center">Yes</td>
    </tr>
    <tr>
      <td>Types do not have types</td>
      <td><a href="https://www.open-std.org/jtc1/sc22/wg14/www/docs/n2781.pdf">N2781</a></td>
      <td class="full" align="center">Yes</td>
    </tr>
    <tr>
      <td>5.2.4.2.2	cleanup (N2672 update)</td>
      <td><a href="https://www.open-std.org/jtc1/sc22/wg14/www/docs/n2806.pdf">N2806</a></td>
      <td class="full" align="center">Yes</td>
    </tr>
    <tr>
      <td>Allow 16-bit ptrdiff_t</td>
      <td><a href="https://www.open-std.org/jtc1/sc22/wg14/www/docs/n2808.htm">N2808</a></td>
      <td class="full" align="center">Yes</td>
    </tr>
    <tr>
      <td>Proposal to update CFP freestanding requirements</td>
      <td><a href="https://www.open-std.org/jtc1/sc22/wg14/www/docs/n2823.pdf">N2823</a></td>
      <td class="unknown" align="center">Unknown</td>
    </tr>
    <tr>
      <td>Types and sizes</td>
      <td><a href="https://www.open-std.org/jtc1/sc22/wg14/www/docs/n2838.htm">N2838</a></td>
      <td class="full" align="center">Yes</td>
    </tr>
    <tr>
      <td>Clarifying integer terms</td>
      <td><a href="https://www.open-std.org/jtc1/sc22/wg14/www/docs/n2837.pdf">N2837</a></td>
      <td class="full" align="center">Yes</td>
    </tr>
    <tr>
      <td>Clarification for max exponent macros</td>
      <td><a href="https://www.open-std.org/jtc1/sc22/wg14/www/docs/n2843.pdf">N2843</a></td>
      <td class="na" align="center">Subsumed by N2882</td>
    </tr>
    <tr>
      <td>Clarification about expression transformations</td>
      <td><a href="https://www.open-std.org/jtc1/sc22/wg14/www/docs/n2846.pdf">N2846</a></td>
      <td class="unknown" align="center">Unknown</td>
    </tr>
    <tr>
      <td>Contradiction about INFINITY macro</td>
      <td><a href="https://www.open-std.org/jtc1/sc22/wg14/www/docs/n2848.pdf">N2848</a></td>
      <td class="unknown" align="center">Unknown</td>
    </tr>
    <tr>
      <td>Require exact-width integer type interfaces</td>
      <td><a href="https://www.open-std.org/jtc1/sc22/wg14/www/docs/n2872.htm">N2872</a></td>
      <td class="full" align="center">Yes</td>
    </tr>
    <!-- Feb 2022 (Parts 1 & 2) Papers -->
    <tr>
      <td>@, $, and ‘ in the source/execution character set</td>
      <td><a href="https://www.open-std.org/jtc1/sc22/wg14/www/docs/n2701.htm">N2701</a></td>
      <td class="full" align="center">Yes</td>
    </tr>
    <tr>
      <td>Quantum exponent of NaN (version 2)</td>
      <td><a href="https://www.open-std.org/jtc1/sc22/wg14/www/docs/n2754.htm">N2754</a></td>
      <td class="unknown" align="center">Unknown</td>
    </tr>
    <tr>
      <td>The noreturn attribute</td>
      <td><a href="https://www.open-std.org/jtc1/sc22/wg14/www/docs/n2764.pdf">N2764</a></td>
      <td class="full" align="center">Clang 15</td>
    </tr>
    <tr>
      <td>*_HAS_SUBNORM==0 implies what?</td>
      <td><a href="https://www.open-std.org/jtc1/sc22/wg14/www/docs/n2797.htm">N2797</a></td>
      <td class="full" align="center">Yes</td>
    </tr>
    <tr>
      <td>Disambiguate the storage class of some compound literals</td>
      <td><a href="https://www.open-std.org/jtc1/sc22/wg14/www/docs/n2819.pdf">N2819</a></td>
      <td class="none" align="center">No</td>
    </tr>
    <tr>
      <td>Add annotations for unreachable control flow v2</td>
      <td><a href="https://www.open-std.org/jtc1/sc22/wg14/www/docs/n2826.pdf">N2826</a></td>
      <td class="full" align="center">Clang 17</td>
    </tr>
    <tr>
      <td>Unicode Sequences More Than 21 Bits are a Constraint Violation r0</td>
      <td><a href="https://www.open-std.org/jtc1/sc22/wg14/www/docs/n2828.htm">N2828</a></td>
      <td class="full" align="center">Clang 3.6</td>
    </tr>
    <tr>
      <td>Identifier Syntax using Unicode Standard Annex 31</td>
      <td><a href="https://www.open-std.org/jtc1/sc22/wg14/www/docs/n2836.pdf">N2836</a></td>
      <td class="full" align="center">Clang 15</td>
    </tr>
    <tr>
      <td>No function declarators without prototypes</td>
      <td><a href="https://www.open-std.org/jtc1/sc22/wg14/www/docs/n2841.htm">N2841</a></td>
      <td class="full" align="center">Clang 15</td>
    </tr>
    <tr>
      <td>Remove default argument promotions for _FloatN types</td>
      <td><a href="https://www.open-std.org/jtc1/sc22/wg14/www/docs/n2844.pdf">N2844</a></td>
      <td class="none" align="center">No</td>
    </tr>
    <tr>
      <td>Revised Suggestions of Change for Numerically Equal/Equivalent</td>
      <td><a href="https://www.open-std.org/jtc1/sc22/wg14/www/docs/n2847.pdf">N2847</a></td>
      <td class="full" align="center">Yes</td>
    </tr>
    <tr>
      <td>5.2.4.2.2 Cleanup, Again Again (N2806 update)</td>
      <td><a href="https://www.open-std.org/jtc1/sc22/wg14/www/docs/n2879.pdf">N2879</a></td>
      <td class="full" align="center">Yes</td>
    </tr>
    <tr>
      <td>char8_t: A type for UTF-8 characters and strings</td>
      <td><a href="https://www.open-std.org/jtc1/sc22/wg14/www/docs/n2653.htm">N2653</a></td>
      <td class="none" align="center">No</td>
    </tr>
    <tr>
      <td>Clarification for max exponent macros-update</td>
      <td><a href="https://www.open-std.org/jtc1/sc22/wg14/www/docs/n2882.pdf">N2882</a></td>
      <td class="unknown" align="center">Unknown</td>
    </tr>
    <tr id="InitializationWithCurlyBraces">
      <td rowspan="3">Consistent, Warningless, and Intuitive Initialization with {}</td>
    </tr>
      <tr> <!-- Feb 2022 -->
        <td><a href="https://www.open-std.org/jtc1/sc22/wg14/www/docs/n2900.htm">N2900</a></td>
        <td class="full" align="center">Clang 17</td>
      </tr>
      <tr> <!-- Jul 2022 -->
        <td><a href="https://www.open-std.org/jtc1/sc22/wg14/www/docs/n3011.htm">N3011</a></td>
        <td class="full" align="center">Clang 17</td>
      </tr>
    <tr id="typeof">
      <td rowspan="3">Not-so-magic: typeof</td>
    </tr>
      <tr> <!-- Feb 2022 -->
        <td><a href="https://www.open-std.org/jtc1/sc22/wg14/www/docs/n2927.htm">N2927</a></td>
        <td class="full" align="center">Clang 16</td>
      </tr>
      <tr> <!-- Jul 2022 -->
        <td><a href="https://www.open-std.org/jtc1/sc22/wg14/www/docs/n2930.pdf">N2930</a></td>
        <td class="full" align="center">Clang 16</td>
      </tr>
    <tr>
      <td>Revise spelling of keywords v7</td>
      <td><a href="https://www.open-std.org/jtc1/sc22/wg14/www/docs/n2934.pdf">N2934</a></td>
      <td class="full" align="center">Clang 17</td>
    </tr>
    <tr>
      <td>Make false and true first-class language features v8</td>
      <td><a href="https://www.open-std.org/jtc1/sc22/wg14/www/docs/n2935.pdf">N2935</a></td>
      <td class="full" align="center">Clang 15</td>
    </tr>
    <tr>
      <td>Properly define blocks as part of the grammar v3</td>
      <td><a href="https://www.open-std.org/jtc1/sc22/wg14/www/docs/n2937.pdf">N2937</a></td>
      <td class="full" align="center">Yes</td>
    </tr>
    <!-- May 2022 Papers -->
    <tr>
      <td>Annex X (replacing Annex H) for IEC 60559 interchange</td>
      <td><a href="https://www.open-std.org/jtc1/sc22/wg14/www/docs/n2601.pdf">N2601</a></td>
      <td class="none" align="center">No</td>
    </tr>
    <tr>
      <td>Indeterminate Values and Trap Representations</td>
      <td><a href="https://www.open-std.org/jtc1/sc22/wg14/www/docs/n2861.pdf">N2861</a></td>
      <td class="full" align="center">Yes</td>
    </tr>
    <tr>
      <td>Remove ATOMIC_VAR_INIT v2</td>
      <td><a href="https://www.open-std.org/jtc1/sc22/wg14/www/docs/n2886.htm">N2886</a></td>
      <td class="full" align="center">Clang 17</td>
    </tr>
    <tr>
      <td>Require exact-width integer type interfaces v2</td>
      <td><a href="https://www.open-std.org/jtc1/sc22/wg14/www/docs/n2888.htm">N2888</a></td>
      <td class="full" align="center">Yes</td>
    </tr>
    <tr>
      <td>Wording Change for Variably-Modified Types</td>
      <td><a href="https://www.open-std.org/jtc1/sc22/wg14/www/docs/n2992.pdf">N2992</a></td>
      <td class="full" align="center">Yes</td>
    </tr>
    <!-- Jul 2022 Papers -->
    <tr>
      <td>Identifier syntax fixes</td>
      <td><a href="https://www.open-std.org/jtc1/sc22/wg14/www/docs/n2939.pdf">N2939</a></td>
      <td class="full" align="center">Clang 15</td>
    </tr>
    <tr>
      <td>Remove trigraphs??!</td>
      <td><a href="https://www.open-std.org/jtc1/sc22/wg14/www/docs/n2940.pdf">N2940</a></td>
      <td class="full" align="center">Clang 18</td>
    </tr>
    <tr>
      <td>Improved normal enumerations</td>
      <td><a href="https://www.open-std.org/jtc1/sc22/wg14/www/docs/n3029.htm">N3029</a></td>
      <td class="unknown" align="center">Unknown</td>
    </tr>
    <tr>
      <td>Relax requirements for va_start</td>
      <td><a href="https://www.open-std.org/jtc1/sc22/wg14/www/docs/n2975.pdf">N2975</a></td>
      <td class="full" align="center">Clang 16</td>
    </tr>
    <tr>
      <td>Enhanced enumerations</td>
      <td><a href="https://www.open-std.org/jtc1/sc22/wg14/www/docs/n3030.htm">N3030</a></td>
      <td class="unknown" align="center">Unknown</td>
    </tr>
    <tr>
      <td>Freestanding C and IEC 60559 conformance scope reduction</td>
      <td><a href="https://www.open-std.org/jtc1/sc22/wg14/www/docs/n2951.htm">N2951</a></td>
      <td class="unknown" align="center">Unknown</td>
    </tr>
    <tr>
      <td>Unsequenced functions</td>
      <td><a href="https://www.open-std.org/jtc1/sc22/wg14/www/docs/n2956.htm">N2956</a></td>
      <td class="none" align="center">No</td>
    </tr>
    <tr>
      <td>Comma ommission and deletion (__VA_OPT__)</td>
      <td><a href="https://www.open-std.org/jtc1/sc22/wg14/www/docs/n3033.htm">N3033</a></td>
      <td class="full" align="center">Clang 12</td>
    </tr>
    <tr>
      <td>Underspecified object definitions</td>
      <td><a href="https://www.open-std.org/jtc1/sc22/wg14/www/docs/n3006.htm">N3006</a></td>
      <td class="none" align="center">No</td>
    </tr>
    <tr>
      <td>Type inference for object declarations</td>
      <td><a href="https://www.open-std.org/jtc1/sc22/wg14/www/docs/n3007.htm">N3007</a></td>
      <td class="full" align="center">Clang 18</td>
    </tr>
    <tr>
      <td>constexpr for object definitions</td>
      <td><a href="https://www.open-std.org/jtc1/sc22/wg14/www/docs/n3018.htm">N3018</a></td>
      <td class="unreleased" align="center">Clang 19</td>
    </tr>
    <tr>
      <td>Introduce storage class specifiers for compound literals</td>
      <td><a href="https://www.open-std.org/jtc1/sc22/wg14/www/docs/n3038.htm">N3038</a></td>
      <td class="none" align="center">No</td>
    </tr>
    <tr>
      <td>Identifier primary expressions</td>
      <td><a href="https://www.open-std.org/jtc1/sc22/wg14/www/docs/n3034.pdf">N3034</a></td>
      <td class="full" align="center">Yes</td>
    </tr>
    <tr>
      <td>Introduce the nullptr constant</td>
      <td><a href="https://www.open-std.org/jtc1/sc22/wg14/www/docs/n3042.htm">N3042</a></td>
      <td class="full" align="center">Clang 17</td>
    </tr>
    <tr>
      <td>Memory layout of unions</td>
      <td><a href="https://www.open-std.org/jtc1/sc22/wg14/www/docs/n2929.pdf">N2929</a></td>
      <td class="full" align="center">Yes</td>
    </tr>
    <tr>
      <td>Improved tag compatibility</td>
      <td><a href="https://www.open-std.org/jtc1/sc22/wg14/www/docs/n3037.pdf">N3037</a></td>
      <td class="none" align="center">No</td>
    </tr>
    <tr>
      <td>#embed</td>
      <td><a href="https://www.open-std.org/jtc1/sc22/wg14/www/docs/n3017.htm">N3017</a></td>
      <td class="none" align="center">No</td>
    </tr>
</table>
</details>

</div>
</body>
</html><|MERGE_RESOLUTION|>--- conflicted
+++ resolved
@@ -69,6 +69,11 @@
  <td><tt>-std=c23</tt></td>
  <td class="partial" align="center">Partial</td>
 </tr>
+<tr>
+ <td><a href="#c2y">C2y</a></td>
+ <td><tt>-std=c2y</tt></td>
+ <td class="partial" align="center">Partial</td>
+</tr>
 </table>
 
 <p>The implementation status for C11 and C23 are currently under investigation.
@@ -81,7 +86,7 @@
 they become available.</p>
 
 <p>The <a href="https://github.com/llvm/llvm-project/issues/">LLVM bug tracker</a> uses
-the "c", "c99", "c11", "c17", and "c23" labels to track known bugs with Clang's language
+the "c", "c99", "c11", "c17", "c23", and "c2y" labels to track known bugs with Clang's language
 conformance.</p>
 
 <h2 id="c89">C89 implementation status</h2>
@@ -123,7 +128,16 @@
     <tr>
       <td>restricted pointers</td>
       <td>N448</td>
-      <td class="unknown" align="center">Unknown</td>
+      <td class="partial" align="center">
+        <details><summary>Partial</summary>
+          Clang's support for <code>restrict</code> is fully conforming but
+          considered only partially implemented. Clang implements all of the
+          constraints required for <code>restrict</code> support, but LLVM only
+          supports <code>restrict</code> optimization semantics for restricted
+          pointers used as function parameters; it does not fully support the
+          semantics for restrict on local variables or data members.
+        </details>
+      </td>
     </tr>
     <tr>
       <td>variable length arrays</td>
@@ -449,19 +463,6 @@
       <td class="unknown" align="center">Unknown</td>
     </tr>
     <tr>
-<<<<<<< HEAD
-      <td>Analyzability (#1, #4 - conditionally normative)</td>
-      <td><a href="https://www.open-std.org/jtc1/sc22/wg14/www/docs/n1350.htm">N1350</a></td>
-      <td class="unknown" align="center">Unknown</td>
-    </tr>
-    <tr>
-      <td>FLT_EVAL_METHOD issues (first change only)</td>
-      <td><a href="https://www.open-std.org/jtc1/sc22/wg14/www/docs/n1353.pdf">N1353</a></td>
-      <td class="unknown" align="center">Unknown</td>
-    </tr>
-    <tr>
-=======
->>>>>>> 4ae23bcc
       <td>_Bool bit-fields</td>
       <td><a href="https://www.open-std.org/jtc1/sc22/wg14/www/docs/n1356.htm">N1356</a></td>
       <td class="full" align="center">Yes</td>
@@ -469,7 +470,8 @@
     <tr>
       <td>Technical corrigendum for C1X</td>
       <td><a href="https://www.open-std.org/jtc1/sc22/wg14/www/docs/n1359.htm">N1359</a></td>
-      <td class="unknown" align="center">Unknown</td>
+      <td class="full" align="center">Yes</td>
+      <!-- The DRs listed in the paper are individually tested in clang/test/C/drs/dr3xx.c and others -->
     </tr>
     <tr>
       <td>Benign typedef redefinition</td>
@@ -495,11 +497,6 @@
       <td>Floating-point to int/_Bool conversions</td>
       <td><a href="https://www.open-std.org/jtc1/sc22/wg14/www/docs/n1391.htm">N1391</a></td>
       <td class="full" align="center">Yes</td>
-    </tr>
-    <tr>
-      <td>Analyzability (along the lines)</td>
-      <td><a href="https://www.open-std.org/jtc1/sc22/wg14/www/docs/n1394.htm">N1394</a></td>
-      <td class="unknown" align="center">Unknown</td>
     </tr>
     <tr>
       <td>Wide function returns (alternate proposal)</td>
@@ -1223,7 +1220,79 @@
     <tr>
       <td>#embed</td>
       <td><a href="https://www.open-std.org/jtc1/sc22/wg14/www/docs/n3017.htm">N3017</a></td>
-      <td class="none" align="center">No</td>
+      <td class="unreleased" align="center">Clang 19</td>
+    </tr>
+</table>
+</details>
+
+<h2 id="c2y">C2y implementation status</h2>
+
+<p>Clang has support for some of the features of the C standard following C23, informally referred to as C2y.</p>
+
+<p>You can use Clang in C2y mode with the <code>-std=c2y</code> option (available in Clang 19 and later).</p>
+
+<details open>
+<summary>List of features and minimum Clang version with support</summary>
+
+<table width="689" border="1" cellspacing="0">
+ <tr>
+    <th>Language Feature</th>
+    <th>C2y Proposal</th>
+    <th>Available in Clang?</th>
+ </tr>
+    <!-- Strasbourg 2024 Papers -->
+    <tr>
+      <td>Sequential hexdigits</td>
+      <td><a href="https://www.open-std.org/jtc1/sc22/wg14/www/docs/n3192.pdf">N3192</a></td>
+      <td class="full" align="center">Yes</td>
+    </tr>
+    <!-- Jun 2024 Papers -->
+    <tr>
+      <td>Generic selection expression with a type operand</td>
+      <td><a href="https://www.open-std.org/jtc1/sc22/wg14/www/docs/n3260.pdf">N3260</a></td>
+      <td class="full" align="center">Clang 17</td>
+    </tr>
+    <tr>
+      <td>Round-trip rounding</td>
+      <td><a href="https://www.open-std.org/jtc1/sc22/wg14/www/docs/n3232.pdf">N3232</a></td>
+      <td class="unknown" align="center">Unknown</td>
+    </tr>
+    <tr>
+      <td>Accessing byte arrays</td>
+      <td><a href="https://www.open-std.org/jtc1/sc22/wg14/www/docs/n3254.pdf">N3254</a></td>
+      <td class="unknown" align="center">Unknown</td>
+    </tr>
+    <tr>
+      <td>Slay some earthly demons I</td>
+      <td><a href="https://www.open-std.org/jtc1/sc22/wg14/www/docs/n3244.pdf">N3244</a></td>
+      <td class="unknown" align="center">Unknown</td>
+      <!-- Voted in:
+             Annex J Item 21 (including additional change)
+             Annex J Item 56
+             Annex J Item 57 Option 1
+             Annex J Item 67
+             Annex J Item 69 (alternative wording for semantics)
+      -->
+    </tr>
+    <tr>
+      <td>Support ++ and -- on complex values</td>
+      <td><a href="https://www.open-std.org/jtc1/sc22/wg14/www/docs/n3259.pdf">N3259</a></td>
+      <td class="full" align="center">Yes</td>
+    </tr>
+    <tr>
+      <td>Usability of a byte-wise copy of va_list</td>
+      <td><a href="https://www.open-std.org/jtc1/sc22/wg14/www/docs/n3262.pdf">N3262</a></td>
+      <td class="unknown" align="center">Unknown</td>
+    </tr>
+    <tr>
+      <td>alignof of an incomplete array type</td>
+      <td><a href="https://www.open-std.org/jtc1/sc22/wg14/www/docs/n3273.pdf">N3273</a></td>
+      <td class="full" align="center">Clang 3.5</td>
+    </tr>
+    <tr>
+      <td>Remove imaginary types</td>
+      <td><a href="https://www.open-std.org/jtc1/sc22/wg14/www/docs/n3274.pdf">N3274</a></td>
+      <td class="unknown" align="center">Unknown</td>
     </tr>
 </table>
 </details>
