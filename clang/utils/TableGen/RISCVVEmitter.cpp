--- conflicted
+++ resolved
@@ -163,16 +163,8 @@
     OS << "  ID = Intrinsic::riscv_" + RVVI->getIRName() + ";\n";
   if (RVVI->getNF() >= 2)
     OS << "  NF = " + utostr(RVVI->getNF()) + ";\n";
-<<<<<<< HEAD
-  // We had initialized DefaultPolicy as TU/TUMU in CodeGen function.
-  if (!RVVI->getDefaultPolicy().isTUPolicy() &&
-      !RVVI->getDefaultPolicy().isTUMUPolicy() && !RVVI->hasPassthruOperand() &&
-      !RVVI->hasManualCodegen() && RVVI->hasVL())
-    OS << "  DefaultPolicy = " << RVVI->getDefaultPolicyBits() << ";\n";
-=======
 
   OS << "  PolicyAttrs = " << RVVI->getPolicyAttrsBits() << ";\n";
->>>>>>> e1acf65b
 
   if (RVVI->hasManualCodegen()) {
     OS << "IsMasked = " << (RVVI->isMasked() ? "true" : "false") << ";\n";
@@ -196,16 +188,6 @@
       OS << "  std::rotate(Ops.begin(), Ops.begin() + 1, Ops.end() - 1);\n";
       if (RVVI->hasPolicyOperand())
         OS << "  Ops.push_back(ConstantInt::get(Ops.back()->getType(),"
-<<<<<<< HEAD
-              " DefaultPolicy));\n";
-      if (RVVI->hasMaskedOffOperand() &&
-          RVVI->getDefaultPolicy().isTAMAPolicy())
-        OS << "  Ops.insert(Ops.begin(), llvm::UndefValue::get(ResultType));\n";
-      // Masked reduction cases.
-      if (!RVVI->hasMaskedOffOperand() && RVVI->hasPassthruOperand() &&
-          RVVI->getDefaultPolicy().isTAMAPolicy())
-        OS << "  Ops.insert(Ops.begin(), llvm::UndefValue::get(ResultType));\n";
-=======
               " PolicyAttrs));\n";
       if (RVVI->hasMaskedOffOperand() && RVVI->getPolicyAttrs().isTAMAPolicy())
         OS << "  Ops.insert(Ops.begin(), "
@@ -215,23 +197,15 @@
           RVVI->getPolicyAttrs().isTAMAPolicy())
         OS << "  Ops.insert(Ops.begin(), "
               "llvm::PoisonValue::get(ResultType));\n";
->>>>>>> e1acf65b
     } else {
       OS << "  std::rotate(Ops.begin(), Ops.begin() + 1, Ops.end());\n";
     }
   } else {
     if (RVVI->hasPolicyOperand())
       OS << "  Ops.push_back(ConstantInt::get(Ops.back()->getType(), "
-<<<<<<< HEAD
-            "DefaultPolicy));\n";
-    else if (RVVI->hasPassthruOperand() &&
-             RVVI->getDefaultPolicy().isTAPolicy())
-      OS << "  Ops.insert(Ops.begin(), llvm::UndefValue::get(ResultType));\n";
-=======
             "PolicyAttrs));\n";
     else if (RVVI->hasPassthruOperand() && RVVI->getPolicyAttrs().isTAPolicy())
       OS << "  Ops.insert(Ops.begin(), llvm::PoisonValue::get(ResultType));\n";
->>>>>>> e1acf65b
   }
 
   OS << "  IntrinsicTypes = {";
@@ -547,19 +521,10 @@
     StringRef MaskedIRName = R->getValueAsString("MaskedIRName");
     unsigned NF = R->getValueAsInt("NF");
 
-<<<<<<< HEAD
-    // If unmasked builtin supports policy, they should be TU or TA.
-    llvm::SmallVector<Policy> SupportedUnMaskedPolicies;
-    SupportedUnMaskedPolicies.emplace_back(Policy(
-        Policy::PolicyType::Undisturbed, Policy::PolicyType::Omit)); // TU
-    SupportedUnMaskedPolicies.emplace_back(
-        Policy(Policy::PolicyType::Agnostic, Policy::PolicyType::Omit)); // TA
-=======
     const Policy DefaultPolicy(HasTailPolicy, HasMaskPolicy);
     SmallVector<Policy> SupportedUnMaskedPolicies =
         RVVIntrinsic::getSupportedUnMaskedPolicies(HasTailPolicy,
                                                    HasMaskPolicy);
->>>>>>> e1acf65b
     SmallVector<Policy> SupportedMaskedPolicies =
         RVVIntrinsic::getSupportedMaskedPolicies(HasTailPolicy, HasMaskPolicy);
 
@@ -575,19 +540,11 @@
     // Compute Builtin types
     auto Prototype = RVVIntrinsic::computeBuiltinTypes(
         BasicPrototype, /*IsMasked=*/false,
-<<<<<<< HEAD
-        /*HasMaskedOffOperand=*/false, HasVL, NF, IsPrototypeDefaultTU,
-        UnMaskedPolicyScheme, Policy());
-    auto MaskedPrototype = RVVIntrinsic::computeBuiltinTypes(
-        BasicPrototype, /*IsMasked=*/true, HasMaskedOffOperand, HasVL, NF,
-        IsPrototypeDefaultTU, MaskedPolicyScheme, Policy());
-=======
         /*HasMaskedOffOperand=*/false, HasVL, NF, UnMaskedPolicyScheme,
         DefaultPolicy);
     auto MaskedPrototype = RVVIntrinsic::computeBuiltinTypes(
         BasicPrototype, /*IsMasked=*/true, HasMaskedOffOperand, HasVL, NF,
         MaskedPolicyScheme, DefaultPolicy);
->>>>>>> e1acf65b
 
     // Create Intrinsics for each type and LMUL.
     for (char I : TypeRange) {
@@ -609,11 +566,7 @@
             /*IsMasked=*/false, /*HasMaskedOffOperand=*/false, HasVL,
             UnMaskedPolicyScheme, SupportOverloading, HasBuiltinAlias,
             ManualCodegen, *Types, IntrinsicTypes, RequiredFeatures, NF,
-<<<<<<< HEAD
-            Policy(), IsPrototypeDefaultTU));
-=======
             DefaultPolicy));
->>>>>>> e1acf65b
         if (UnMaskedPolicyScheme != PolicyScheme::SchemeNone)
           for (auto P : SupportedUnMaskedPolicies) {
             SmallVector<PrototypeDescriptor> PolicyPrototype =
@@ -627,13 +580,8 @@
                 Name, SuffixStr, OverloadedName, OverloadedSuffixStr, IRName,
                 /*IsMask=*/false, /*HasMaskedOffOperand=*/false, HasVL,
                 UnMaskedPolicyScheme, SupportOverloading, HasBuiltinAlias,
-<<<<<<< HEAD
-                ManualCodegen, *PolicyTypes, IntrinsicTypes,
-                RequiredFeatures, NF, P, IsPrototypeDefaultTU));
-=======
                 ManualCodegen, *PolicyTypes, IntrinsicTypes, RequiredFeatures,
                 NF, P));
->>>>>>> e1acf65b
           }
         if (!HasMasked)
           continue;
@@ -643,14 +591,8 @@
         Out.push_back(std::make_unique<RVVIntrinsic>(
             Name, SuffixStr, OverloadedName, OverloadedSuffixStr, MaskedIRName,
             /*IsMasked=*/true, HasMaskedOffOperand, HasVL, MaskedPolicyScheme,
-<<<<<<< HEAD
-            SupportOverloading, HasBuiltinAlias, MaskedManualCodegen,
-            *MaskTypes, IntrinsicTypes, RequiredFeatures, NF,
-            Policy(), IsPrototypeDefaultTU));
-=======
             SupportOverloading, HasBuiltinAlias, ManualCodegen, *MaskTypes,
             IntrinsicTypes, RequiredFeatures, NF, DefaultPolicy));
->>>>>>> e1acf65b
         if (MaskedPolicyScheme == PolicyScheme::SchemeNone)
           continue;
         for (auto P : SupportedMaskedPolicies) {
@@ -664,13 +606,8 @@
               Name, SuffixStr, OverloadedName, OverloadedSuffixStr,
               MaskedIRName, /*IsMasked=*/true, HasMaskedOffOperand, HasVL,
               MaskedPolicyScheme, SupportOverloading, HasBuiltinAlias,
-<<<<<<< HEAD
-              MaskedManualCodegen, *PolicyTypes, IntrinsicTypes,
-              RequiredFeatures, NF, P, IsPrototypeDefaultTU));
-=======
               ManualCodegen, *PolicyTypes, IntrinsicTypes, RequiredFeatures, NF,
               P));
->>>>>>> e1acf65b
         }
       } // End for Log2LMULList
     }   // End for TypeRange
