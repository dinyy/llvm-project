--- conflicted
+++ resolved
@@ -906,11 +906,7 @@
   // expected-error@+2{{invalid tag 'invalid' on 'vector' clause}}
   // expected-error@+1{{expected expression}}
 #pragma acc loop vector(invalid:)
-<<<<<<< HEAD
-  for(;;);
-=======
-  for(int i = 0; i < 5;++i);
->>>>>>> f791cfc8
+  for(int i = 0; i < 5;++i);
   // expected-error@+1{{invalid tag 'invalid' on 'vector' clause}}
 #pragma acc loop vector(invalid:5)
   for(int i = 0; i < 5;++i);
@@ -933,29 +929,16 @@
   // expected-error@+2{{expected ')'}}
   // expected-note@+1{{to match this '('}}
 #pragma acc loop vector(num:6,4)
-<<<<<<< HEAD
-  for(;;);
+  for(int i = 0; i < 5;++i);
 #pragma acc loop vector(5)
-  for(;;);
+  for(int i = 0; i < 5;++i);
   // expected-error@+1{{invalid tag 'num' on 'vector' clause}}
 #pragma acc loop vector(num:5)
-  for(;;);
+  for(int i = 0; i < 5;++i);
 #pragma acc loop vector(length:5)
-  for(;;);
+  for(int i = 0; i < 5;++i);
 #pragma acc loop vector(returns_int())
-  for(;;);
-=======
-  for(int i = 0; i < 5;++i);
-#pragma acc loop vector(5)
-  for(int i = 0; i < 5;++i);
-  // expected-error@+1{{invalid tag 'num' on 'vector' clause}}
-#pragma acc loop vector(num:5)
-  for(int i = 0; i < 5;++i);
-#pragma acc loop vector(length:5)
-  for(int i = 0; i < 5;++i);
-#pragma acc loop vector(returns_int())
-  for(int i = 0; i < 5;++i);
->>>>>>> f791cfc8
+  for(int i = 0; i < 5;++i);
 #pragma acc loop vector(length:returns_int())
   for(int i = 0; i < 5;++i);
 
