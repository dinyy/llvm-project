--- conflicted
+++ resolved
@@ -595,9 +595,6 @@
   return multi22[2][0]; // both-warning {{array index 2 is past the end of the array (that has type 'int[2][2]')}}
 }
 
-<<<<<<< HEAD
-#endif
-=======
 #endif
 
 namespace ArrayMemberAccess {
@@ -607,5 +604,4 @@
   void f(const A (&a)[]) {
     bool cond = a->x;
   }
-}
->>>>>>> 97025bd9
+}