//===-- HLFIRTools.cpp ----------------------------------------------------===//
//
// Part of the LLVM Project, under the Apache License v2.0 with LLVM Exceptions.
// See https://llvm.org/LICENSE.txt for license information.
// SPDX-License-Identifier: Apache-2.0 WITH LLVM-exception
//
//===----------------------------------------------------------------------===//
//
// Tools to manipulate HLFIR variable and expressions
//
//===----------------------------------------------------------------------===//

#include "flang/Optimizer/Builder/HLFIRTools.h"
#include "flang/Optimizer/Builder/Character.h"
#include "flang/Optimizer/Builder/FIRBuilder.h"
#include "flang/Optimizer/Builder/MutableBox.h"
#include "flang/Optimizer/Builder/Todo.h"
#include "flang/Optimizer/HLFIR/HLFIROps.h"
#include "mlir/IR/IRMapping.h"
#include <optional>

// Return explicit extents. If the base is a fir.box, this won't read it to
// return the extents and will instead return an empty vector.
static llvm::SmallVector<mlir::Value>
getExplicitExtentsFromShape(mlir::Value shape) {
  llvm::SmallVector<mlir::Value> result;
  auto *shapeOp = shape.getDefiningOp();
  if (auto s = mlir::dyn_cast_or_null<fir::ShapeOp>(shapeOp)) {
    auto e = s.getExtents();
    result.append(e.begin(), e.end());
  } else if (auto s = mlir::dyn_cast_or_null<fir::ShapeShiftOp>(shapeOp)) {
    auto e = s.getExtents();
    result.append(e.begin(), e.end());
  } else if (mlir::dyn_cast_or_null<fir::ShiftOp>(shapeOp)) {
    return {};
  } else {
    TODO(shape.getLoc(), "read fir.shape to get extents");
  }
  return result;
}
static llvm::SmallVector<mlir::Value>
getExplicitExtents(fir::FortranVariableOpInterface var) {
  if (mlir::Value shape = var.getShape())
    return getExplicitExtentsFromShape(var.getShape());
  return {};
}

// Return explicit lower bounds. For pointers and allocatables, this will not
// read the lower bounds and instead return an empty vector.
static llvm::SmallVector<mlir::Value>
getExplicitLboundsFromShape(mlir::Value shape) {
  llvm::SmallVector<mlir::Value> result;
  auto *shapeOp = shape.getDefiningOp();
  if (auto s = mlir::dyn_cast_or_null<fir::ShapeOp>(shapeOp)) {
    return {};
  } else if (auto s = mlir::dyn_cast_or_null<fir::ShapeShiftOp>(shapeOp)) {
    auto e = s.getOrigins();
    result.append(e.begin(), e.end());
  } else if (auto s = mlir::dyn_cast_or_null<fir::ShiftOp>(shapeOp)) {
    auto e = s.getOrigins();
    result.append(e.begin(), e.end());
  } else {
    TODO(shape.getLoc(), "read fir.shape to get lower bounds");
  }
  return result;
}
static llvm::SmallVector<mlir::Value>
getExplicitLbounds(fir::FortranVariableOpInterface var) {
  if (mlir::Value shape = var.getShape())
    return getExplicitLboundsFromShape(shape);
  return {};
}

static void
genLboundsAndExtentsFromBox(mlir::Location loc, fir::FirOpBuilder &builder,
                            hlfir::Entity boxEntity,
                            llvm::SmallVectorImpl<mlir::Value> &lbounds,
                            llvm::SmallVectorImpl<mlir::Value> *extents) {
  assert(boxEntity.getType().isa<fir::BaseBoxType>() && "must be a box");
  mlir::Type idxTy = builder.getIndexType();
  const int rank = boxEntity.getRank();
  for (int i = 0; i < rank; ++i) {
    mlir::Value dim = builder.createIntegerConstant(loc, idxTy, i);
    auto dimInfo = builder.create<fir::BoxDimsOp>(loc, idxTy, idxTy, idxTy,
                                                  boxEntity, dim);
    lbounds.push_back(dimInfo.getLowerBound());
    if (extents)
      extents->push_back(dimInfo.getExtent());
  }
}

static llvm::SmallVector<mlir::Value>
getNonDefaultLowerBounds(mlir::Location loc, fir::FirOpBuilder &builder,
                         hlfir::Entity entity) {
  if (!entity.hasNonDefaultLowerBounds())
    return {};
  if (auto varIface = entity.getIfVariableInterface()) {
    llvm::SmallVector<mlir::Value> lbounds = getExplicitLbounds(varIface);
    if (!lbounds.empty())
      return lbounds;
  }
  if (entity.isMutableBox())
    entity = hlfir::derefPointersAndAllocatables(loc, builder, entity);
  llvm::SmallVector<mlir::Value> lowerBounds;
  genLboundsAndExtentsFromBox(loc, builder, entity, lowerBounds,
                              /*extents=*/nullptr);
  return lowerBounds;
}

static llvm::SmallVector<mlir::Value> toSmallVector(mlir::ValueRange range) {
  llvm::SmallVector<mlir::Value> res;
  res.append(range.begin(), range.end());
  return res;
}

static llvm::SmallVector<mlir::Value> getExplicitTypeParams(hlfir::Entity var) {
  if (auto varIface = var.getMaybeDereferencedVariableInterface())
    return toSmallVector(varIface.getExplicitTypeParams());
  return {};
}

static mlir::Value tryGettingNonDeferredCharLen(hlfir::Entity var) {
  if (auto varIface = var.getMaybeDereferencedVariableInterface())
    if (!varIface.getExplicitTypeParams().empty())
      return varIface.getExplicitTypeParams()[0];
  return mlir::Value{};
}

static mlir::Value genCharacterVariableLength(mlir::Location loc,
                                              fir::FirOpBuilder &builder,
                                              hlfir::Entity var) {
  if (mlir::Value len = tryGettingNonDeferredCharLen(var))
    return len;
  auto charType = var.getFortranElementType().cast<fir::CharacterType>();
  if (charType.hasConstantLen())
    return builder.createIntegerConstant(loc, builder.getIndexType(),
                                         charType.getLen());
  if (var.isMutableBox())
    var = hlfir::Entity{builder.create<fir::LoadOp>(loc, var)};
  mlir::Value len = fir::factory::CharacterExprHelper{builder, loc}.getLength(
      var.getFirBase());
  assert(len && "failed to retrieve length");
  return len;
}

static fir::CharBoxValue genUnboxChar(mlir::Location loc,
                                      fir::FirOpBuilder &builder,
                                      mlir::Value boxChar) {
  if (auto emboxChar = boxChar.getDefiningOp<fir::EmboxCharOp>())
    return {emboxChar.getMemref(), emboxChar.getLen()};
  mlir::Type refType = fir::ReferenceType::get(
      boxChar.getType().cast<fir::BoxCharType>().getEleTy());
  auto unboxed = builder.create<fir::UnboxCharOp>(
      loc, refType, builder.getIndexType(), boxChar);
  mlir::Value addr = unboxed.getResult(0);
  mlir::Value len = unboxed.getResult(1);
  if (auto varIface = boxChar.getDefiningOp<fir::FortranVariableOpInterface>())
    if (mlir::Value explicitlen = varIface.getExplicitCharLen())
      len = explicitlen;
  return {addr, len};
}

mlir::Value hlfir::Entity::getFirBase() const {
  if (fir::FortranVariableOpInterface variable = getIfVariableInterface()) {
    if (auto declareOp =
            mlir::dyn_cast<hlfir::DeclareOp>(variable.getOperation()))
      return declareOp.getOriginalBase();
    if (auto associateOp =
            mlir::dyn_cast<hlfir::AssociateOp>(variable.getOperation()))
      return associateOp.getFirBase();
  }
  return getBase();
}

<<<<<<< HEAD
fir::ExtendedValue
hlfir::translateToExtendedValue(mlir::Location loc, fir::FirOpBuilder &builder,
                                fir::FortranVariableOpInterface variable) {
  /// When going towards FIR, use the original base value to avoid
  /// introducing descriptors at runtime when they are not required.
  mlir::Value firBase = Entity{variable}.getFirBase();
  if (variable.isPointer() || variable.isAllocatable())
    TODO(variable->getLoc(), "pointer or allocatable "
                             "FortranVariableOpInterface to extendedValue");
  if (firBase.getType().isa<fir::BaseBoxType>())
    return fir::BoxValue(firBase, getExplicitLbounds(variable),
                         getExplicitTypeParams(variable));

  if (variable.isCharacter()) {
    if (variable.isArray())
      return fir::CharArrayBoxValue(firBase, variable.getExplicitCharLen(),
                                    getExplicitExtents(variable),
                                    getExplicitLbounds(variable));
    if (auto boxCharType = firBase.getType().dyn_cast<fir::BoxCharType>()) {
      auto unboxed = builder.create<fir::UnboxCharOp>(
          loc, fir::ReferenceType::get(boxCharType.getEleTy()),
          builder.getIndexType(), firBase);
      return fir::CharBoxValue(unboxed.getResult(0),
                               variable.getExplicitCharLen());
    }
    return fir::CharBoxValue(firBase, variable.getExplicitCharLen());
  }
  if (variable.isArray())
    return fir::ArrayBoxValue(firBase, getExplicitExtents(variable),
                              getExplicitLbounds(variable));
  return firBase;
}

=======
>>>>>>> e1acf65b
fir::FortranVariableOpInterface
hlfir::genDeclare(mlir::Location loc, fir::FirOpBuilder &builder,
                  const fir::ExtendedValue &exv, llvm::StringRef name,
                  fir::FortranVariableFlagsAttr flags) {

  mlir::Value base = fir::getBase(exv);
  assert(fir::conformsWithPassByRef(base.getType()) &&
         "entity being declared must be in memory");
  mlir::Value shapeOrShift;
  llvm::SmallVector<mlir::Value> lenParams;
  exv.match(
      [&](const fir::CharBoxValue &box) {
        lenParams.emplace_back(box.getLen());
      },
      [&](const fir::ArrayBoxValue &) {
        shapeOrShift = builder.createShape(loc, exv);
      },
      [&](const fir::CharArrayBoxValue &box) {
        shapeOrShift = builder.createShape(loc, exv);
        lenParams.emplace_back(box.getLen());
      },
      [&](const fir::BoxValue &box) {
        if (!box.getLBounds().empty())
          shapeOrShift = builder.createShape(loc, exv);
        lenParams.append(box.getExplicitParameters().begin(),
                         box.getExplicitParameters().end());
      },
      [&](const fir::MutableBoxValue &box) {
        lenParams.append(box.nonDeferredLenParams().begin(),
                         box.nonDeferredLenParams().end());
      },
      [](const auto &) {});
  auto declareOp = builder.create<hlfir::DeclareOp>(
      loc, base, name, shapeOrShift, lenParams, flags);
  return mlir::cast<fir::FortranVariableOpInterface>(declareOp.getOperation());
}

hlfir::AssociateOp hlfir::genAssociateExpr(mlir::Location loc,
                                           fir::FirOpBuilder &builder,
                                           hlfir::Entity value,
                                           mlir::Type variableType,
                                           llvm::StringRef name) {
  assert(value.isValue() && "must not be a variable");
  mlir::Value shape{};
  if (value.isArray())
    shape = genShape(loc, builder, value);

  mlir::Value source = value;
  // Lowered scalar expression values for numerical and logical may have a
  // different type than what is required for the type in memory (logical
  // expressions are typically manipulated as i1, but needs to be stored
  // according to the fir.logical<kind> so that the storage size is correct).
  // Character length mismatches are ignored (it is ok for one to be dynamic
  // and the other static).
  mlir::Type varEleTy = getFortranElementType(variableType);
  mlir::Type valueEleTy = getFortranElementType(value.getType());
  if (varEleTy != valueEleTy && !(valueEleTy.isa<fir::CharacterType>() &&
                                  varEleTy.isa<fir::CharacterType>())) {
    assert(value.isScalar() && fir::isa_trivial(value.getType()));
    source = builder.createConvert(loc, fir::unwrapPassByRefType(variableType),
                                   value);
  }
  llvm::SmallVector<mlir::Value> lenParams;
  genLengthParameters(loc, builder, value, lenParams);
  return builder.create<hlfir::AssociateOp>(loc, source, name, shape, lenParams,
                                            fir::FortranVariableFlagsAttr{});
}

mlir::Value hlfir::genVariableRawAddress(mlir::Location loc,
                                         fir::FirOpBuilder &builder,
                                         hlfir::Entity var) {
  assert(var.isVariable() && "only address of variables can be taken");
  mlir::Value baseAddr = var.getFirBase();
  if (var.isMutableBox())
    baseAddr = builder.create<fir::LoadOp>(loc, baseAddr);
  // Get raw address.
  if (baseAddr.getType().isa<fir::BaseBoxType>())
    baseAddr = builder.create<fir::BoxAddrOp>(loc, baseAddr);
  return baseAddr;
}

mlir::Value hlfir::genVariableBoxChar(mlir::Location loc,
                                      fir::FirOpBuilder &builder,
                                      hlfir::Entity var) {
  assert(var.isVariable() && "only address of variables can be taken");
  if (var.getType().isa<fir::BoxCharType>())
    return var;
  mlir::Value addr = genVariableRawAddress(loc, builder, var);
  llvm::SmallVector<mlir::Value> lengths;
  genLengthParameters(loc, builder, var, lengths);
  assert(lengths.size() == 1);
  auto charType = var.getFortranElementType().cast<fir::CharacterType>();
  auto boxCharType =
      fir::BoxCharType::get(builder.getContext(), charType.getFKind());
  auto scalarAddr =
      builder.createConvert(loc, fir::ReferenceType::get(charType), addr);
  return builder.create<fir::EmboxCharOp>(loc, boxCharType, scalarAddr,
                                          lengths[0]);
}

hlfir::Entity hlfir::loadTrivialScalar(mlir::Location loc,
                                       fir::FirOpBuilder &builder,
                                       Entity entity) {
  entity = derefPointersAndAllocatables(loc, builder, entity);
  if (entity.isVariable() && entity.isScalar() &&
      fir::isa_trivial(entity.getFortranElementType())) {
    return Entity{builder.create<fir::LoadOp>(loc, entity)};
  }
  return entity;
}

hlfir::Entity hlfir::getElementAt(mlir::Location loc,
                                  fir::FirOpBuilder &builder, Entity entity,
                                  mlir::ValueRange oneBasedIndices) {
  if (entity.isScalar())
    return entity;
  llvm::SmallVector<mlir::Value> lenParams;
  genLengthParameters(loc, builder, entity, lenParams);
  if (entity.getType().isa<hlfir::ExprType>())
    return hlfir::Entity{builder.create<hlfir::ApplyOp>(
        loc, entity, oneBasedIndices, lenParams)};
  // Build hlfir.designate. The lower bounds may need to be added to
  // the oneBasedIndices since hlfir.designate expect indices
  // based on the array operand lower bounds.
  mlir::Type resultType = hlfir::getVariableElementType(entity);
  hlfir::DesignateOp designate;
  llvm::SmallVector<mlir::Value> lbounds =
      getNonDefaultLowerBounds(loc, builder, entity);
  if (!lbounds.empty()) {
    llvm::SmallVector<mlir::Value> indices;
    mlir::Type idxTy = builder.getIndexType();
    mlir::Value one = builder.createIntegerConstant(loc, idxTy, 1);
    for (auto [oneBased, lb] : llvm::zip(oneBasedIndices, lbounds)) {
      auto lbIdx = builder.createConvert(loc, idxTy, lb);
      auto oneBasedIdx = builder.createConvert(loc, idxTy, oneBased);
      auto shift = builder.create<mlir::arith::SubIOp>(loc, lbIdx, one);
      mlir::Value index =
          builder.create<mlir::arith::AddIOp>(loc, oneBasedIdx, shift);
      indices.push_back(index);
    }
    designate = builder.create<hlfir::DesignateOp>(loc, resultType, entity,
                                                   indices, lenParams);
  } else {
    designate = builder.create<hlfir::DesignateOp>(loc, resultType, entity,
                                                   oneBasedIndices, lenParams);
  }
  return mlir::cast<fir::FortranVariableOpInterface>(designate.getOperation());
}

static mlir::Value genUBound(mlir::Location loc, fir::FirOpBuilder &builder,
                             mlir::Value lb, mlir::Value extent,
                             mlir::Value one) {
  if (auto constantLb = fir::getIntIfConstant(lb))
    if (*constantLb == 1)
      return extent;
  extent = builder.createConvert(loc, one.getType(), extent);
  lb = builder.createConvert(loc, one.getType(), lb);
  auto add = builder.create<mlir::arith::AddIOp>(loc, lb, extent);
  return builder.create<mlir::arith::SubIOp>(loc, add, one);
}

llvm::SmallVector<std::pair<mlir::Value, mlir::Value>>
hlfir::genBounds(mlir::Location loc, fir::FirOpBuilder &builder,
                 Entity entity) {
  if (entity.getType().isa<hlfir::ExprType>())
    TODO(loc, "bounds of expressions in hlfir");
  auto [exv, cleanup] = translateToExtendedValue(loc, builder, entity);
  assert(!cleanup && "translation of entity should not yield cleanup");
  if (const auto *mutableBox = exv.getBoxOf<fir::MutableBoxValue>())
    exv = fir::factory::genMutableBoxRead(builder, loc, *mutableBox);
  mlir::Type idxTy = builder.getIndexType();
  mlir::Value one = builder.createIntegerConstant(loc, idxTy, 1);
  llvm::SmallVector<std::pair<mlir::Value, mlir::Value>> result;
  for (unsigned dim = 0; dim < exv.rank(); ++dim) {
    mlir::Value extent = fir::factory::readExtent(builder, loc, exv, dim);
    mlir::Value lb = fir::factory::readLowerBound(builder, loc, exv, dim, one);
    mlir::Value ub = genUBound(loc, builder, lb, extent, one);
    result.push_back({lb, ub});
  }
  return result;
}

llvm::SmallVector<std::pair<mlir::Value, mlir::Value>>
hlfir::genBounds(mlir::Location loc, fir::FirOpBuilder &builder,
                 mlir::Value shape) {
  assert((shape.getType().isa<fir::ShapeShiftType>() ||
          shape.getType().isa<fir::ShapeType>()) &&
         "shape must contain extents");
  auto extents = getExplicitExtentsFromShape(shape);
  auto lowers = getExplicitLboundsFromShape(shape);
  assert(lowers.empty() || lowers.size() == extents.size());
  mlir::Type idxTy = builder.getIndexType();
  mlir::Value one = builder.createIntegerConstant(loc, idxTy, 1);
  llvm::SmallVector<std::pair<mlir::Value, mlir::Value>> result;
  for (auto extent : llvm::enumerate(extents)) {
    mlir::Value lb = lowers.empty() ? one : lowers[extent.index()];
    mlir::Value ub = lowers.empty()
                         ? extent.value()
                         : genUBound(loc, builder, lb, extent.value(), one);
    result.push_back({lb, ub});
  }
  return result;
}

static hlfir::Entity followEntitySource(hlfir::Entity entity) {
  while (true) {
    if (auto reassoc = entity.getDefiningOp<hlfir::NoReassocOp>()) {
      entity = hlfir::Entity{reassoc.getVal()};
      continue;
    }
    if (auto asExpr = entity.getDefiningOp<hlfir::AsExprOp>()) {
      entity = hlfir::Entity{asExpr.getVar()};
      continue;
    }
    break;
  }
  return entity;
}

llvm::SmallVector<mlir::Value> getVariableExtents(mlir::Location loc,
                                                  fir::FirOpBuilder &builder,
                                                  hlfir::Entity variable) {
  llvm::SmallVector<mlir::Value> extents;
  if (fir::FortranVariableOpInterface varIface =
          variable.getIfVariableInterface()) {
    extents = getExplicitExtents(varIface);
    if (!extents.empty())
      return extents;
  }

  if (variable.isMutableBox())
    variable = hlfir::derefPointersAndAllocatables(loc, builder, variable);
  // Use the type shape information, and/or the fir.box/fir.class shape
  // information if any extents are not static.
  fir::SequenceType seqTy =
      hlfir::getFortranElementOrSequenceType(variable.getType())
          .cast<fir::SequenceType>();
  mlir::Type idxTy = builder.getIndexType();
  for (auto typeExtent : seqTy.getShape())
    if (typeExtent != fir::SequenceType::getUnknownExtent()) {
      extents.push_back(builder.createIntegerConstant(loc, idxTy, typeExtent));
    } else {
      assert(variable.getType().isa<fir::BaseBoxType>() &&
             "array variable with dynamic extent must be boxed");
      mlir::Value dim =
          builder.createIntegerConstant(loc, idxTy, extents.size());
      auto dimInfo = builder.create<fir::BoxDimsOp>(loc, idxTy, idxTy, idxTy,
                                                    variable, dim);
      extents.push_back(dimInfo.getExtent());
    }
  return extents;
}

mlir::Value hlfir::genShape(mlir::Location loc, fir::FirOpBuilder &builder,
                            hlfir::Entity entity) {
  assert(entity.isArray() && "entity must be an array");
  entity = followEntitySource(entity);

  if (entity.getType().isa<hlfir::ExprType>()) {
    if (auto elemental = entity.getDefiningOp<hlfir::ElementalOp>())
      return elemental.getShape();
    TODO(loc, "get shape from HLFIR expr without producer holding the shape");
  }
  // Entity is an array variable.
  if (auto varIface = entity.getIfVariableInterface()) {
    if (auto shape = varIface.getShape()) {
      if (shape.getType().isa<fir::ShapeType>())
        return shape;
      if (shape.getType().isa<fir::ShapeShiftType>())
        if (auto s = shape.getDefiningOp<fir::ShapeShiftOp>())
          return builder.create<fir::ShapeOp>(loc, s.getExtents());
    }
  }
  // There is no shape lying around for this entity. Retrieve the extents and
  // build a new fir.shape.
  return builder.create<fir::ShapeOp>(loc,
                                      getVariableExtents(loc, builder, entity));
}

llvm::SmallVector<mlir::Value>
hlfir::getIndexExtents(mlir::Location loc, fir::FirOpBuilder &builder,
                       mlir::Value shape) {
  llvm::SmallVector<mlir::Value> extents = getExplicitExtentsFromShape(shape);
  mlir::Type indexType = builder.getIndexType();
  for (auto &extent : extents)
    extent = builder.createConvert(loc, indexType, extent);
  return extents;
}

void hlfir::genLengthParameters(mlir::Location loc, fir::FirOpBuilder &builder,
                                Entity entity,
                                llvm::SmallVectorImpl<mlir::Value> &result) {
  if (!entity.hasLengthParameters())
    return;
  if (entity.getType().isa<hlfir::ExprType>()) {
    mlir::Value expr = entity;
    if (auto reassoc = expr.getDefiningOp<hlfir::NoReassocOp>())
      expr = reassoc.getVal();
    // Going through fir::ExtendedValue would create a temp,
    // which is not desired for an inquiry.
    // TODO: make this an interface when adding further character producing ops.
    if (auto concat = expr.getDefiningOp<hlfir::ConcatOp>()) {
      result.push_back(concat.getLength());
      return;
    } else if (auto concat = expr.getDefiningOp<hlfir::SetLengthOp>()) {
      result.push_back(concat.getLength());
      return;
    } else if (auto asExpr = expr.getDefiningOp<hlfir::AsExprOp>()) {
      hlfir::genLengthParameters(loc, builder, hlfir::Entity{asExpr.getVar()},
                                 result);
      return;
    } else if (auto elemental = expr.getDefiningOp<hlfir::ElementalOp>()) {
      result.append(elemental.getTypeparams().begin(),
                    elemental.getTypeparams().end());
      return;
    } else if (auto apply = expr.getDefiningOp<hlfir::ApplyOp>()) {
      result.append(apply.getTypeparams().begin(), apply.getTypeparams().end());
    }
    TODO(loc, "inquire type parameters of hlfir.expr");
  }

  if (entity.isCharacter()) {
    result.push_back(genCharacterVariableLength(loc, builder, entity));
    return;
  }
  TODO(loc, "inquire PDTs length parameters in HLFIR");
}

mlir::Value hlfir::genCharLength(mlir::Location loc, fir::FirOpBuilder &builder,
                                 hlfir::Entity entity) {
  llvm::SmallVector<mlir::Value, 1> lenParams;
  genLengthParameters(loc, builder, entity, lenParams);
  assert(lenParams.size() == 1 && "characters must have one length parameters");
  return lenParams[0];
}

<<<<<<< HEAD
=======
// Return a "shape" that can be used in fir.embox/fir.rebox with \p exv base.
static mlir::Value asEmboxShape(mlir::Location loc, fir::FirOpBuilder &builder,
                                const fir::ExtendedValue &exv,
                                mlir::Value shape) {
  if (!shape)
    return shape;
  // fir.rebox does not need and does not accept extents (fir.shape or
  // fir.shape_shift) since this information is already in the input fir.box,
  // it only accepts fir.shift because local lower bounds may not be reflected
  // in the fir.box.
  if (fir::getBase(exv).getType().isa<fir::BaseBoxType>() &&
      !shape.getType().isa<fir::ShiftType>())
    return builder.createShape(loc, exv);
  return shape;
}

>>>>>>> e1acf65b
std::pair<mlir::Value, mlir::Value> hlfir::genVariableFirBaseShapeAndParams(
    mlir::Location loc, fir::FirOpBuilder &builder, Entity entity,
    llvm::SmallVectorImpl<mlir::Value> &typeParams) {
  auto [exv, cleanup] = translateToExtendedValue(loc, builder, entity);
  assert(!cleanup && "variable to Exv should not produce cleanup");
  if (entity.hasLengthParameters()) {
    auto params = fir::getTypeParams(exv);
    typeParams.append(params.begin(), params.end());
  }
  if (entity.isScalar())
    return {fir::getBase(exv), mlir::Value{}};
  if (auto variableInterface = entity.getIfVariableInterface())
    return {fir::getBase(exv),
            asEmboxShape(loc, builder, exv, variableInterface.getShape())};
  return {fir::getBase(exv), builder.createShape(loc, exv)};
}

hlfir::Entity hlfir::derefPointersAndAllocatables(mlir::Location loc,
                                                  fir::FirOpBuilder &builder,
                                                  Entity entity) {
  if (entity.isMutableBox()) {
    hlfir::Entity boxLoad{builder.create<fir::LoadOp>(loc, entity)};
    if (entity.isScalar()) {
      mlir::Type elementType = boxLoad.getFortranElementType();
      if (fir::isa_trivial(elementType))
        return hlfir::Entity{builder.create<fir::BoxAddrOp>(loc, boxLoad)};
      if (auto charType = elementType.dyn_cast<fir::CharacterType>()) {
        mlir::Value base = builder.create<fir::BoxAddrOp>(loc, boxLoad);
        if (charType.hasConstantLen())
          return hlfir::Entity{base};
        mlir::Value len = genCharacterVariableLength(loc, builder, entity);
        auto boxCharType =
            fir::BoxCharType::get(builder.getContext(), charType.getFKind());
        return hlfir::Entity{
            builder.create<fir::EmboxCharOp>(loc, boxCharType, base, len)
                .getResult()};
      }
    }
    // Keep the entity boxed for now.
    return boxLoad;
  }
  return entity;
}

mlir::Type hlfir::getVariableElementType(hlfir::Entity variable) {
  assert(variable.isVariable() && "entity must be a variable");
  if (variable.isScalar())
    return variable.getType();
  mlir::Type eleTy = variable.getFortranElementType();
  if (variable.isPolymorphic())
    return fir::ClassType::get(eleTy);
  if (auto charType = eleTy.dyn_cast<fir::CharacterType>()) {
    if (charType.hasDynamicLen())
      return fir::BoxCharType::get(charType.getContext(), charType.getFKind());
  } else if (fir::isRecordWithTypeParameters(eleTy)) {
    return fir::BoxType::get(eleTy);
  }
  return fir::ReferenceType::get(eleTy);
}

static hlfir::ExprType getArrayExprType(mlir::Type elementType,
                                        mlir::Value shape, bool isPolymorphic) {
  unsigned rank = shape.getType().cast<fir::ShapeType>().getRank();
  hlfir::ExprType::Shape typeShape(rank, hlfir::ExprType::getUnknownExtent());
  if (auto shapeOp = shape.getDefiningOp<fir::ShapeOp>())
    for (auto extent : llvm::enumerate(shapeOp.getExtents()))
      if (auto cstExtent = fir::getIntIfConstant(extent.value()))
        typeShape[extent.index()] = *cstExtent;
  return hlfir::ExprType::get(elementType.getContext(), typeShape, elementType,
                              isPolymorphic);
}

hlfir::ElementalOp
hlfir::genElementalOp(mlir::Location loc, fir::FirOpBuilder &builder,
                      mlir::Type elementType, mlir::Value shape,
                      mlir::ValueRange typeParams,
                      const ElementalKernelGenerator &genKernel) {
  mlir::Type exprType = getArrayExprType(elementType, shape, false);
  auto elementalOp =
      builder.create<hlfir::ElementalOp>(loc, exprType, shape, typeParams);
  auto insertPt = builder.saveInsertionPoint();
  builder.setInsertionPointToStart(elementalOp.getBody());
  mlir::Value elementResult = genKernel(loc, builder, elementalOp.getIndices());
  // Numerical and logical scalars may be lowered to another type than the
  // Fortran expression type (e.g i1 instead of fir.logical). Array expression
  // values are typed according to their Fortran type. Insert a cast if needed
  // here.
  if (fir::isa_trivial(elementResult.getType()))
    elementResult = builder.createConvert(loc, elementType, elementResult);
  builder.create<hlfir::YieldElementOp>(loc, elementResult);
  builder.restoreInsertionPoint(insertPt);
  return elementalOp;
}

hlfir::YieldElementOp
hlfir::inlineElementalOp(mlir::Location loc, fir::FirOpBuilder &builder,
                         hlfir::ElementalOp elemental,
                         mlir::ValueRange oneBasedIndices) {
  // hlfir.elemental region is a SizedRegion<1>.
  assert(elemental.getRegion().hasOneBlock() &&
         "expect elemental region to have one block");
  mlir::IRMapping mapper;
  mapper.map(elemental.getIndices(), oneBasedIndices);
  mlir::Operation *newOp;
  for (auto &op : elemental.getRegion().back().getOperations())
    newOp = builder.clone(op, mapper);
  auto yield = mlir::dyn_cast_or_null<hlfir::YieldElementOp>(newOp);
  assert(yield && "last ElementalOp operation must be am hlfir.yield_element");
  return yield;
}

std::pair<fir::DoLoopOp, llvm::SmallVector<mlir::Value>>
hlfir::genLoopNest(mlir::Location loc, fir::FirOpBuilder &builder,
                   mlir::ValueRange extents) {
  assert(!extents.empty() && "must have at least one extent");
  auto insPt = builder.saveInsertionPoint();
  llvm::SmallVector<mlir::Value> indices(extents.size());
  // Build loop nest from column to row.
  auto one = builder.create<mlir::arith::ConstantIndexOp>(loc, 1);
  mlir::Type indexType = builder.getIndexType();
  unsigned dim = extents.size() - 1;
  fir::DoLoopOp innerLoop;
  for (auto extent : llvm::reverse(extents)) {
    auto ub = builder.createConvert(loc, indexType, extent);
    innerLoop = builder.create<fir::DoLoopOp>(loc, one, ub, one);
    builder.setInsertionPointToStart(innerLoop.getBody());
    // Reverse the indices so they are in column-major order.
    indices[dim--] = innerLoop.getInductionVar();
  }
  builder.restoreInsertionPoint(insPt);
  return {innerLoop, indices};
}

static fir::ExtendedValue
translateVariableToExtendedValue(mlir::Location loc, fir::FirOpBuilder &builder,
                                 hlfir::Entity variable) {
  assert(variable.isVariable() && "must be a variable");
  /// When going towards FIR, use the original base value to avoid
  /// introducing descriptors at runtime when they are not required.
  mlir::Value firBase = variable.getFirBase();
  if (variable.isMutableBox())
    return fir::MutableBoxValue(firBase, getExplicitTypeParams(variable),
                                fir::MutableProperties{});

  if (firBase.getType().isa<fir::BaseBoxType>()) {
    if (!variable.isSimplyContiguous() || variable.isPolymorphic() ||
        variable.isDerivedWithLengthParameters()) {
      llvm::SmallVector<mlir::Value> nonDefaultLbounds =
          getNonDefaultLowerBounds(loc, builder, variable);
      return fir::BoxValue(firBase, nonDefaultLbounds,
                           getExplicitTypeParams(variable));
    }
    // Otherwise, the variable can be represented in a fir::ExtendedValue
    // without the overhead of a fir.box.
    firBase = genVariableRawAddress(loc, builder, variable);
  }

  if (variable.isScalar()) {
    if (variable.isCharacter()) {
      if (firBase.getType().isa<fir::BoxCharType>())
        return genUnboxChar(loc, builder, firBase);
      mlir::Value len = genCharacterVariableLength(loc, builder, variable);
      return fir::CharBoxValue{firBase, len};
    }
    return firBase;
  }
  llvm::SmallVector<mlir::Value> extents;
  llvm::SmallVector<mlir::Value> nonDefaultLbounds;
  if (variable.getType().isa<fir::BaseBoxType>() &&
      !variable.getIfVariableInterface()) {
    // This special case avoids generating two generating to sets of identical
    // fir.box_dim to get both the lower bounds and extents.
    genLboundsAndExtentsFromBox(loc, builder, variable, nonDefaultLbounds,
                                &extents);
  } else {
    extents = getVariableExtents(loc, builder, variable);
    nonDefaultLbounds = getNonDefaultLowerBounds(loc, builder, variable);
  }
  if (variable.isCharacter())
    return fir::CharArrayBoxValue{
        firBase, genCharacterVariableLength(loc, builder, variable), extents,
        nonDefaultLbounds};
  return fir::ArrayBoxValue{firBase, extents, nonDefaultLbounds};
}

fir::ExtendedValue
hlfir::translateToExtendedValue(mlir::Location loc, fir::FirOpBuilder &builder,
                                fir::FortranVariableOpInterface var) {
  return translateVariableToExtendedValue(loc, builder, var);
}

std::pair<fir::ExtendedValue, std::optional<hlfir::CleanupFunction>>
hlfir::translateToExtendedValue(mlir::Location loc, fir::FirOpBuilder &builder,
                                hlfir::Entity entity) {
  if (entity.isVariable())
    return {translateVariableToExtendedValue(loc, builder, entity),
            std::nullopt};

  if (entity.getType().isa<hlfir::ExprType>()) {
    hlfir::AssociateOp associate = hlfir::genAssociateExpr(
        loc, builder, entity, entity.getType(), "adapt.valuebyref");
    auto *bldr = &builder;
    hlfir::CleanupFunction cleanup = [bldr, loc, associate]() -> void {
      bldr->create<hlfir::EndAssociateOp>(loc, associate);
    };
    hlfir::Entity temp{associate.getBase()};
    return {translateToExtendedValue(loc, builder, temp).first, cleanup};
  }
  return {{static_cast<mlir::Value>(entity)}, {}};
}<|MERGE_RESOLUTION|>--- conflicted
+++ resolved
@@ -172,42 +172,6 @@
   return getBase();
 }
 
-<<<<<<< HEAD
-fir::ExtendedValue
-hlfir::translateToExtendedValue(mlir::Location loc, fir::FirOpBuilder &builder,
-                                fir::FortranVariableOpInterface variable) {
-  /// When going towards FIR, use the original base value to avoid
-  /// introducing descriptors at runtime when they are not required.
-  mlir::Value firBase = Entity{variable}.getFirBase();
-  if (variable.isPointer() || variable.isAllocatable())
-    TODO(variable->getLoc(), "pointer or allocatable "
-                             "FortranVariableOpInterface to extendedValue");
-  if (firBase.getType().isa<fir::BaseBoxType>())
-    return fir::BoxValue(firBase, getExplicitLbounds(variable),
-                         getExplicitTypeParams(variable));
-
-  if (variable.isCharacter()) {
-    if (variable.isArray())
-      return fir::CharArrayBoxValue(firBase, variable.getExplicitCharLen(),
-                                    getExplicitExtents(variable),
-                                    getExplicitLbounds(variable));
-    if (auto boxCharType = firBase.getType().dyn_cast<fir::BoxCharType>()) {
-      auto unboxed = builder.create<fir::UnboxCharOp>(
-          loc, fir::ReferenceType::get(boxCharType.getEleTy()),
-          builder.getIndexType(), firBase);
-      return fir::CharBoxValue(unboxed.getResult(0),
-                               variable.getExplicitCharLen());
-    }
-    return fir::CharBoxValue(firBase, variable.getExplicitCharLen());
-  }
-  if (variable.isArray())
-    return fir::ArrayBoxValue(firBase, getExplicitExtents(variable),
-                              getExplicitLbounds(variable));
-  return firBase;
-}
-
-=======
->>>>>>> e1acf65b
 fir::FortranVariableOpInterface
 hlfir::genDeclare(mlir::Location loc, fir::FirOpBuilder &builder,
                   const fir::ExtendedValue &exv, llvm::StringRef name,
@@ -544,8 +508,6 @@
   return lenParams[0];
 }
 
-<<<<<<< HEAD
-=======
 // Return a "shape" that can be used in fir.embox/fir.rebox with \p exv base.
 static mlir::Value asEmboxShape(mlir::Location loc, fir::FirOpBuilder &builder,
                                 const fir::ExtendedValue &exv,
@@ -562,7 +524,6 @@
   return shape;
 }
 
->>>>>>> e1acf65b
 std::pair<mlir::Value, mlir::Value> hlfir::genVariableFirBaseShapeAndParams(
     mlir::Location loc, fir::FirOpBuilder &builder, Entity entity,
     llvm::SmallVectorImpl<mlir::Value> &typeParams) {
