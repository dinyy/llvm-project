--- conflicted
+++ resolved
@@ -289,8 +289,6 @@
   let hasVerifier = 1;
 }
 
-<<<<<<< HEAD
-=======
 def cuf_RegisterModuleOp : cuf_Op<"register_module", []> {
   let summary = "Register a CUDA module";
 
@@ -305,25 +303,16 @@
   let results = (outs LLVM_AnyPointer:$modulePtr);
 }
 
->>>>>>> f791cfc8
 def cuf_RegisterKernelOp : cuf_Op<"register_kernel", []> {
   let summary = "Register a CUDA kernel";
 
   let arguments = (ins
-<<<<<<< HEAD
-    SymbolRefAttr:$name
-  );
-
-  let assemblyFormat = [{
-    $name attr-dict
-=======
     SymbolRefAttr:$name,
     LLVM_AnyPointer:$modulePtr
   );
 
   let assemblyFormat = [{
     $name `(` $modulePtr `:` type($modulePtr) `)`attr-dict
->>>>>>> f791cfc8
   }];
 
   let hasVerifier = 1;
