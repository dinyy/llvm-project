--- conflicted
+++ resolved
@@ -101,11 +101,8 @@
     message(FATAL_ERROR "libomptarget cannot be built on Windows and MacOS X!")
   elseif (NOT OPENMP_HAVE_STD_CPP17_FLAG)
     message(FATAL_ERROR "Host compiler must support C++17 to build libomptarget!")
-<<<<<<< HEAD
-=======
   elseif (NOT CMAKE_SIZEOF_VOID_P EQUAL 8)
     message(FATAL_ERROR "libomptarget on 32-bit systems are not supported!")
->>>>>>> e1acf65b
   endif()
 
   add_subdirectory(libomptarget)
