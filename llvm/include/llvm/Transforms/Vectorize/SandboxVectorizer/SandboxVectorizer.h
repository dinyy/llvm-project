//===- SandboxVectorizer.h --------------------------------------*- C++ -*-===//
//
// Part of the LLVM Project, under the Apache License v2.0 with LLVM Exceptions.
// See https://llvm.org/LICENSE.txt for license information.
// SPDX-License-Identifier: Apache-2.0 WITH LLVM-exception
//
//===----------------------------------------------------------------------===//
#ifndef LLVM_TRANSFORMS_VECTORIZE_SANDBOXVECTORIZER_SANDBOXVECTORIZER_H
#define LLVM_TRANSFORMS_VECTORIZE_SANDBOXVECTORIZER_SANDBOXVECTORIZER_H

#include <memory>

#include "llvm/Analysis/AliasAnalysis.h"
#include "llvm/Analysis/ScalarEvolution.h"
#include "llvm/IR/PassManager.h"
<<<<<<< HEAD
=======
#include "llvm/SandboxIR/Context.h"
>>>>>>> f791cfc8
#include "llvm/SandboxIR/PassManager.h"

namespace llvm {

class TargetTransformInfo;

class SandboxVectorizerPass : public PassInfoMixin<SandboxVectorizerPass> {
  TargetTransformInfo *TTI = nullptr;
  AAResults *AA = nullptr;
  ScalarEvolution *SE = nullptr;

<<<<<<< HEAD
=======
  std::unique_ptr<sandboxir::Context> Ctx;

>>>>>>> f791cfc8
  // A pipeline of SandboxIR function passes run by the vectorizer.
  sandboxir::FunctionPassManager FPM;

  bool runImpl(Function &F);

public:
  // Make sure the constructors/destructors are out-of-line. This works around a
  // problem with -DBUILD_SHARED_LIBS=on where components that depend on the
  // Vectorizer component can't find the vtable for classes like
  // sandboxir::Pass. This way we don't have to make LLVMPasses add a direct
  // dependency on SandboxIR.
  SandboxVectorizerPass();
  SandboxVectorizerPass(SandboxVectorizerPass &&);
  ~SandboxVectorizerPass();

  PreservedAnalyses run(Function &F, FunctionAnalysisManager &AM);
};

} // namespace llvm

#endif // LLVM_TRANSFORMS_VECTORIZE_SANDBOXVECTORIZER_SANDBOXVECTORIZER_H<|MERGE_RESOLUTION|>--- conflicted
+++ resolved
@@ -13,10 +13,7 @@
 #include "llvm/Analysis/AliasAnalysis.h"
 #include "llvm/Analysis/ScalarEvolution.h"
 #include "llvm/IR/PassManager.h"
-<<<<<<< HEAD
-=======
 #include "llvm/SandboxIR/Context.h"
->>>>>>> f791cfc8
 #include "llvm/SandboxIR/PassManager.h"
 
 namespace llvm {
@@ -28,11 +25,8 @@
   AAResults *AA = nullptr;
   ScalarEvolution *SE = nullptr;
 
-<<<<<<< HEAD
-=======
   std::unique_ptr<sandboxir::Context> Ctx;
 
->>>>>>> f791cfc8
   // A pipeline of SandboxIR function passes run by the vectorizer.
   sandboxir::FunctionPassManager FPM;
 
