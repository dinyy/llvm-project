--- conflicted
+++ resolved
@@ -16,10 +16,6 @@
 #include "llvm/ADT/ArrayRef.h"
 #include "llvm/ADT/DenseMap.h"
 #include "llvm/ADT/DenseMapInfo.h"
-<<<<<<< HEAD
-#include "llvm/ADT/None.h"
-=======
->>>>>>> e1acf65b
 #include "llvm/ADT/Uniformity.h"
 #include "llvm/CodeGen/MIRFormatter.h"
 #include "llvm/CodeGen/MachineBasicBlock.h"
@@ -2064,8 +2060,6 @@
     return InstructionUniformity::Default;
   }
 
-<<<<<<< HEAD
-=======
   /// Returns true if the given \p MI defines a TargetIndex operand that can be
   /// tracked by their offset, can have values, and can have debug info
   /// associated with it. If so, sets \p Index and \p Offset of the target index
@@ -2075,7 +2069,6 @@
     return false;
   }
 
->>>>>>> e1acf65b
 private:
   mutable std::unique_ptr<MIRFormatter> Formatter;
   unsigned CallFrameSetupOpcode, CallFrameDestroyOpcode;
