--- conflicted
+++ resolved
@@ -23,6 +23,22 @@
 #include <type_traits>
 
 namespace llvm {
+/// Some template parameter helpers to optimize for bitwidth, for functions that
+/// take multiple arguments.
+
+// We can't verify signedness, since callers rely on implicit coercions to
+// signed/unsigned.
+template <typename T, typename U>
+using enableif_int =
+    std::enable_if_t<std::is_integral_v<T> && std::is_integral_v<U>>;
+
+// Use std::common_type_t to widen only up to the widest argument.
+template <typename T, typename U, typename = enableif_int<T, U>>
+using common_uint =
+    std::common_type_t<std::make_unsigned_t<T>, std::make_unsigned_t<U>>;
+template <typename T, typename U, typename = enableif_int<T, U>>
+using common_sint =
+    std::common_type_t<std::make_signed_t<T>, std::make_signed_t<U>>;
 
 /// Mathematical constants.
 namespace numbers {
@@ -346,12 +362,18 @@
 
 /// A and B are either alignments or offsets. Return the minimum alignment that
 /// may be assumed after adding the two together.
-constexpr uint64_t MinAlign(uint64_t A, uint64_t B) {
+template <typename U, typename V, typename T = common_uint<U, V>>
+constexpr T MinAlign(U A, V B) {
   // The largest power of 2 that divides both A and B.
   //
   // Replace "-Value" by "1+~Value" in the following commented code to avoid
   // MSVC warning C4146
   //    return (A | B) & -(A | B);
+  return (A | B) & (1 + ~(A | B));
+}
+
+/// Fallback when arguments aren't integral.
+constexpr uint64_t MinAlign(uint64_t A, uint64_t B) {
   return (A | B) & (1 + ~(A | B));
 }
 
@@ -375,7 +397,72 @@
   return UINT64_C(1) << Log2_64_Ceil(A);
 }
 
-/// Returns the next integer (mod 2**64) that is greater than or equal to
+/// Returns the integer ceil(Numerator / Denominator). Unsigned version.
+/// Guaranteed to never overflow.
+template <typename U, typename V, typename T = common_uint<U, V>>
+constexpr T divideCeil(U Numerator, V Denominator) {
+  assert(Denominator && "Division by zero");
+  T Bias = (Numerator != 0);
+  return (Numerator - Bias) / Denominator + Bias;
+}
+
+/// Fallback when arguments aren't integral.
+constexpr uint64_t divideCeil(uint64_t Numerator, uint64_t Denominator) {
+  assert(Denominator && "Division by zero");
+  uint64_t Bias = (Numerator != 0);
+  return (Numerator - Bias) / Denominator + Bias;
+}
+
+/// Returns the integer ceil(Numerator / Denominator). Signed version.
+/// Guaranteed to never overflow, unless Numerator is INT64_MIN and Denominator
+/// is -1.
+template <typename U, typename V, typename T = common_sint<U, V>>
+constexpr T divideCeilSigned(U Numerator, V Denominator) {
+  assert(Denominator && "Division by zero");
+  if (!Numerator)
+    return 0;
+  // C's integer division rounds towards 0.
+  T Bias = Denominator >= 0 ? 1 : -1;
+  bool SameSign = (Numerator >= 0) == (Denominator >= 0);
+  return SameSign ? (Numerator - Bias) / Denominator + 1
+                  : Numerator / Denominator;
+}
+
+/// Returns the integer floor(Numerator / Denominator). Signed version.
+/// Guaranteed to never overflow, unless Numerator is INT64_MIN and Denominator
+/// is -1.
+template <typename U, typename V, typename T = common_sint<U, V>>
+constexpr T divideFloorSigned(U Numerator, V Denominator) {
+  assert(Denominator && "Division by zero");
+  if (!Numerator)
+    return 0;
+  // C's integer division rounds towards 0.
+  T Bias = Denominator >= 0 ? -1 : 1;
+  bool SameSign = (Numerator >= 0) == (Denominator >= 0);
+  return SameSign ? Numerator / Denominator
+                  : (Numerator - Bias) / Denominator - 1;
+}
+
+/// Returns the remainder of the Euclidean division of LHS by RHS. Result is
+/// always non-negative.
+template <typename U, typename V, typename T = common_sint<U, V>>
+constexpr T mod(U Numerator, V Denominator) {
+  assert(Denominator >= 1 && "Mod by non-positive number");
+  T Mod = Numerator % Denominator;
+  return Mod < 0 ? Mod + Denominator : Mod;
+}
+
+/// Returns (Numerator / Denominator) rounded by round-half-up. Guaranteed to
+/// never overflow.
+template <typename U, typename V, typename T = common_uint<U, V>>
+constexpr T divideNearest(U Numerator, V Denominator) {
+  assert(Denominator && "Division by zero");
+  T Mod = Numerator % Denominator;
+  return (Numerator / Denominator) +
+         (Mod > (static_cast<T>(Denominator) - 1) / 2);
+}
+
+/// Returns the next integer (mod 2**nbits) that is greater than or equal to
 /// \p Value and is a multiple of \p Align. \p Align must be non-zero.
 ///
 /// Examples:
@@ -385,18 +472,29 @@
 ///   alignTo(~0LL, 8) = 0
 ///   alignTo(321, 255) = 510
 /// \endcode
-inline uint64_t alignTo(uint64_t Value, uint64_t Align) {
+///
+/// Will overflow only if result is not representable in T.
+template <typename U, typename V, typename T = common_uint<U, V>>
+constexpr T alignTo(U Value, V Align) {
   assert(Align != 0u && "Align can't be 0.");
-  return (Value + Align - 1) / Align * Align;
-}
-
-inline uint64_t alignToPowerOf2(uint64_t Value, uint64_t Align) {
+  T CeilDiv = divideCeil(Value, Align);
+  return CeilDiv * Align;
+}
+
+/// Fallback when arguments aren't integral.
+constexpr uint64_t alignTo(uint64_t Value, uint64_t Align) {
+  assert(Align != 0u && "Align can't be 0.");
+  uint64_t CeilDiv = divideCeil(Value, Align);
+  return CeilDiv * Align;
+}
+
+constexpr uint64_t alignToPowerOf2(uint64_t Value, uint64_t Align) {
   assert(Align != 0 && (Align & (Align - 1)) == 0 &&
          "Align must be a power of 2");
   // Replace unary minus to avoid compilation error on Windows:
   // "unary minus operator applied to unsigned type, result still unsigned"
-  uint64_t negAlign = (~Align) + 1;
-  return (Value + Align - 1) & negAlign;
+  uint64_t NegAlign = (~Align) + 1;
+  return (Value + Align - 1) & NegAlign;
 }
 
 /// If non-zero \p Skew is specified, the return value will be a minimal integer
@@ -411,66 +509,33 @@
 ///   alignTo(~0LL, 8, 3) = 3
 ///   alignTo(321, 255, 42) = 552
 /// \endcode
-inline uint64_t alignTo(uint64_t Value, uint64_t Align, uint64_t Skew) {
+///
+/// May overflow.
+template <typename U, typename V, typename W,
+          typename T = common_uint<common_uint<U, V>, W>>
+constexpr T alignTo(U Value, V Align, W Skew) {
   assert(Align != 0u && "Align can't be 0.");
   Skew %= Align;
   return alignTo(Value - Skew, Align) + Skew;
 }
 
-/// Returns the next integer (mod 2**64) that is greater than or equal to
+/// Returns the next integer (mod 2**nbits) that is greater than or equal to
 /// \p Value and is a multiple of \c Align. \c Align must be non-zero.
-template <uint64_t Align> constexpr uint64_t alignTo(uint64_t Value) {
+///
+/// Will overflow only if result is not representable in T.
+template <auto Align, typename V, typename T = common_uint<decltype(Align), V>>
+constexpr T alignTo(V Value) {
   static_assert(Align != 0u, "Align must be non-zero");
-  return (Value + Align - 1) / Align * Align;
-}
-
-/// Returns the integer ceil(Numerator / Denominator).
-inline uint64_t divideCeil(uint64_t Numerator, uint64_t Denominator) {
-<<<<<<< HEAD
-  return alignTo(Numerator, Denominator) / Denominator;
-=======
-  assert(Denominator && "Division by zero");
-  uint64_t Bias = (Numerator != 0);
-  return (Numerator - Bias) / Denominator + Bias;
-}
-
-/// Returns the integer ceil(Numerator / Denominator). Signed version.
-/// Guaranteed to never overflow, unless Numerator is INT64_MIN and Denominator
-/// is -1.
-inline int64_t divideCeilSigned(int64_t Numerator, int64_t Denominator) {
-  assert(Denominator && "Division by zero");
-  if (!Numerator)
-    return 0;
-  // C's integer division rounds towards 0.
-  int64_t Bias = (Denominator >= 0 ? 1 : -1);
-  bool SameSign = (Numerator >= 0) == (Denominator >= 0);
-  return SameSign ? (Numerator - Bias) / Denominator + 1
-                  : Numerator / Denominator;
-}
-
-/// Returns the integer floor(Numerator / Denominator). Signed version.
-/// Guaranteed to never overflow, unless Numerator is INT64_MIN and Denominator
-/// is -1.
-inline int64_t divideFloorSigned(int64_t Numerator, int64_t Denominator) {
-  assert(Denominator && "Division by zero");
-  if (!Numerator)
-    return 0;
-  // C's integer division rounds towards 0.
-  int64_t Bias = Denominator >= 0 ? -1 : 1;
-  bool SameSign = (Numerator >= 0) == (Denominator >= 0);
-  return SameSign ? Numerator / Denominator
-                  : (Numerator - Bias) / Denominator - 1;
->>>>>>> 4ae23bcc
-}
-
-/// Returns the integer nearest(Numerator / Denominator).
-inline uint64_t divideNearest(uint64_t Numerator, uint64_t Denominator) {
-  return (Numerator + (Denominator / 2)) / Denominator;
-}
-
-/// Returns the largest uint64_t less than or equal to \p Value and is
-/// \p Skew mod \p Align. \p Align must be non-zero
-inline uint64_t alignDown(uint64_t Value, uint64_t Align, uint64_t Skew = 0) {
+  T CeilDiv = divideCeil(Value, Align);
+  return CeilDiv * Align;
+}
+
+/// Returns the largest unsigned integer less than or equal to \p Value and is
+/// \p Skew mod \p Align. \p Align must be non-zero. Guaranteed to never
+/// overflow.
+template <typename U, typename V, typename W = uint8_t,
+          typename T = common_uint<common_uint<U, V>, W>>
+constexpr T alignDown(U Value, V Align, W Skew = 0) {
   assert(Align != 0u && "Align can't be 0.");
   Skew %= Align;
   return (Value - Skew) / Align * Align + Skew;
@@ -514,8 +579,8 @@
 
 /// Subtract two unsigned integers, X and Y, of type T and return the absolute
 /// value of the result.
-template <typename T>
-std::enable_if_t<std::is_unsigned_v<T>, T> AbsoluteDifference(T X, T Y) {
+template <typename U, typename V, typename T = common_uint<U, V>>
+constexpr T AbsoluteDifference(U X, V Y) {
   return X > Y ? (X - Y) : (Y - X);
 }
 
@@ -669,6 +734,9 @@
 /// result, returning true if an overflow ocurred.
 template <typename T>
 std::enable_if_t<std::is_signed_v<T>, T> MulOverflow(T X, T Y, T &Result) {
+#if __has_builtin(__builtin_mul_overflow)
+  return __builtin_mul_overflow(X, Y, &Result);
+#else
   // Perform the unsigned multiplication on absolute values.
   using U = std::make_unsigned_t<T>;
   const U UX = X < 0 ? (0 - static_cast<U>(X)) : static_cast<U>(X);
@@ -690,6 +758,7 @@
     return UX > (static_cast<U>(std::numeric_limits<T>::max()) + U(1)) / UY;
   else
     return UX > (static_cast<U>(std::numeric_limits<T>::max())) / UY;
+#endif
 }
 
 } // namespace llvm
