//===-- AMDGPUCodeGenPrepare.cpp ------------------------------------------===//
//
// Part of the LLVM Project, under the Apache License v2.0 with LLVM Exceptions.
// See https://llvm.org/LICENSE.txt for license information.
// SPDX-License-Identifier: Apache-2.0 WITH LLVM-exception
//
//===----------------------------------------------------------------------===//
//
/// \file
/// This pass does misc. AMDGPU optimizations on IR *just* before instruction
/// selection.
//
//===----------------------------------------------------------------------===//

#include "AMDGPU.h"
#include "AMDGPUTargetMachine.h"
#include "llvm/Analysis/AssumptionCache.h"
#include "llvm/Analysis/UniformityAnalysis.h"
#include "llvm/Analysis/ValueTracking.h"
#include "llvm/CodeGen/TargetPassConfig.h"
#include "llvm/IR/IRBuilder.h"
#include "llvm/IR/InstVisitor.h"
#include "llvm/InitializePasses.h"
#include "llvm/Support/CommandLine.h"
#include "llvm/Support/KnownBits.h"
#include "llvm/Transforms/Utils/Local.h"

#define DEBUG_TYPE "amdgpu-late-codegenprepare"

using namespace llvm;

// Scalar load widening needs running after load-store-vectorizer as that pass
// doesn't handle overlapping cases. In addition, this pass enhances the
// widening to handle cases where scalar sub-dword loads are naturally aligned
// only but not dword aligned.
static cl::opt<bool>
    WidenLoads("amdgpu-late-codegenprepare-widen-constant-loads",
               cl::desc("Widen sub-dword constant address space loads in "
                        "AMDGPULateCodeGenPrepare"),
               cl::ReallyHidden, cl::init(true));

namespace {

class AMDGPULateCodeGenPrepare
    : public FunctionPass,
      public InstVisitor<AMDGPULateCodeGenPrepare, bool> {
  Module *Mod = nullptr;
  const DataLayout *DL = nullptr;

  AssumptionCache *AC = nullptr;
  UniformityInfo *UA = nullptr;

  SmallVector<WeakTrackingVH, 8> DeadInsts;

public:
  static char ID;

  AMDGPULateCodeGenPrepare() : FunctionPass(ID) {}

  StringRef getPassName() const override {
    return "AMDGPU IR late optimizations";
  }

  void getAnalysisUsage(AnalysisUsage &AU) const override {
    AU.addRequired<TargetPassConfig>();
    AU.addRequired<AssumptionCacheTracker>();
    AU.addRequired<UniformityInfoWrapperPass>();
    AU.setPreservesAll();
  }

  bool doInitialization(Module &M) override;
  bool runOnFunction(Function &F) override;

  bool visitInstruction(Instruction &) { return false; }

  // Check if the specified value is at least DWORD aligned.
  bool isDWORDAligned(const Value *V) const {
    KnownBits Known = computeKnownBits(V, *DL, 0, AC);
    return Known.countMinTrailingZeros() >= 2;
  }

  bool canWidenScalarExtLoad(LoadInst &LI) const;
  bool visitLoadInst(LoadInst &LI);
};

using ValueToValueMap = DenseMap<const Value *, Value *>;

class LiveRegOptimizer {
private:
  Module *Mod = nullptr;
  const DataLayout *DL = nullptr;
  const GCNSubtarget *ST;
  /// The scalar type to convert to
  Type *ConvertToScalar;
  /// The set of visited Instructions
  SmallPtrSet<Instruction *, 4> Visited;
  /// Map of Value -> Converted Value
  ValueToValueMap ValMap;
  /// Map of containing conversions from Optimal Type -> Original Type per BB.
  DenseMap<BasicBlock *, ValueToValueMap> BBUseValMap;

public:
  /// Calculate the and \p return  the type to convert to given a problematic \p
  /// OriginalType. In some instances, we may widen the type (e.g. v2i8 -> i32).
  Type *calculateConvertType(Type *OriginalType);
  /// Convert the virtual register defined by \p V to the compatible vector of
  /// legal type
  Value *convertToOptType(Instruction *V, BasicBlock::iterator &InstPt);
  /// Convert the virtual register defined by \p V back to the original type \p
  /// ConvertType, stripping away the MSBs in cases where there was an imperfect
  /// fit (e.g. v2i32 -> v7i8)
  Value *convertFromOptType(Type *ConvertType, Instruction *V,
                            BasicBlock::iterator &InstPt,
                            BasicBlock *InsertBlock);
  /// Check for problematic PHI nodes or cross-bb values based on the value
  /// defined by \p I, and coerce to legal types if necessary. For problematic
  /// PHI node, we coerce all incoming values in a single invocation.
  bool optimizeLiveType(Instruction *I,
                        SmallVectorImpl<WeakTrackingVH> &DeadInsts);

  // Whether or not the type should be replaced to avoid inefficient
  // legalization code
  bool shouldReplace(Type *ITy) {
    FixedVectorType *VTy = dyn_cast<FixedVectorType>(ITy);
    if (!VTy)
      return false;

    auto TLI = ST->getTargetLowering();

    Type *EltTy = VTy->getElementType();
    // If the element size is not less than the convert to scalar size, then we
    // can't do any bit packing
    if (!EltTy->isIntegerTy() ||
        EltTy->getScalarSizeInBits() > ConvertToScalar->getScalarSizeInBits())
      return false;

    // Only coerce illegal types
    TargetLoweringBase::LegalizeKind LK =
        TLI->getTypeConversion(EltTy->getContext(), EVT::getEVT(EltTy, false));
    return LK.first != TargetLoweringBase::TypeLegal;
  }

  LiveRegOptimizer(Module *Mod, const GCNSubtarget *ST) : Mod(Mod), ST(ST) {
    DL = &Mod->getDataLayout();
    ConvertToScalar = Type::getInt32Ty(Mod->getContext());
  }
};

} // end anonymous namespace

bool AMDGPULateCodeGenPrepare::doInitialization(Module &M) {
  Mod = &M;
  DL = &Mod->getDataLayout();
  return false;
}

bool AMDGPULateCodeGenPrepare::runOnFunction(Function &F) {
  if (skipFunction(F))
    return false;

  const TargetPassConfig &TPC = getAnalysis<TargetPassConfig>();
  const TargetMachine &TM = TPC.getTM<TargetMachine>();
  const GCNSubtarget &ST = TM.getSubtarget<GCNSubtarget>(F);

  AC = &getAnalysis<AssumptionCacheTracker>().getAssumptionCache(F);
  UA = &getAnalysis<UniformityInfoWrapperPass>().getUniformityInfo();

  // "Optimize" the virtual regs that cross basic block boundaries. When
  // building the SelectionDAG, vectors of illegal types that cross basic blocks
  // will be scalarized and widened, with each scalar living in its
  // own register. To work around this, this optimization converts the
  // vectors to equivalent vectors of legal type (which are converted back
  // before uses in subsequent blocks), to pack the bits into fewer physical
  // registers (used in CopyToReg/CopyFromReg pairs).
  LiveRegOptimizer LRO(Mod, &ST);

  bool Changed = false;

  bool HasScalarSubwordLoads = ST.hasScalarSubwordLoads();

  for (auto &BB : reverse(F))
    for (Instruction &I : make_early_inc_range(reverse(BB))) {
      Changed |= !HasScalarSubwordLoads && visit(I);
      Changed |= LRO.optimizeLiveType(&I, DeadInsts);
    }

  RecursivelyDeleteTriviallyDeadInstructionsPermissive(DeadInsts);
  return Changed;
}

Type *LiveRegOptimizer::calculateConvertType(Type *OriginalType) {
  assert(OriginalType->getScalarSizeInBits() <=
         ConvertToScalar->getScalarSizeInBits());

  FixedVectorType *VTy = cast<FixedVectorType>(OriginalType);

  TypeSize OriginalSize = DL->getTypeSizeInBits(VTy);
  TypeSize ConvertScalarSize = DL->getTypeSizeInBits(ConvertToScalar);
  unsigned ConvertEltCount =
      (OriginalSize + ConvertScalarSize - 1) / ConvertScalarSize;

  if (OriginalSize <= ConvertScalarSize)
    return IntegerType::get(Mod->getContext(), ConvertScalarSize);

  return VectorType::get(Type::getIntNTy(Mod->getContext(), ConvertScalarSize),
                         ConvertEltCount, false);
}

Value *LiveRegOptimizer::convertToOptType(Instruction *V,
                                          BasicBlock::iterator &InsertPt) {
  FixedVectorType *VTy = cast<FixedVectorType>(V->getType());
  Type *NewTy = calculateConvertType(V->getType());

  TypeSize OriginalSize = DL->getTypeSizeInBits(VTy);
  TypeSize NewSize = DL->getTypeSizeInBits(NewTy);

  IRBuilder<> Builder(V->getParent(), InsertPt);
  // If there is a bitsize match, we can fit the old vector into a new vector of
  // desired type.
  if (OriginalSize == NewSize)
    return Builder.CreateBitCast(V, NewTy, V->getName() + ".bc");

  // If there is a bitsize mismatch, we must use a wider vector.
  assert(NewSize > OriginalSize);
  uint64_t ExpandedVecElementCount = NewSize / VTy->getScalarSizeInBits();

  SmallVector<int, 8> ShuffleMask;
  uint64_t OriginalElementCount = VTy->getElementCount().getFixedValue();
  for (unsigned I = 0; I < OriginalElementCount; I++)
    ShuffleMask.push_back(I);

  for (uint64_t I = OriginalElementCount; I < ExpandedVecElementCount; I++)
    ShuffleMask.push_back(OriginalElementCount);

  Value *ExpandedVec = Builder.CreateShuffleVector(V, ShuffleMask);
  return Builder.CreateBitCast(ExpandedVec, NewTy, V->getName() + ".bc");
}

Value *LiveRegOptimizer::convertFromOptType(Type *ConvertType, Instruction *V,
                                            BasicBlock::iterator &InsertPt,
                                            BasicBlock *InsertBB) {
  FixedVectorType *NewVTy = cast<FixedVectorType>(ConvertType);

  TypeSize OriginalSize = DL->getTypeSizeInBits(V->getType());
  TypeSize NewSize = DL->getTypeSizeInBits(NewVTy);

  IRBuilder<> Builder(InsertBB, InsertPt);
  // If there is a bitsize match, we simply convert back to the original type.
  if (OriginalSize == NewSize)
    return Builder.CreateBitCast(V, NewVTy, V->getName() + ".bc");

  // If there is a bitsize mismatch, then we must have used a wider value to
  // hold the bits.
  assert(OriginalSize > NewSize);
  // For wide scalars, we can just truncate the value.
  if (!V->getType()->isVectorTy()) {
    Instruction *Trunc = cast<Instruction>(
        Builder.CreateTrunc(V, IntegerType::get(Mod->getContext(), NewSize)));
    return cast<Instruction>(Builder.CreateBitCast(Trunc, NewVTy));
  }

  // For wider vectors, we must strip the MSBs to convert back to the original
  // type.
  VectorType *ExpandedVT = VectorType::get(
      Type::getIntNTy(Mod->getContext(), NewVTy->getScalarSizeInBits()),
      (OriginalSize / NewVTy->getScalarSizeInBits()), false);
  Instruction *Converted =
      cast<Instruction>(Builder.CreateBitCast(V, ExpandedVT));

  unsigned NarrowElementCount = NewVTy->getElementCount().getFixedValue();
  SmallVector<int, 8> ShuffleMask(NarrowElementCount);
  std::iota(ShuffleMask.begin(), ShuffleMask.end(), 0);

  return Builder.CreateShuffleVector(Converted, ShuffleMask);
}

bool LiveRegOptimizer::optimizeLiveType(
    Instruction *I, SmallVectorImpl<WeakTrackingVH> &DeadInsts) {
  SmallVector<Instruction *, 4> Worklist;
  SmallPtrSet<PHINode *, 4> PhiNodes;
  SmallPtrSet<Instruction *, 4> Defs;
  SmallPtrSet<Instruction *, 4> Uses;

  Worklist.push_back(cast<Instruction>(I));
  while (!Worklist.empty()) {
    Instruction *II = Worklist.pop_back_val();

    if (!Visited.insert(II).second)
      continue;

    if (!shouldReplace(II->getType()))
      continue;

    if (PHINode *Phi = dyn_cast<PHINode>(II)) {
      PhiNodes.insert(Phi);
      // Collect all the incoming values of problematic PHI nodes.
      for (Value *V : Phi->incoming_values()) {
        // Repeat the collection process for newly found PHI nodes.
        if (PHINode *OpPhi = dyn_cast<PHINode>(V)) {
          if (!PhiNodes.count(OpPhi) && !Visited.count(OpPhi))
            Worklist.push_back(OpPhi);
          continue;
        }

        Instruction *IncInst = dyn_cast<Instruction>(V);
        // Other incoming value types (e.g. vector literals) are unhandled
        if (!IncInst && !isa<ConstantAggregateZero>(V))
          return false;

        // Collect all other incoming values for coercion.
        if (IncInst)
          Defs.insert(IncInst);
      }
    }

    // Collect all relevant uses.
    for (User *V : II->users()) {
      // Repeat the collection process for problematic PHI nodes.
      if (PHINode *OpPhi = dyn_cast<PHINode>(V)) {
        if (!PhiNodes.count(OpPhi) && !Visited.count(OpPhi))
          Worklist.push_back(OpPhi);
        continue;
      }

      Instruction *UseInst = cast<Instruction>(V);
      // Collect all uses of PHINodes and any use the crosses BB boundaries.
      if (UseInst->getParent() != II->getParent() || isa<PHINode>(II)) {
        Uses.insert(UseInst);
        if (!Defs.count(II) && !isa<PHINode>(II)) {
          Defs.insert(II);
        }
      }
    }
  }

  // Coerce and track the defs.
  for (Instruction *D : Defs) {
    if (!ValMap.contains(D)) {
      BasicBlock::iterator InsertPt = std::next(D->getIterator());
      Value *ConvertVal = convertToOptType(D, InsertPt);
      assert(ConvertVal);
      ValMap[D] = ConvertVal;
    }
  }

  // Construct new-typed PHI nodes.
  for (PHINode *Phi : PhiNodes) {
    ValMap[Phi] = PHINode::Create(calculateConvertType(Phi->getType()),
                                  Phi->getNumIncomingValues(),
                                  Phi->getName() + ".tc", Phi->getIterator());
  }

  // Connect all the PHI nodes with their new incoming values.
  for (PHINode *Phi : PhiNodes) {
    PHINode *NewPhi = cast<PHINode>(ValMap[Phi]);
    bool MissingIncVal = false;
    for (int I = 0, E = Phi->getNumIncomingValues(); I < E; I++) {
      Value *IncVal = Phi->getIncomingValue(I);
      if (isa<ConstantAggregateZero>(IncVal)) {
        Type *NewType = calculateConvertType(Phi->getType());
        NewPhi->addIncoming(ConstantInt::get(NewType, 0, false),
                            Phi->getIncomingBlock(I));
      } else if (ValMap.contains(IncVal))
        NewPhi->addIncoming(ValMap[IncVal], Phi->getIncomingBlock(I));
      else
        MissingIncVal = true;
    }
<<<<<<< HEAD
    Instruction *DeadInst = Phi;
    if (MissingIncVal) {
      DeadInst = cast<Instruction>(ValMap[Phi]);
      // Do not use the dead phi
      ValMap[Phi] = Phi;
    }
    DeadInsts.emplace_back(DeadInst);
=======
    if (MissingIncVal) {
      Value *DeadVal = ValMap[Phi];
      // The coercion chain of the PHI is broken. Delete the Phi
      // from the ValMap and any connected / user Phis.
      SmallVector<Value *, 4> PHIWorklist;
      SmallPtrSet<Value *, 4> Visited;
      PHIWorklist.push_back(DeadVal);
      while (!PHIWorklist.empty()) {
        Value *NextDeadValue = PHIWorklist.pop_back_val();
        Visited.insert(NextDeadValue);
        auto OriginalPhi =
            std::find_if(PhiNodes.begin(), PhiNodes.end(),
                         [this, &NextDeadValue](PHINode *CandPhi) {
                           return ValMap[CandPhi] == NextDeadValue;
                         });
        // This PHI may have already been removed from maps when
        // unwinding a previous Phi
        if (OriginalPhi != PhiNodes.end())
          ValMap.erase(*OriginalPhi);

        DeadInsts.emplace_back(cast<Instruction>(NextDeadValue));

        for (User *U : NextDeadValue->users()) {
          if (!Visited.contains(cast<PHINode>(U)))
            PHIWorklist.push_back(U);
        }
      }
    } else {
      DeadInsts.emplace_back(cast<Instruction>(Phi));
    }
>>>>>>> 49ef0a8d
  }
  // Coerce back to the original type and replace the uses.
  for (Instruction *U : Uses) {
    // Replace all converted operands for a use.
    for (auto [OpIdx, Op] : enumerate(U->operands())) {
      if (ValMap.contains(Op) && ValMap[Op]) {
        Value *NewVal = nullptr;
        if (BBUseValMap.contains(U->getParent()) &&
            BBUseValMap[U->getParent()].contains(ValMap[Op]))
          NewVal = BBUseValMap[U->getParent()][ValMap[Op]];
        else {
          BasicBlock::iterator InsertPt = U->getParent()->getFirstNonPHIIt();
          // We may pick up ops that were previously converted for users in
          // other blocks. If there is an originally typed definition of the Op
          // already in this block, simply reuse it.
          if (isa<Instruction>(Op) && !isa<PHINode>(Op) &&
              U->getParent() == cast<Instruction>(Op)->getParent()) {
            NewVal = Op;
          } else {
            NewVal =
                convertFromOptType(Op->getType(), cast<Instruction>(ValMap[Op]),
                                   InsertPt, U->getParent());
            BBUseValMap[U->getParent()][ValMap[Op]] = NewVal;
          }
        }
        assert(NewVal);
        U->setOperand(OpIdx, NewVal);
      }
    }
  }

  return true;
}

bool AMDGPULateCodeGenPrepare::canWidenScalarExtLoad(LoadInst &LI) const {
  unsigned AS = LI.getPointerAddressSpace();
  // Skip non-constant address space.
  if (AS != AMDGPUAS::CONSTANT_ADDRESS &&
      AS != AMDGPUAS::CONSTANT_ADDRESS_32BIT)
    return false;
  // Skip non-simple loads.
  if (!LI.isSimple())
    return false;
  Type *Ty = LI.getType();
  // Skip aggregate types.
  if (Ty->isAggregateType())
    return false;
  unsigned TySize = DL->getTypeStoreSize(Ty);
  // Only handle sub-DWORD loads.
  if (TySize >= 4)
    return false;
  // That load must be at least naturally aligned.
  if (LI.getAlign() < DL->getABITypeAlign(Ty))
    return false;
  // It should be uniform, i.e. a scalar load.
  return UA->isUniform(&LI);
}

bool AMDGPULateCodeGenPrepare::visitLoadInst(LoadInst &LI) {
  if (!WidenLoads)
    return false;

  // Skip if that load is already aligned on DWORD at least as it's handled in
  // SDAG.
  if (LI.getAlign() >= 4)
    return false;

  if (!canWidenScalarExtLoad(LI))
    return false;

  int64_t Offset = 0;
  auto *Base =
      GetPointerBaseWithConstantOffset(LI.getPointerOperand(), Offset, *DL);
  // If that base is not DWORD aligned, it's not safe to perform the following
  // transforms.
  if (!isDWORDAligned(Base))
    return false;

  int64_t Adjust = Offset & 0x3;
  if (Adjust == 0) {
    // With a zero adjust, the original alignment could be promoted with a
    // better one.
    LI.setAlignment(Align(4));
    return true;
  }

  IRBuilder<> IRB(&LI);
  IRB.SetCurrentDebugLocation(LI.getDebugLoc());

  unsigned LdBits = DL->getTypeStoreSizeInBits(LI.getType());
  auto IntNTy = Type::getIntNTy(LI.getContext(), LdBits);

  auto *NewPtr = IRB.CreateConstGEP1_64(
      IRB.getInt8Ty(),
      IRB.CreateAddrSpaceCast(Base, LI.getPointerOperand()->getType()),
      Offset - Adjust);

  LoadInst *NewLd = IRB.CreateAlignedLoad(IRB.getInt32Ty(), NewPtr, Align(4));
  NewLd->copyMetadata(LI);
  NewLd->setMetadata(LLVMContext::MD_range, nullptr);

  unsigned ShAmt = Adjust * 8;
  auto *NewVal = IRB.CreateBitCast(
      IRB.CreateTrunc(IRB.CreateLShr(NewLd, ShAmt), IntNTy), LI.getType());
  LI.replaceAllUsesWith(NewVal);
  DeadInsts.emplace_back(&LI);

  return true;
}

INITIALIZE_PASS_BEGIN(AMDGPULateCodeGenPrepare, DEBUG_TYPE,
                      "AMDGPU IR late optimizations", false, false)
INITIALIZE_PASS_DEPENDENCY(TargetPassConfig)
INITIALIZE_PASS_DEPENDENCY(AssumptionCacheTracker)
INITIALIZE_PASS_DEPENDENCY(UniformityInfoWrapperPass)
INITIALIZE_PASS_END(AMDGPULateCodeGenPrepare, DEBUG_TYPE,
                    "AMDGPU IR late optimizations", false, false)

char AMDGPULateCodeGenPrepare::ID = 0;

FunctionPass *llvm::createAMDGPULateCodeGenPreparePass() {
  return new AMDGPULateCodeGenPrepare();
}<|MERGE_RESOLUTION|>--- conflicted
+++ resolved
@@ -365,15 +365,6 @@
       else
         MissingIncVal = true;
     }
-<<<<<<< HEAD
-    Instruction *DeadInst = Phi;
-    if (MissingIncVal) {
-      DeadInst = cast<Instruction>(ValMap[Phi]);
-      // Do not use the dead phi
-      ValMap[Phi] = Phi;
-    }
-    DeadInsts.emplace_back(DeadInst);
-=======
     if (MissingIncVal) {
       Value *DeadVal = ValMap[Phi];
       // The coercion chain of the PHI is broken. Delete the Phi
@@ -404,7 +395,6 @@
     } else {
       DeadInsts.emplace_back(cast<Instruction>(Phi));
     }
->>>>>>> 49ef0a8d
   }
   // Coerce back to the original type and replace the uses.
   for (Instruction *U : Uses) {
