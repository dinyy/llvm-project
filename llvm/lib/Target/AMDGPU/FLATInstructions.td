//===-- FLATInstructions.td - FLAT Instruction Definitions ----------------===//
//
// Part of the LLVM Project, under the Apache License v2.0 with LLVM Exceptions.
// See https://llvm.org/LICENSE.txt for license information.
// SPDX-License-Identifier: Apache-2.0 WITH LLVM-exception
//
//===----------------------------------------------------------------------===//

def FlatOffset : ComplexPattern<iPTR, 2, "SelectFlatOffset", [], [SDNPWantRoot], -10>;
def GlobalOffset : ComplexPattern<iPTR, 2, "SelectGlobalOffset", [], [SDNPWantRoot], -10>;
def ScratchOffset : ComplexPattern<iPTR, 2, "SelectScratchOffset", [], [SDNPWantRoot], -10>;

def GlobalSAddr : ComplexPattern<iPTR, 3, "SelectGlobalSAddr", [], [SDNPWantRoot], -10>;
def ScratchSAddr : ComplexPattern<iPTR, 2, "SelectScratchSAddr", [], [SDNPWantRoot], -10>;
def ScratchSVAddr : ComplexPattern<iPTR, 3, "SelectScratchSVAddr", [], [SDNPWantRoot], -10>;

//===----------------------------------------------------------------------===//
// FLAT classes
//===----------------------------------------------------------------------===//

class FLAT_Pseudo<string opName, dag outs, dag ins,
                  string asmOps, list<dag> pattern=[]> :
  InstSI<outs, ins, "", pattern>,
  SIMCInstr<NAME, SIEncodingFamily.NONE> {

  let isPseudo = 1;
  let isCodeGenOnly = 1;

  let FLAT = 1;

  let UseNamedOperandTable = 1;
  let hasSideEffects = 0;
  let SchedRW = [WriteVMEM];

  string Mnemonic = opName;
  string AsmOperands = asmOps;

  bits<1> is_flat_global = 0;
  bits<1> is_flat_scratch = 0;

  bits<1> has_vdst = 1;

  // We need to distinguish having saddr and enabling saddr because
  // saddr is only valid for scratch and global instructions. Pre-gfx9
  // these bits were reserved, so we also don't necessarily want to
  // set these bits to the disabled value for the original flat
  // segment instructions.
  bits<1> has_saddr = 0;
  bits<1> enabled_saddr = 0;
  bits<7> saddr_value = 0;
  bits<1> has_vaddr = 1;

  bits<1> has_data = 1;
  bits<1> has_glc  = 1;
  bits<1> glcValue = 0;
  bits<1> has_dlc  = 1;
  bits<1> dlcValue = 0;
  bits<1> has_sccb  = 1;
  bits<1> sccbValue = 0;
  bits<1> has_sve  = 0; // Scratch VGPR Enable
  bits<1> lds = 0;
  bits<1> sve = 0;
  bits<1> has_offset = 1;

  let SubtargetPredicate = !if(is_flat_global, HasFlatGlobalInsts,
    !if(is_flat_scratch, HasFlatScratchInsts, HasFlatAddressSpace));

  // TODO: M0 if it could possibly access LDS (before gfx9? only)?
  let Uses = !if(is_flat_global, [EXEC], [EXEC, FLAT_SCR]);

  // Internally, FLAT instruction are executed as both an LDS and a
  // Buffer instruction; so, they increment both VM_CNT and LGKM_CNT
  // and are not considered done until both have been decremented.
  let VM_CNT = 1;
  let LGKM_CNT = !not(!or(is_flat_global, is_flat_scratch));

  let FlatGlobal = is_flat_global;

  let FlatScratch = is_flat_scratch;
}

class FLAT_Real <bits<7> op, FLAT_Pseudo ps, string opName = ps.Mnemonic> :
  InstSI <ps.OutOperandList, ps.InOperandList, opName # ps.AsmOperands, []>,
  Enc64 {

  let isPseudo = 0;
  let isCodeGenOnly = 0;

  let FLAT = 1;

  // copy relevant pseudo op flags
  let SubtargetPredicate   = ps.SubtargetPredicate;
  let AsmMatchConverter    = ps.AsmMatchConverter;
  let OtherPredicates      = ps.OtherPredicates;
  let TSFlags              = ps.TSFlags;
  let UseNamedOperandTable = ps.UseNamedOperandTable;
  let SchedRW              = ps.SchedRW;
  let mayLoad              = ps.mayLoad;
  let mayStore             = ps.mayStore;
  let IsAtomicRet          = ps.IsAtomicRet;
  let IsAtomicNoRet        = ps.IsAtomicNoRet;
  let VM_CNT               = ps.VM_CNT;
  let LGKM_CNT             = ps.LGKM_CNT;
  let VALU                 = ps.VALU;
  let Uses                 = ps.Uses;
  let Defs                 = ps.Defs;

  // encoding fields
  bits<8> vaddr;
  bits<10> vdata;
  bits<7> saddr;
  bits<10> vdst;

  bits<5> cpol;

  // Only valid on gfx9
  bits<1> lds = ps.lds; // LDS DMA for global and scratch

  // Segment, 00=flat, 01=scratch, 10=global, 11=reserved
  bits<2> seg = {ps.is_flat_global, ps.is_flat_scratch};

  // Signed offset. Highest bit ignored for flat and treated as 12-bit
  // unsigned for flat accesses.
  bits<13> offset;
  // GFX90A+ only: instruction uses AccVGPR for data
  bits<1> acc = !if(ps.has_vdst, vdst{9}, !if(ps.has_data, vdata{9}, 0));

  // We don't use tfe right now, and it was removed in gfx9.
  bits<1> tfe = 0;

  // Only valid on GFX9+
  let Inst{12-0} = offset;
  let Inst{13} = !if(ps.has_sve, ps.sve, lds);
  let Inst{15-14} = seg;

  let Inst{16}    = !if(ps.has_glc, cpol{CPolBit.GLC}, ps.glcValue);
  let Inst{17}    = cpol{CPolBit.SLC};
  let Inst{24-18} = op;
  let Inst{31-26} = 0x37; // Encoding.
  let Inst{39-32} = !if(ps.has_vaddr, vaddr, ?);
  let Inst{47-40} = !if(ps.has_data, vdata{7-0}, ?);
  let Inst{54-48} = !if(ps.has_saddr, !if(ps.enabled_saddr, saddr, 0x7f), 0);

  // 54-48 is reserved.
  let Inst{55}    = acc; // nv on GFX9+, TFE before. AccVGPR for data on GFX90A.
  let Inst{63-56} = !if(ps.has_vdst, vdst{7-0}, ?);
}

class VFLAT_Real <bits<8> op, FLAT_Pseudo ps, string opName = ps.Mnemonic> :
  InstSI <ps.OutOperandList, ps.InOperandList, opName # ps.AsmOperands, []>,
  Enc96 {

  let FLAT = 1;

  // copy relevant pseudo op flags
  let SubtargetPredicate   = ps.SubtargetPredicate;
  let WaveSizePredicate    = ps.WaveSizePredicate;
  let AsmMatchConverter    = ps.AsmMatchConverter;
  let OtherPredicates      = ps.OtherPredicates;
  let TSFlags              = ps.TSFlags;
  let UseNamedOperandTable = ps.UseNamedOperandTable;
  let SchedRW              = ps.SchedRW;
  let mayLoad              = ps.mayLoad;
  let mayStore             = ps.mayStore;
  let IsAtomicRet          = ps.IsAtomicRet;
  let IsAtomicNoRet        = ps.IsAtomicNoRet;
  let VM_CNT               = ps.VM_CNT;
  let LGKM_CNT             = ps.LGKM_CNT;
  let VALU                 = ps.VALU;
  let Uses                 = ps.Uses;
  let Defs                 = ps.Defs;

  bits<7> saddr;
  bits<8> vdst;
  bits<6> cpol;
  bits<8> vdata; // vsrc
  bits<8> vaddr;
  bits<24> offset;

  let Inst{6-0} = !if(ps.enabled_saddr, saddr, SGPR_NULL_gfx11plus.Index);
  let Inst{21-14} = op;
  let Inst{31-26} = 0x3b;
  let Inst{39-32} = !if(ps.has_vdst, vdst, ?);
  let Inst{49} = ps.sve;
  let Inst{54-53} = cpol{2-1}; // th{2-1}
  let Inst{52} = !if(ps.IsAtomicRet, 1, cpol{0}); // th{0}
  let Inst{51-50} = cpol{4-3}; // scope
  let Inst{62-55} = !if(ps.has_data, vdata{7-0}, ?);
  let Inst{71-64} = !if(ps.has_vaddr, vaddr, ?);
  let Inst{95-72} = !if(ps.has_offset, offset, ?);
}

class GlobalSaddrTable <bit is_saddr, string Name = ""> {
  bit IsSaddr = is_saddr;
  string SaddrOp = Name;
}

// TODO: Is exec allowed for saddr? The disabled value 0x7f is the
// same encoding value as exec_hi, so it isn't possible to use that if
// saddr is 32-bit (which isn't handled here yet).
class FLAT_Load_Pseudo <string opName, RegisterClass regClass,
  bit HasTiedOutput = 0,
  bit HasSaddr = 0, bit EnableSaddr = 0,
  RegisterOperand vdata_op = getLdStRegisterOperand<regClass>.ret> : FLAT_Pseudo<
  opName,
  (outs vdata_op:$vdst),
  !con(
    !con(
      !if(EnableSaddr,
        (ins SReg_64:$saddr, VGPR_32:$vaddr),
        (ins VReg_64:$vaddr)),
        (ins flat_offset:$offset)),
        // FIXME: Operands with default values do not work with following non-optional operands.
        !if(HasTiedOutput, (ins CPol:$cpol, vdata_op:$vdst_in),
                           (ins CPol_0:$cpol))),
  " $vdst, $vaddr"#!if(HasSaddr, !if(EnableSaddr, ", $saddr", ", off"), "")#"$offset$cpol"> {
  let has_data = 0;
  let mayLoad = 1;
  let has_saddr = HasSaddr;
  let enabled_saddr = EnableSaddr;

  let Constraints = !if(HasTiedOutput, "$vdst = $vdst_in", "");
  let DisableEncoding = !if(HasTiedOutput, "$vdst_in", "");
}

class FLAT_Store_Pseudo <string opName, RegisterClass vdataClass,
  bit HasSaddr = 0, bit EnableSaddr = 0> : FLAT_Pseudo<
  opName,
  (outs),
  !con(
    !if(EnableSaddr,
      (ins VGPR_32:$vaddr, getLdStRegisterOperand<vdataClass>.ret:$vdata, SReg_64:$saddr),
      (ins VReg_64:$vaddr, getLdStRegisterOperand<vdataClass>.ret:$vdata)),
      (ins flat_offset:$offset, CPol_0:$cpol)),
  " $vaddr, $vdata"#!if(HasSaddr, !if(EnableSaddr, ", $saddr", ", off"), "")#"$offset$cpol"> {
  let mayLoad  = 0;
  let mayStore = 1;
  let has_vdst = 0;
  let has_saddr = HasSaddr;
  let enabled_saddr = EnableSaddr;
}

multiclass FLAT_Global_Load_Pseudo<string opName, RegisterClass regClass, bit HasTiedInput = 0> {
  let is_flat_global = 1 in {
    def "" : FLAT_Load_Pseudo<opName, regClass, HasTiedInput, 1>,
      GlobalSaddrTable<0, opName>;
    def _SADDR : FLAT_Load_Pseudo<opName, regClass, HasTiedInput, 1, 1>,
      GlobalSaddrTable<1, opName>;
  }
}

class FLAT_Global_Load_AddTid_Pseudo <string opName, RegisterClass regClass,
  bit HasTiedOutput = 0, bit EnableSaddr = 0> : FLAT_Pseudo<
  opName,
  (outs regClass:$vdst),
  !con(!if(EnableSaddr, (ins SReg_64:$saddr), (ins)),
    (ins flat_offset:$offset, CPol_0:$cpol),
    !if(HasTiedOutput, (ins regClass:$vdst_in), (ins))),
  " $vdst, "#!if(EnableSaddr, "$saddr", "off")#"$offset$cpol"> {
  let is_flat_global = 1;
  let has_data = 0;
  let mayLoad = 1;
  let has_vaddr = 0;
  let has_saddr = 1;
  let enabled_saddr = EnableSaddr;

  let Constraints = !if(HasTiedOutput, "$vdst = $vdst_in", "");
  let DisableEncoding = !if(HasTiedOutput, "$vdst_in", "");
}

multiclass FLAT_Global_Load_AddTid_Pseudo<string opName, RegisterClass regClass,
  bit HasTiedOutput = 0> {
  def "" : FLAT_Global_Load_AddTid_Pseudo<opName, regClass, HasTiedOutput>,
    GlobalSaddrTable<0, opName>;
  def _SADDR : FLAT_Global_Load_AddTid_Pseudo<opName, regClass, HasTiedOutput, 1>,
    GlobalSaddrTable<1, opName>;
}

multiclass FLAT_Global_Store_Pseudo<string opName, RegisterClass regClass> {
  let is_flat_global = 1 in {
    def "" : FLAT_Store_Pseudo<opName, regClass, 1>,
      GlobalSaddrTable<0, opName>;
    def _SADDR : FLAT_Store_Pseudo<opName, regClass, 1, 1>,
      GlobalSaddrTable<1, opName>;
  }
}

class FLAT_Global_Load_LDS_Pseudo <string opName, bit EnableSaddr = 0> : FLAT_Pseudo<
  opName,
  (outs ),
  !con(
      !if(EnableSaddr, (ins SReg_64:$saddr, VGPR_32:$vaddr), (ins VReg_64:$vaddr)),
      (ins flat_offset:$offset, CPol_0:$cpol)),
  " $vaddr"#!if(EnableSaddr, ", $saddr", ", off")#"$offset$cpol"> {
  let LGKM_CNT = 1;
  let is_flat_global = 1;
  let lds = 1;
  let has_data = 0;
  let has_vdst = 0;
  let mayLoad = 1;
  let mayStore = 1;
  let has_saddr = 1;
  let enabled_saddr = EnableSaddr;
  let VALU = 1;
  let Uses = [M0, EXEC];
  let SchedRW = [WriteVMEM, WriteLDS];
}

multiclass FLAT_Global_Load_LDS_Pseudo<string opName> {
  def ""     : FLAT_Global_Load_LDS_Pseudo<opName>,
    GlobalSaddrTable<0, opName>;
  def _SADDR : FLAT_Global_Load_LDS_Pseudo<opName, 1>,
    GlobalSaddrTable<1, opName>;
}

class FLAT_Global_Store_AddTid_Pseudo <string opName, RegisterClass vdataClass,
  bit EnableSaddr = 0> : FLAT_Pseudo<
  opName,
  (outs),
  !con(!if(EnableSaddr, (ins vdataClass:$vdata, SReg_64:$saddr), (ins vdataClass:$vdata)),
    (ins flat_offset:$offset, CPol:$cpol)),
  " $vdata, "#!if(EnableSaddr, "$saddr", "off")#"$offset$cpol"> {
  let is_flat_global = 1;
  let mayLoad  = 0;
  let mayStore = 1;
  let has_vdst = 0;
  let has_vaddr = 0;
  let has_saddr = 1;
  let enabled_saddr = EnableSaddr;
}

multiclass FLAT_Global_Store_AddTid_Pseudo<string opName, RegisterClass regClass> {
  def "" : FLAT_Global_Store_AddTid_Pseudo<opName, regClass>,
    GlobalSaddrTable<0, opName>;
  def _SADDR : FLAT_Global_Store_AddTid_Pseudo<opName, regClass, 1>,
    GlobalSaddrTable<1, opName>;
}

class FLAT_Global_Invalidate_Writeback<string opName, SDPatternOperator node = null_frag> :
  FLAT_Pseudo<opName, (outs), (ins CPol:$cpol), "$cpol", [(node)]> {

  let AsmMatchConverter = "";

  let hasSideEffects = 1;
  let mayLoad = 0;
  let mayStore = 0;
  let is_flat_global = 1;

  let has_offset = 0;
  let has_saddr = 0;
  let enabled_saddr = 0;
  let saddr_value = 0;
  let has_vdst = 0;
  let has_data = 0;
  let has_vaddr = 0;
  let has_glc = 0;
  let has_dlc = 0;
  let glcValue = 0;
  let dlcValue = 0;
  let has_sccb = 0;
  let sccbValue = 0;
  let has_sve = 0;
  let lds = 0;
  let sve = 0;
}

class FlatScratchInst <string sv_op, string mode> {
  string SVOp = sv_op;
  string Mode = mode;
}

class FLAT_Scratch_Load_Pseudo <string opName, RegisterClass regClass,
  bit HasTiedOutput = 0,
  bit EnableSaddr = 0,
  bit EnableSVE = 0,
  bit EnableVaddr = !or(EnableSVE, !not(EnableSaddr))>
  : FLAT_Pseudo<
  opName,
  (outs getLdStRegisterOperand<regClass>.ret:$vdst),
  !con(
    !if(EnableSVE,
        (ins VGPR_32:$vaddr, SReg_32_XEXEC_HI:$saddr, flat_offset:$offset),
        !if(EnableSaddr,
          (ins SReg_32_XEXEC_HI:$saddr, flat_offset:$offset),
          !if(EnableVaddr,
            (ins VGPR_32:$vaddr, flat_offset:$offset),
            (ins flat_offset:$offset)))),
     !if(HasTiedOutput, (ins CPol:$cpol, getLdStRegisterOperand<regClass>.ret:$vdst_in),
                        (ins CPol_0:$cpol))),
  " $vdst, "#!if(EnableVaddr, "$vaddr, ", "off, ")#!if(EnableSaddr, "$saddr", "off")#"$offset$cpol"> {
  let is_flat_scratch = 1;
  let has_data = 0;
  let mayLoad = 1;
  let has_saddr = 1;
  let enabled_saddr = EnableSaddr;
  let has_vaddr = EnableVaddr;
  let has_sve = EnableSVE;
  let sve = EnableVaddr;

  let Constraints = !if(HasTiedOutput, "$vdst = $vdst_in", "");
  let DisableEncoding = !if(HasTiedOutput, "$vdst_in", "");
}

class FLAT_Scratch_Store_Pseudo <string opName, RegisterClass vdataClass, bit EnableSaddr = 0,
  bit EnableSVE = 0,
  bit EnableVaddr = !or(EnableSVE, !not(EnableSaddr)),
  RegisterOperand vdata_op = getLdStRegisterOperand<vdataClass>.ret> : FLAT_Pseudo<
  opName,
  (outs),
  !if(EnableSVE,
    (ins vdata_op:$vdata, VGPR_32:$vaddr, SReg_32_XEXEC_HI:$saddr, flat_offset:$offset, CPol_0:$cpol),
    !if(EnableSaddr,
      (ins vdata_op:$vdata, SReg_32_XEXEC_HI:$saddr, flat_offset:$offset, CPol_0:$cpol),
      !if(EnableVaddr,
        (ins vdata_op:$vdata, VGPR_32:$vaddr, flat_offset:$offset, CPol_0:$cpol),
        (ins vdata_op:$vdata, flat_offset:$offset, CPol_0:$cpol)))),
  " "#!if(EnableVaddr, "$vaddr", "off")#", $vdata, "#!if(EnableSaddr, "$saddr", "off")#"$offset$cpol"> {
  let is_flat_scratch = 1;
  let mayLoad  = 0;
  let mayStore = 1;
  let has_vdst = 0;
  let has_saddr = 1;
  let enabled_saddr = EnableSaddr;
  let has_vaddr = EnableVaddr;
  let has_sve = EnableSVE;
  let sve = EnableVaddr;
}

multiclass FLAT_Scratch_Load_Pseudo<string opName, RegisterClass regClass, bit HasTiedOutput = 0> {
  def "" : FLAT_Scratch_Load_Pseudo<opName, regClass, HasTiedOutput>,
           FlatScratchInst<opName, "SV">;
  def _SADDR : FLAT_Scratch_Load_Pseudo<opName, regClass, HasTiedOutput, 1>,
               FlatScratchInst<opName, "SS">;

  let SubtargetPredicate = HasFlatScratchSVSMode in
  def _SVS : FLAT_Scratch_Load_Pseudo<opName, regClass, HasTiedOutput, 1, 1>,
             FlatScratchInst<opName, "SVS">;

  let SubtargetPredicate = HasFlatScratchSTMode in
  def _ST  : FLAT_Scratch_Load_Pseudo<opName, regClass, HasTiedOutput, 0, 0, 0>,
             FlatScratchInst<opName, "ST">;
}

multiclass FLAT_Scratch_Store_Pseudo<string opName, RegisterClass regClass> {
  def "" : FLAT_Scratch_Store_Pseudo<opName, regClass>,
           FlatScratchInst<opName, "SV">;
  def _SADDR : FLAT_Scratch_Store_Pseudo<opName, regClass, 1>,
               FlatScratchInst<opName, "SS">;

  let SubtargetPredicate = HasFlatScratchSVSMode in
  def _SVS : FLAT_Scratch_Store_Pseudo<opName, regClass, 1, 1>,
             FlatScratchInst<opName, "SVS">;

  let SubtargetPredicate = HasFlatScratchSTMode in
  def _ST  : FLAT_Scratch_Store_Pseudo<opName, regClass, 0, 0, 0>,
             FlatScratchInst<opName, "ST">;
}

class FLAT_Scratch_Load_LDS_Pseudo <string opName, bit EnableSaddr = 0,
  bit EnableSVE = 0,
  bit EnableVaddr = !or(EnableSVE, !not(EnableSaddr))> : FLAT_Pseudo<
  opName,
  (outs ),
  !if(EnableSVE,
    (ins VGPR_32:$vaddr, SReg_32_XEXEC_HI:$saddr, flat_offset:$offset, CPol:$cpol),
    !if(EnableSaddr,
      (ins SReg_32_XEXEC_HI:$saddr, flat_offset:$offset, CPol:$cpol),
      !if(EnableVaddr,
        (ins VGPR_32:$vaddr, flat_offset:$offset, CPol:$cpol),
        (ins flat_offset:$offset, CPol:$cpol)))),
  " "#!if(EnableVaddr, "$vaddr, ", "off, ")#!if(EnableSaddr, "$saddr", "off")#"$offset$cpol"> {

  let LGKM_CNT = 1;
  let is_flat_scratch = 1;
  let lds = 1;
  let has_data = 0;
  let has_vdst = 0;
  let mayLoad = 1;
  let mayStore = 1;
  let has_saddr = 1;
  let enabled_saddr = EnableSaddr;
  let has_vaddr = EnableVaddr;
  let has_sve = EnableSVE;
  let sve = EnableVaddr;
  let VALU = 1;
  let Uses = [M0, EXEC];
  let SchedRW = [WriteVMEM, WriteLDS];
}

multiclass FLAT_Scratch_Load_LDS_Pseudo<string opName> {
  def ""     : FLAT_Scratch_Load_LDS_Pseudo<opName>,
               FlatScratchInst<opName, "SV">;
  def _SADDR : FLAT_Scratch_Load_LDS_Pseudo<opName, 1>,
               FlatScratchInst<opName, "SS">;
  def _SVS   : FLAT_Scratch_Load_LDS_Pseudo<opName, 1, 1>,
               FlatScratchInst<opName, "SVS">;
  def _ST    : FLAT_Scratch_Load_LDS_Pseudo<opName, 0, 0, 0>,
               FlatScratchInst<opName, "ST">;
}

class FLAT_AtomicNoRet_Pseudo<string opName, dag outs, dag ins,
                               string asm, list<dag> pattern = []> :
  FLAT_Pseudo<opName, outs, ins, asm, pattern> {
    let mayLoad = 1;
    let mayStore = 1;
    let has_glc  = 0;
    let glcValue = 0;
    let has_vdst = 0;
    let has_sccb  = 1;
    let sccbValue = 0;
    let IsAtomicNoRet = 1;
}

class FLAT_AtomicRet_Pseudo<string opName, dag outs, dag ins,
                            string asm, list<dag> pattern = []>
  : FLAT_AtomicNoRet_Pseudo<opName, outs, ins, asm, pattern> {
  let hasPostISelHook = 1;
  let has_vdst = 1;
  let glcValue = 1;
  let sccbValue = 0;
  let IsAtomicNoRet = 0;
  let IsAtomicRet = 1;
}

multiclass FLAT_Atomic_Pseudo_NO_RTN<
  string opName,
  RegisterClass vdst_rc,
  ValueType vt,
  ValueType data_vt = vt,
  RegisterClass data_rc = vdst_rc,
  RegisterOperand data_op = getLdStRegisterOperand<data_rc>.ret> {
  def "" : FLAT_AtomicNoRet_Pseudo <opName,
    (outs),
    (ins VReg_64:$vaddr, data_op:$vdata, flat_offset:$offset, CPol_0:$cpol),
    " $vaddr, $vdata$offset$cpol">,
    GlobalSaddrTable<0, opName> {
    let FPAtomic = data_vt.isFP;
    let AddedComplexity = -1; // Prefer global atomics if available
  }
}

multiclass FLAT_Atomic_Pseudo_RTN<
  string opName,
  RegisterClass vdst_rc,
  ValueType vt,
  ValueType data_vt = vt,
  RegisterClass data_rc = vdst_rc,
  RegisterOperand data_op = getLdStRegisterOperand<data_rc>.ret> {
  def _RTN : FLAT_AtomicRet_Pseudo <opName,
    (outs getLdStRegisterOperand<vdst_rc>.ret:$vdst),
    (ins VReg_64:$vaddr, data_op:$vdata, flat_offset:$offset, CPol_GLC1:$cpol),
    " $vdst, $vaddr, $vdata$offset$cpol">,
    GlobalSaddrTable<0, opName#"_rtn"> {
    let FPAtomic = data_vt.isFP;
    let AddedComplexity = -1; // Prefer global atomics if available
  }
}

multiclass FLAT_Atomic_Pseudo<
  string opName,
  RegisterClass vdst_rc,
  ValueType vt,
  ValueType data_vt = vt,
  RegisterClass data_rc = vdst_rc,
  RegisterOperand data_op = getLdStRegisterOperand<data_rc>.ret> {
  defm "" : FLAT_Atomic_Pseudo_NO_RTN<opName, vdst_rc, vt, data_vt, data_rc, data_op>;
  defm "" : FLAT_Atomic_Pseudo_RTN<opName, vdst_rc, vt, data_vt, data_rc, data_op>;
}

multiclass FLAT_Global_Atomic_Pseudo_NO_RTN<
  string opName,
  RegisterClass vdst_rc,
  ValueType vt,
  ValueType data_vt = vt,
  RegisterClass data_rc = vdst_rc,
  RegisterOperand data_op = getLdStRegisterOperand<data_rc>.ret> {

  let is_flat_global = 1 in {
    def "" : FLAT_AtomicNoRet_Pseudo <opName,
      (outs),
      (ins VReg_64:$vaddr, data_op:$vdata, flat_offset:$offset, CPol_0:$cpol),
      " $vaddr, $vdata, off$offset$cpol">,
      GlobalSaddrTable<0, opName> {
      let has_saddr = 1;
      let FPAtomic = data_vt.isFP;
    }

    def _SADDR : FLAT_AtomicNoRet_Pseudo <opName,
      (outs),
      (ins VGPR_32:$vaddr, data_op:$vdata, SReg_64:$saddr, flat_offset:$offset, CPol_0:$cpol),
      " $vaddr, $vdata, $saddr$offset$cpol">,
      GlobalSaddrTable<1, opName> {
      let has_saddr = 1;
      let enabled_saddr = 1;
      let FPAtomic = data_vt.isFP;
    }
  }
}

multiclass FLAT_Global_Atomic_Pseudo_RTN<
  string opName,
  RegisterClass vdst_rc,
  ValueType vt,
  ValueType data_vt = vt,
  RegisterClass data_rc = vdst_rc,
  RegisterOperand data_op = getLdStRegisterOperand<data_rc>.ret,
  RegisterOperand vdst_op = getLdStRegisterOperand<vdst_rc>.ret> {

  let is_flat_global = 1 in {
    def _RTN : FLAT_AtomicRet_Pseudo <opName,
      (outs vdst_op:$vdst),
        (ins VReg_64:$vaddr, data_op:$vdata, flat_offset:$offset, CPol_GLC1:$cpol),
      " $vdst, $vaddr, $vdata, off$offset$cpol">,
      GlobalSaddrTable<0, opName#"_rtn"> {
      let has_saddr = 1;
      let FPAtomic = data_vt.isFP;
    }

    def _SADDR_RTN : FLAT_AtomicRet_Pseudo <opName,
      (outs vdst_op:$vdst),
        (ins VGPR_32:$vaddr, data_op:$vdata, SReg_64:$saddr, flat_offset:$offset, CPol_GLC1:$cpol),
      " $vdst, $vaddr, $vdata, $saddr$offset$cpol">,
      GlobalSaddrTable<1, opName#"_rtn"> {
       let has_saddr = 1;
       let enabled_saddr = 1;
       let FPAtomic = data_vt.isFP;
    }
  }
}

multiclass FLAT_Global_Atomic_Pseudo<
  string opName,
  RegisterClass vdst_rc,
  ValueType vt,
  ValueType data_vt = vt,
  RegisterClass data_rc = vdst_rc> {
  defm "" : FLAT_Global_Atomic_Pseudo_NO_RTN<opName, vdst_rc, vt, data_vt, data_rc>;
  defm "" : FLAT_Global_Atomic_Pseudo_RTN<opName, vdst_rc, vt, data_vt, data_rc>;
}

//===----------------------------------------------------------------------===//
// Flat Instructions
//===----------------------------------------------------------------------===//

def FLAT_LOAD_UBYTE    : FLAT_Load_Pseudo <"flat_load_ubyte", VGPR_32>;
def FLAT_LOAD_SBYTE    : FLAT_Load_Pseudo <"flat_load_sbyte", VGPR_32>;
def FLAT_LOAD_USHORT   : FLAT_Load_Pseudo <"flat_load_ushort", VGPR_32>;
def FLAT_LOAD_SSHORT   : FLAT_Load_Pseudo <"flat_load_sshort", VGPR_32>;
def FLAT_LOAD_DWORD    : FLAT_Load_Pseudo <"flat_load_dword", VGPR_32>;
def FLAT_LOAD_DWORDX2  : FLAT_Load_Pseudo <"flat_load_dwordx2", VReg_64>;
def FLAT_LOAD_DWORDX4  : FLAT_Load_Pseudo <"flat_load_dwordx4", VReg_128>;
def FLAT_LOAD_DWORDX3  : FLAT_Load_Pseudo <"flat_load_dwordx3", VReg_96>;

def FLAT_STORE_BYTE    : FLAT_Store_Pseudo <"flat_store_byte", VGPR_32>;
def FLAT_STORE_SHORT   : FLAT_Store_Pseudo <"flat_store_short", VGPR_32>;
def FLAT_STORE_DWORD   : FLAT_Store_Pseudo <"flat_store_dword", VGPR_32>;
def FLAT_STORE_DWORDX2 : FLAT_Store_Pseudo <"flat_store_dwordx2", VReg_64>;
def FLAT_STORE_DWORDX4 : FLAT_Store_Pseudo <"flat_store_dwordx4", VReg_128>;
def FLAT_STORE_DWORDX3 : FLAT_Store_Pseudo <"flat_store_dwordx3", VReg_96>;

let SubtargetPredicate = HasD16LoadStore in {
let TiedSourceNotRead = 1 in {
def FLAT_LOAD_UBYTE_D16     : FLAT_Load_Pseudo <"flat_load_ubyte_d16", VGPR_32, 1>;
def FLAT_LOAD_UBYTE_D16_HI  : FLAT_Load_Pseudo <"flat_load_ubyte_d16_hi", VGPR_32, 1>;
def FLAT_LOAD_SBYTE_D16     : FLAT_Load_Pseudo <"flat_load_sbyte_d16", VGPR_32, 1>;
def FLAT_LOAD_SBYTE_D16_HI  : FLAT_Load_Pseudo <"flat_load_sbyte_d16_hi", VGPR_32, 1>;
def FLAT_LOAD_SHORT_D16     : FLAT_Load_Pseudo <"flat_load_short_d16", VGPR_32, 1>;
def FLAT_LOAD_SHORT_D16_HI  : FLAT_Load_Pseudo <"flat_load_short_d16_hi", VGPR_32, 1>;
}

def FLAT_STORE_BYTE_D16_HI  : FLAT_Store_Pseudo <"flat_store_byte_d16_hi", VGPR_32>;
def FLAT_STORE_SHORT_D16_HI : FLAT_Store_Pseudo <"flat_store_short_d16_hi", VGPR_32>;
}

defm FLAT_ATOMIC_CMPSWAP    : FLAT_Atomic_Pseudo <"flat_atomic_cmpswap",
                                VGPR_32, i32, v2i32, VReg_64>;

defm FLAT_ATOMIC_CMPSWAP_X2 : FLAT_Atomic_Pseudo <"flat_atomic_cmpswap_x2",
                                VReg_64, i64, v2i64, VReg_128>;

defm FLAT_ATOMIC_SWAP       : FLAT_Atomic_Pseudo <"flat_atomic_swap",
                                VGPR_32, i32>;

defm FLAT_ATOMIC_SWAP_X2    : FLAT_Atomic_Pseudo <"flat_atomic_swap_x2",
                                VReg_64, i64>;

defm FLAT_ATOMIC_ADD        : FLAT_Atomic_Pseudo <"flat_atomic_add",
                                VGPR_32, i32>;

defm FLAT_ATOMIC_SUB        : FLAT_Atomic_Pseudo <"flat_atomic_sub",
                                VGPR_32, i32>;

defm FLAT_ATOMIC_SMIN       : FLAT_Atomic_Pseudo <"flat_atomic_smin",
                                VGPR_32, i32>;

defm FLAT_ATOMIC_UMIN       : FLAT_Atomic_Pseudo <"flat_atomic_umin",
                                VGPR_32, i32>;

defm FLAT_ATOMIC_SMAX       : FLAT_Atomic_Pseudo <"flat_atomic_smax",
                                VGPR_32, i32>;

defm FLAT_ATOMIC_UMAX       : FLAT_Atomic_Pseudo <"flat_atomic_umax",
                                VGPR_32, i32>;

defm FLAT_ATOMIC_AND        : FLAT_Atomic_Pseudo <"flat_atomic_and",
                                VGPR_32, i32>;

defm FLAT_ATOMIC_OR         : FLAT_Atomic_Pseudo <"flat_atomic_or",
                                VGPR_32, i32>;

defm FLAT_ATOMIC_XOR        : FLAT_Atomic_Pseudo <"flat_atomic_xor",
                                VGPR_32, i32>;

defm FLAT_ATOMIC_INC        : FLAT_Atomic_Pseudo <"flat_atomic_inc",
                                VGPR_32, i32>;

defm FLAT_ATOMIC_DEC        : FLAT_Atomic_Pseudo <"flat_atomic_dec",
                                VGPR_32, i32>;

defm FLAT_ATOMIC_ADD_X2     : FLAT_Atomic_Pseudo <"flat_atomic_add_x2",
                                VReg_64, i64>;

defm FLAT_ATOMIC_SUB_X2     : FLAT_Atomic_Pseudo <"flat_atomic_sub_x2",
                                VReg_64, i64>;

defm FLAT_ATOMIC_SMIN_X2    : FLAT_Atomic_Pseudo <"flat_atomic_smin_x2",
                                VReg_64, i64>;

defm FLAT_ATOMIC_UMIN_X2    : FLAT_Atomic_Pseudo <"flat_atomic_umin_x2",
                                VReg_64, i64>;

defm FLAT_ATOMIC_SMAX_X2    : FLAT_Atomic_Pseudo <"flat_atomic_smax_x2",
                                VReg_64, i64>;

defm FLAT_ATOMIC_UMAX_X2    : FLAT_Atomic_Pseudo <"flat_atomic_umax_x2",
                                VReg_64, i64>;

defm FLAT_ATOMIC_AND_X2     : FLAT_Atomic_Pseudo <"flat_atomic_and_x2",
                                VReg_64, i64>;

defm FLAT_ATOMIC_OR_X2      : FLAT_Atomic_Pseudo <"flat_atomic_or_x2",
                                VReg_64, i64>;

defm FLAT_ATOMIC_XOR_X2     : FLAT_Atomic_Pseudo <"flat_atomic_xor_x2",
                                VReg_64, i64>;

defm FLAT_ATOMIC_INC_X2     : FLAT_Atomic_Pseudo <"flat_atomic_inc_x2",
                                VReg_64, i64>;

defm FLAT_ATOMIC_DEC_X2     : FLAT_Atomic_Pseudo <"flat_atomic_dec_x2",
                                VReg_64, i64>;

// GFX7-, GFX10-only flat instructions.
let SubtargetPredicate = isGFX7GFX10 in {
defm FLAT_ATOMIC_FCMPSWAP_X2 : FLAT_Atomic_Pseudo <"flat_atomic_fcmpswap_x2",
                                VReg_64, f64, v2f64, VReg_128>;
<<<<<<< HEAD

defm FLAT_ATOMIC_FMIN_X2     : FLAT_Atomic_Pseudo <"flat_atomic_fmin_x2",
                                VReg_64, f64>;

defm FLAT_ATOMIC_FMAX_X2     : FLAT_Atomic_Pseudo <"flat_atomic_fmax_x2",
                                VReg_64, f64>;

=======
>>>>>>> 4ae23bcc
} // End SubtargetPredicate = isGFX7GFX10


// The names may be flat_atomic_fmin_x2 on some subtargets, but we
// choose this as the canonical name.
let SubtargetPredicate = HasAtomicFMinFMaxF64FlatInsts in {
defm FLAT_ATOMIC_MIN_F64 : FLAT_Atomic_Pseudo <"flat_atomic_min_f64",
                                               VReg_64, f64>;

defm FLAT_ATOMIC_MAX_F64 : FLAT_Atomic_Pseudo <"flat_atomic_max_f64",
                                                VReg_64, f64>;
}

let SubtargetPredicate = HasAtomicFMinFMaxF64GlobalInsts in {
defm GLOBAL_ATOMIC_MIN_F64 : FLAT_Global_Atomic_Pseudo<"global_atomic_min_f64", VReg_64, f64>;
defm GLOBAL_ATOMIC_MAX_F64 : FLAT_Global_Atomic_Pseudo<"global_atomic_max_f64", VReg_64, f64>;
}

let SubtargetPredicate = HasBufferFlatGlobalAtomicsF64 in {
  defm FLAT_ATOMIC_ADD_F64   : FLAT_Atomic_Pseudo<"flat_atomic_add_f64", VReg_64, f64>;
  defm GLOBAL_ATOMIC_ADD_F64 : FLAT_Global_Atomic_Pseudo<"global_atomic_add_f64", VReg_64, f64>;
} // End SubtargetPredicate = HasBufferFlatGlobalAtomicsF64

let SubtargetPredicate = HasAtomicFlatPkAdd16Insts in {
  defm FLAT_ATOMIC_PK_ADD_F16    : FLAT_Atomic_Pseudo<"flat_atomic_pk_add_f16",  VGPR_32, v2f16>;
  let FPAtomic = 1 in
    defm FLAT_ATOMIC_PK_ADD_BF16   : FLAT_Atomic_Pseudo<"flat_atomic_pk_add_bf16", VGPR_32, v2i16>;
} // End SubtargetPredicate = HasAtomicFlatPkAdd16Insts

let SubtargetPredicate = HasAtomicGlobalPkAddBF16Inst, FPAtomic = 1 in
  defm GLOBAL_ATOMIC_PK_ADD_BF16 : FLAT_Global_Atomic_Pseudo<"global_atomic_pk_add_bf16", VGPR_32, v2i16>;

// GFX7-, GFX10-, GFX11-only flat instructions.
let SubtargetPredicate = isGFX7GFX10GFX11 in {

defm FLAT_ATOMIC_FCMPSWAP    : FLAT_Atomic_Pseudo <"flat_atomic_fcmpswap",
                                VGPR_32, f32, v2f32, VReg_64>;

defm FLAT_ATOMIC_FMIN        : FLAT_Atomic_Pseudo <"flat_atomic_fmin",
                                VGPR_32, f32>;

defm FLAT_ATOMIC_FMAX        : FLAT_Atomic_Pseudo <"flat_atomic_fmax",
                                VGPR_32, f32>;

} // End SubtargetPredicate = isGFX7GFX10GFX11

// GFX940-, GFX11-only flat instructions.
let SubtargetPredicate = HasFlatAtomicFaddF32Inst in {
  defm FLAT_ATOMIC_ADD_F32       : FLAT_Atomic_Pseudo<"flat_atomic_add_f32",     VGPR_32, f32>;
} // End SubtargetPredicate = HasFlatAtomicFaddF32Inst

let SubtargetPredicate = isGFX12Plus in {
  defm FLAT_ATOMIC_CSUB_U32 : FLAT_Atomic_Pseudo <"flat_atomic_csub_u32", VGPR_32, i32>;
  defm FLAT_ATOMIC_COND_SUB_U32 : FLAT_Atomic_Pseudo <"flat_atomic_cond_sub_u32", VGPR_32, i32>;
} // End SubtargetPredicate = isGFX12Plus

defm GLOBAL_LOAD_UBYTE    : FLAT_Global_Load_Pseudo <"global_load_ubyte", VGPR_32>;
defm GLOBAL_LOAD_SBYTE    : FLAT_Global_Load_Pseudo <"global_load_sbyte", VGPR_32>;
defm GLOBAL_LOAD_USHORT   : FLAT_Global_Load_Pseudo <"global_load_ushort", VGPR_32>;
defm GLOBAL_LOAD_SSHORT   : FLAT_Global_Load_Pseudo <"global_load_sshort", VGPR_32>;
defm GLOBAL_LOAD_DWORD    : FLAT_Global_Load_Pseudo <"global_load_dword", VGPR_32>;
defm GLOBAL_LOAD_DWORDX2  : FLAT_Global_Load_Pseudo <"global_load_dwordx2", VReg_64>;
defm GLOBAL_LOAD_DWORDX3  : FLAT_Global_Load_Pseudo <"global_load_dwordx3", VReg_96>;
defm GLOBAL_LOAD_DWORDX4  : FLAT_Global_Load_Pseudo <"global_load_dwordx4", VReg_128>;

let TiedSourceNotRead = 1 in {
defm GLOBAL_LOAD_UBYTE_D16    : FLAT_Global_Load_Pseudo <"global_load_ubyte_d16", VGPR_32, 1>;
defm GLOBAL_LOAD_UBYTE_D16_HI : FLAT_Global_Load_Pseudo <"global_load_ubyte_d16_hi", VGPR_32, 1>;
defm GLOBAL_LOAD_SBYTE_D16    : FLAT_Global_Load_Pseudo <"global_load_sbyte_d16", VGPR_32, 1>;
defm GLOBAL_LOAD_SBYTE_D16_HI : FLAT_Global_Load_Pseudo <"global_load_sbyte_d16_hi", VGPR_32, 1>;
defm GLOBAL_LOAD_SHORT_D16    : FLAT_Global_Load_Pseudo <"global_load_short_d16", VGPR_32, 1>;
defm GLOBAL_LOAD_SHORT_D16_HI : FLAT_Global_Load_Pseudo <"global_load_short_d16_hi", VGPR_32, 1>;
}

let OtherPredicates = [HasGFX10_BEncoding] in
defm GLOBAL_LOAD_DWORD_ADDTID : FLAT_Global_Load_AddTid_Pseudo <"global_load_dword_addtid", VGPR_32>;

defm GLOBAL_STORE_BYTE    : FLAT_Global_Store_Pseudo <"global_store_byte", VGPR_32>;
defm GLOBAL_STORE_SHORT   : FLAT_Global_Store_Pseudo <"global_store_short", VGPR_32>;
defm GLOBAL_STORE_DWORD   : FLAT_Global_Store_Pseudo <"global_store_dword", VGPR_32>;
defm GLOBAL_STORE_DWORDX2 : FLAT_Global_Store_Pseudo <"global_store_dwordx2", VReg_64>;
defm GLOBAL_STORE_DWORDX3 : FLAT_Global_Store_Pseudo <"global_store_dwordx3", VReg_96>;
defm GLOBAL_STORE_DWORDX4 : FLAT_Global_Store_Pseudo <"global_store_dwordx4", VReg_128>;
let OtherPredicates = [HasGFX10_BEncoding] in
defm GLOBAL_STORE_DWORD_ADDTID : FLAT_Global_Store_AddTid_Pseudo <"global_store_dword_addtid", VGPR_32>;

defm GLOBAL_STORE_BYTE_D16_HI  : FLAT_Global_Store_Pseudo <"global_store_byte_d16_hi", VGPR_32>;
defm GLOBAL_STORE_SHORT_D16_HI : FLAT_Global_Store_Pseudo <"global_store_short_d16_hi", VGPR_32>;

defm GLOBAL_ATOMIC_CMPSWAP : FLAT_Global_Atomic_Pseudo <"global_atomic_cmpswap",
                               VGPR_32, i32, v2i32, VReg_64>;

defm GLOBAL_ATOMIC_CMPSWAP_X2 : FLAT_Global_Atomic_Pseudo <"global_atomic_cmpswap_x2",
                                  VReg_64, i64, v2i64, VReg_128>;

defm GLOBAL_ATOMIC_SWAP : FLAT_Global_Atomic_Pseudo <"global_atomic_swap",
                             VGPR_32, i32>;

defm GLOBAL_ATOMIC_SWAP_X2 : FLAT_Global_Atomic_Pseudo <"global_atomic_swap_x2",
                                VReg_64, i64>;

defm GLOBAL_ATOMIC_ADD : FLAT_Global_Atomic_Pseudo <"global_atomic_add",
                           VGPR_32, i32>;

defm GLOBAL_ATOMIC_SUB : FLAT_Global_Atomic_Pseudo <"global_atomic_sub",
                           VGPR_32, i32>;

defm GLOBAL_ATOMIC_SMIN : FLAT_Global_Atomic_Pseudo <"global_atomic_smin",
                            VGPR_32, i32>;

defm GLOBAL_ATOMIC_UMIN : FLAT_Global_Atomic_Pseudo <"global_atomic_umin",
                            VGPR_32, i32>;

defm GLOBAL_ATOMIC_SMAX : FLAT_Global_Atomic_Pseudo <"global_atomic_smax",
                            VGPR_32, i32>;

defm GLOBAL_ATOMIC_UMAX : FLAT_Global_Atomic_Pseudo <"global_atomic_umax",
                            VGPR_32, i32>;

defm GLOBAL_ATOMIC_AND : FLAT_Global_Atomic_Pseudo <"global_atomic_and",
                           VGPR_32, i32>;

defm GLOBAL_ATOMIC_OR : FLAT_Global_Atomic_Pseudo <"global_atomic_or",
                          VGPR_32, i32>;

defm GLOBAL_ATOMIC_XOR : FLAT_Global_Atomic_Pseudo <"global_atomic_xor",
                           VGPR_32, i32>;

defm GLOBAL_ATOMIC_INC : FLAT_Global_Atomic_Pseudo <"global_atomic_inc",
                           VGPR_32, i32>;

defm GLOBAL_ATOMIC_DEC : FLAT_Global_Atomic_Pseudo <"global_atomic_dec",
                           VGPR_32, i32>;

defm GLOBAL_ATOMIC_ADD_X2 : FLAT_Global_Atomic_Pseudo <"global_atomic_add_x2",
                              VReg_64, i64>;

defm GLOBAL_ATOMIC_SUB_X2 : FLAT_Global_Atomic_Pseudo <"global_atomic_sub_x2",
                              VReg_64, i64>;

defm GLOBAL_ATOMIC_SMIN_X2 : FLAT_Global_Atomic_Pseudo <"global_atomic_smin_x2",
                               VReg_64, i64>;

defm GLOBAL_ATOMIC_UMIN_X2 : FLAT_Global_Atomic_Pseudo <"global_atomic_umin_x2",
                               VReg_64, i64>;

defm GLOBAL_ATOMIC_SMAX_X2 : FLAT_Global_Atomic_Pseudo <"global_atomic_smax_x2",
                               VReg_64, i64>;

defm GLOBAL_ATOMIC_UMAX_X2 : FLAT_Global_Atomic_Pseudo <"global_atomic_umax_x2",
                               VReg_64, i64>;

defm GLOBAL_ATOMIC_AND_X2 : FLAT_Global_Atomic_Pseudo <"global_atomic_and_x2",
                              VReg_64, i64>;

defm GLOBAL_ATOMIC_OR_X2 : FLAT_Global_Atomic_Pseudo <"global_atomic_or_x2",
                             VReg_64, i64>;

defm GLOBAL_ATOMIC_XOR_X2 : FLAT_Global_Atomic_Pseudo <"global_atomic_xor_x2",
                              VReg_64, i64>;

defm GLOBAL_ATOMIC_INC_X2 : FLAT_Global_Atomic_Pseudo <"global_atomic_inc_x2",
                              VReg_64, i64>;

defm GLOBAL_ATOMIC_DEC_X2 : FLAT_Global_Atomic_Pseudo <"global_atomic_dec_x2",
                              VReg_64, i64>;

let SubtargetPredicate = HasGFX10_BEncoding in {
  defm GLOBAL_ATOMIC_CSUB : FLAT_Global_Atomic_Pseudo <"global_atomic_csub",
                                VGPR_32, i32>;
}

defm GLOBAL_LOAD_LDS_UBYTE  : FLAT_Global_Load_LDS_Pseudo <"global_load_lds_ubyte">;
defm GLOBAL_LOAD_LDS_SBYTE  : FLAT_Global_Load_LDS_Pseudo <"global_load_lds_sbyte">;
defm GLOBAL_LOAD_LDS_USHORT : FLAT_Global_Load_LDS_Pseudo <"global_load_lds_ushort">;
defm GLOBAL_LOAD_LDS_SSHORT : FLAT_Global_Load_LDS_Pseudo <"global_load_lds_sshort">;
defm GLOBAL_LOAD_LDS_DWORD  : FLAT_Global_Load_LDS_Pseudo <"global_load_lds_dword">;

let SubtargetPredicate = isGFX12Plus in {
  defm GLOBAL_ATOMIC_COND_SUB_U32    : FLAT_Global_Atomic_Pseudo <"global_atomic_cond_sub_u32", VGPR_32, i32>;
  defm GLOBAL_ATOMIC_ORDERED_ADD_B64 : FLAT_Global_Atomic_Pseudo <"global_atomic_ordered_add_b64", VReg_64, i64>;

  def GLOBAL_INV    : FLAT_Global_Invalidate_Writeback<"global_inv">;
  def GLOBAL_WB     : FLAT_Global_Invalidate_Writeback<"global_wb">;
  def GLOBAL_WBINV  : FLAT_Global_Invalidate_Writeback<"global_wbinv">;
} // End SubtargetPredicate = isGFX12Plus

defm SCRATCH_LOAD_UBYTE    : FLAT_Scratch_Load_Pseudo <"scratch_load_ubyte", VGPR_32>;
defm SCRATCH_LOAD_SBYTE    : FLAT_Scratch_Load_Pseudo <"scratch_load_sbyte", VGPR_32>;
defm SCRATCH_LOAD_USHORT   : FLAT_Scratch_Load_Pseudo <"scratch_load_ushort", VGPR_32>;
defm SCRATCH_LOAD_SSHORT   : FLAT_Scratch_Load_Pseudo <"scratch_load_sshort", VGPR_32>;
defm SCRATCH_LOAD_DWORD    : FLAT_Scratch_Load_Pseudo <"scratch_load_dword", VGPR_32>;
defm SCRATCH_LOAD_DWORDX2  : FLAT_Scratch_Load_Pseudo <"scratch_load_dwordx2", VReg_64>;
defm SCRATCH_LOAD_DWORDX3  : FLAT_Scratch_Load_Pseudo <"scratch_load_dwordx3", VReg_96>;
defm SCRATCH_LOAD_DWORDX4  : FLAT_Scratch_Load_Pseudo <"scratch_load_dwordx4", VReg_128>;

let TiedSourceNotRead = 1 in {
defm SCRATCH_LOAD_UBYTE_D16    : FLAT_Scratch_Load_Pseudo <"scratch_load_ubyte_d16", VGPR_32, 1>;
defm SCRATCH_LOAD_UBYTE_D16_HI : FLAT_Scratch_Load_Pseudo <"scratch_load_ubyte_d16_hi", VGPR_32, 1>;
defm SCRATCH_LOAD_SBYTE_D16    : FLAT_Scratch_Load_Pseudo <"scratch_load_sbyte_d16", VGPR_32, 1>;
defm SCRATCH_LOAD_SBYTE_D16_HI : FLAT_Scratch_Load_Pseudo <"scratch_load_sbyte_d16_hi", VGPR_32, 1>;
defm SCRATCH_LOAD_SHORT_D16    : FLAT_Scratch_Load_Pseudo <"scratch_load_short_d16", VGPR_32, 1>;
defm SCRATCH_LOAD_SHORT_D16_HI : FLAT_Scratch_Load_Pseudo <"scratch_load_short_d16_hi", VGPR_32, 1>;
}

defm SCRATCH_STORE_BYTE    : FLAT_Scratch_Store_Pseudo <"scratch_store_byte", VGPR_32>;
defm SCRATCH_STORE_SHORT   : FLAT_Scratch_Store_Pseudo <"scratch_store_short", VGPR_32>;
defm SCRATCH_STORE_DWORD   : FLAT_Scratch_Store_Pseudo <"scratch_store_dword", VGPR_32>;
defm SCRATCH_STORE_DWORDX2 : FLAT_Scratch_Store_Pseudo <"scratch_store_dwordx2", VReg_64>;
defm SCRATCH_STORE_DWORDX3 : FLAT_Scratch_Store_Pseudo <"scratch_store_dwordx3", VReg_96>;
defm SCRATCH_STORE_DWORDX4 : FLAT_Scratch_Store_Pseudo <"scratch_store_dwordx4", VReg_128>;

defm SCRATCH_STORE_BYTE_D16_HI : FLAT_Scratch_Store_Pseudo <"scratch_store_byte_d16_hi", VGPR_32>;
defm SCRATCH_STORE_SHORT_D16_HI : FLAT_Scratch_Store_Pseudo <"scratch_store_short_d16_hi", VGPR_32>;

defm SCRATCH_LOAD_LDS_UBYTE  : FLAT_Scratch_Load_LDS_Pseudo <"scratch_load_lds_ubyte">;
defm SCRATCH_LOAD_LDS_SBYTE  : FLAT_Scratch_Load_LDS_Pseudo <"scratch_load_lds_sbyte">;
defm SCRATCH_LOAD_LDS_USHORT : FLAT_Scratch_Load_LDS_Pseudo <"scratch_load_lds_ushort">;
defm SCRATCH_LOAD_LDS_SSHORT : FLAT_Scratch_Load_LDS_Pseudo <"scratch_load_lds_sshort">;
defm SCRATCH_LOAD_LDS_DWORD  : FLAT_Scratch_Load_LDS_Pseudo <"scratch_load_lds_dword">;

let SubtargetPredicate = isGFX12Plus in {
  let Uses = [EXEC, M0] in {
    defm GLOBAL_LOAD_BLOCK  : FLAT_Global_Load_Pseudo <"global_load_block", VReg_1024>;
    defm GLOBAL_STORE_BLOCK  : FLAT_Global_Store_Pseudo <"global_store_block", VReg_1024>;
  }
  let Uses = [EXEC, FLAT_SCR, M0] in {
    defm SCRATCH_LOAD_BLOCK : FLAT_Scratch_Load_Pseudo <"scratch_load_block", VReg_1024>;
    defm SCRATCH_STORE_BLOCK : FLAT_Scratch_Store_Pseudo <"scratch_store_block", VReg_1024>;
  }

  let WaveSizePredicate = isWave32 in {
    let Mnemonic = "global_load_tr_b128" in
    defm GLOBAL_LOAD_TR_B128_w32  : FLAT_Global_Load_Pseudo <"global_load_tr_b128_w32", VReg_128>;
    let Mnemonic = "global_load_tr_b64" in
    defm GLOBAL_LOAD_TR_B64_w32   : FLAT_Global_Load_Pseudo <"global_load_tr_b64_w32", VReg_64>;
  }
  let WaveSizePredicate = isWave64 in {
    let Mnemonic = "global_load_tr_b128" in
    defm GLOBAL_LOAD_TR_B128_w64  : FLAT_Global_Load_Pseudo <"global_load_tr_b128_w64", VReg_64>;
    let Mnemonic = "global_load_tr_b64" in
    defm GLOBAL_LOAD_TR_B64_w64   : FLAT_Global_Load_Pseudo <"global_load_tr_b64_w64", VGPR_32>;
  }
} // End SubtargetPredicate = isGFX12Plus

let SubtargetPredicate = isGFX10Plus in {
  defm GLOBAL_ATOMIC_FCMPSWAP :
    FLAT_Global_Atomic_Pseudo<"global_atomic_fcmpswap", VGPR_32, f32, v2f32, VReg_64>;
  defm GLOBAL_ATOMIC_FMIN :
    FLAT_Global_Atomic_Pseudo<"global_atomic_fmin", VGPR_32, f32>;
  defm GLOBAL_ATOMIC_FMAX :
    FLAT_Global_Atomic_Pseudo<"global_atomic_fmax", VGPR_32, f32>;
  defm GLOBAL_ATOMIC_FCMPSWAP_X2 :
    FLAT_Global_Atomic_Pseudo<"global_atomic_fcmpswap_x2", VReg_64, f64, v2f64, VReg_128>;
  defm GLOBAL_ATOMIC_FMIN_X2 :
    FLAT_Global_Atomic_Pseudo<"global_atomic_fmin_x2", VReg_64, f64>;
  defm GLOBAL_ATOMIC_FMAX_X2 :
    FLAT_Global_Atomic_Pseudo<"global_atomic_fmax_x2", VReg_64, f64>;
} // End SubtargetPredicate = isGFX10Plus

let OtherPredicates = [HasAtomicFaddNoRtnInsts] in
  defm GLOBAL_ATOMIC_ADD_F32 : FLAT_Global_Atomic_Pseudo_NO_RTN <
    "global_atomic_add_f32", VGPR_32, f32
  >;
let OtherPredicates = [HasAtomicBufferGlobalPkAddF16NoRtnInsts] in
  defm GLOBAL_ATOMIC_PK_ADD_F16 : FLAT_Global_Atomic_Pseudo_NO_RTN <
    "global_atomic_pk_add_f16", VGPR_32, v2f16
  >;
let OtherPredicates = [HasAtomicFaddRtnInsts] in
  defm GLOBAL_ATOMIC_ADD_F32 : FLAT_Global_Atomic_Pseudo_RTN <
    "global_atomic_add_f32", VGPR_32, f32
  >;
let OtherPredicates = [HasAtomicBufferGlobalPkAddF16Insts] in
  defm GLOBAL_ATOMIC_PK_ADD_F16 : FLAT_Global_Atomic_Pseudo_RTN <
    "global_atomic_pk_add_f16", VGPR_32, v2f16
  >;

//===----------------------------------------------------------------------===//
// Flat Patterns
//===----------------------------------------------------------------------===//

// Patterns for global loads with no offset.
class FlatLoadPat <FLAT_Pseudo inst, SDPatternOperator node, ValueType vt> : GCNPat <
  (vt (node (FlatOffset i64:$vaddr, i32:$offset))),
  (inst $vaddr, $offset)
>;

class FlatLoadPat_D16 <FLAT_Pseudo inst, SDPatternOperator node, ValueType vt> : GCNPat <
  (node (FlatOffset (i64 VReg_64:$vaddr), i32:$offset), vt:$in),
  (inst $vaddr, $offset, 0, $in)
>;

class FlatSignedLoadPat_D16 <FLAT_Pseudo inst, SDPatternOperator node, ValueType vt> : GCNPat <
  (node (GlobalOffset (i64 VReg_64:$vaddr), i32:$offset), vt:$in),
  (inst $vaddr, $offset, 0, $in)
>;

class GlobalLoadSaddrPat_D16 <FLAT_Pseudo inst, SDPatternOperator node, ValueType vt> : GCNPat <
  (vt (node (GlobalSAddr (i64 SReg_64:$saddr), (i32 VGPR_32:$voffset), i32:$offset), vt:$in)),
  (inst $saddr, $voffset, $offset, 0, $in)
>;

class FlatLoadSignedPat <FLAT_Pseudo inst, SDPatternOperator node, ValueType vt> : GCNPat <
  (vt (node (GlobalOffset (i64 VReg_64:$vaddr), i32:$offset))),
  (inst $vaddr, $offset)
>;

class GlobalLoadSaddrPat <FLAT_Pseudo inst, SDPatternOperator node, ValueType vt> : GCNPat <
  (vt (node (GlobalSAddr (i64 SReg_64:$saddr), (i32 VGPR_32:$voffset), i32:$offset))),
  (inst $saddr, $voffset, $offset, 0)
>;

class GlobalStoreSaddrPat <FLAT_Pseudo inst, SDPatternOperator node,
                           ValueType vt> : GCNPat <
  (node vt:$data, (GlobalSAddr (i64 SReg_64:$saddr), (i32 VGPR_32:$voffset), i32:$offset)),
  (inst $voffset, getVregSrcForVT<vt>.ret:$data, $saddr, $offset)
>;

class GlobalAtomicSaddrPat <FLAT_Pseudo inst, SDPatternOperator node,
                            ValueType vt, ValueType data_vt = vt> : GCNPat <
  (vt (node (GlobalSAddr (i64 SReg_64:$saddr), (i32 VGPR_32:$voffset), i32:$offset), data_vt:$data)),
  (inst $voffset, getVregSrcForVT<data_vt>.ret:$data, $saddr, $offset)
>;

class GlobalAtomicNoRtnSaddrPat <FLAT_Pseudo inst, SDPatternOperator node,
                                 ValueType vt> : GCNPat <
  (node (GlobalSAddr (i64 SReg_64:$saddr), (i32 VGPR_32:$voffset), i32:$offset), vt:$data),
  (inst $voffset, getVregSrcForVT<vt>.ret:$data, $saddr, $offset)
>;

class FlatStorePat <FLAT_Pseudo inst, SDPatternOperator node, ValueType vt> : GCNPat <
  (node vt:$data, (FlatOffset i64:$vaddr, i32:$offset)),
  (inst $vaddr, getVregSrcForVT<vt>.ret:$data, $offset)
>;

class FlatStoreSignedPat <FLAT_Pseudo inst, SDPatternOperator node, ValueType vt> : GCNPat <
  (node vt:$data, (GlobalOffset i64:$vaddr, i32:$offset)),
  (inst $vaddr, getVregSrcForVT<vt>.ret:$data, $offset)
>;

class FlatStoreSignedAtomicPat <FLAT_Pseudo inst, SDPatternOperator node,
                                ValueType vt, ValueType data_vt = vt> : GCNPat <
  // atomic store follows atomic binop convention so the address comes
  // first.
  (node (GlobalOffset i64:$vaddr, i32:$offset), data_vt:$data),
  (inst $vaddr, getVregSrcForVT<data_vt>.ret:$data, $offset)
>;

multiclass FlatAtomicNoRtnPatBase <string inst, string node, ValueType vt,
                                   ValueType data_vt = vt> {

  defvar noRtnNode = !cast<PatFrags>(node);

  let AddedComplexity = 1 in
  def : GCNPat <(vt (noRtnNode (FlatOffset i64:$vaddr, i32:$offset), data_vt:$data)),
    (!cast<FLAT_Pseudo>(inst) VReg_64:$vaddr, getVregSrcForVT<data_vt>.ret:$data, $offset)>;
}

multiclass FlatAtomicNoRtnPatWithAddrSpace<string inst, string node, string addrSpaceSuffix,
                                           ValueType vt> :
  FlatAtomicNoRtnPatBase<inst, node # "_noret_" # addrSpaceSuffix, vt, vt>;

multiclass FlatAtomicNoRtnPat <string inst, string node, ValueType vt,
                          ValueType data_vt = vt, bit isIntr = 0> :
  FlatAtomicNoRtnPatBase<inst, node # "_noret" # !if(isIntr, "", "_"#vt.Size), vt, data_vt>;


multiclass FlatAtomicRtnPatBase <string inst, string node, ValueType vt,
                                 ValueType data_vt = vt> {

  defvar rtnNode = !cast<SDPatternOperator>(node);

  def : GCNPat <(vt (rtnNode (FlatOffset i64:$vaddr, i32:$offset), data_vt:$data)),
    (!cast<FLAT_Pseudo>(inst#"_RTN") VReg_64:$vaddr, getVregSrcForVT<data_vt>.ret:$data, $offset)>;
}

multiclass FlatAtomicRtnPatWithAddrSpace<string inst, string intr, string addrSpaceSuffix,
                                         ValueType vt> :
  FlatAtomicRtnPatBase<inst, intr # "_" # addrSpaceSuffix, vt, vt>;

multiclass FlatAtomicRtnPat <string inst, string node, ValueType vt,
                             ValueType data_vt = vt, bit isIntr = 0> :
  FlatAtomicRtnPatBase<inst, node # !if(isIntr, "", "_"#vt.Size), vt, data_vt>;


multiclass FlatAtomicPat <string inst, string node, ValueType vt,
                          ValueType data_vt = vt, bit isIntr = 0> :
  FlatAtomicRtnPat<inst, node, vt, data_vt, isIntr>,
  FlatAtomicNoRtnPat<inst, node, vt, data_vt, isIntr>;

multiclass FlatAtomicIntrNoRtnPat <string inst, string node, ValueType vt,
                                 ValueType data_vt = vt> {
  defm : FlatAtomicNoRtnPat<inst, node, vt, data_vt, /* isIntr */ 1>;
}

multiclass FlatAtomicIntrRtnPat <string inst, string node, ValueType vt,
                                ValueType data_vt = vt> {
  defm : FlatAtomicRtnPat<inst, node, vt, data_vt, /* isIntr */ 1>;
}

multiclass FlatAtomicIntrPat <string inst, string node, ValueType vt,
                              ValueType data_vt = vt> :
  FlatAtomicRtnPat<inst, node, vt, data_vt, /* isIntr */ 1>,
  FlatAtomicNoRtnPat<inst, node, vt, data_vt, /* isIntr */ 1>;

class FlatSignedAtomicPatBase <FLAT_Pseudo inst, SDPatternOperator node,
                               ValueType vt, ValueType data_vt = vt> : GCNPat <
  (vt (node (GlobalOffset i64:$vaddr, i32:$offset), data_vt:$data)),
  (inst VReg_64:$vaddr, getVregSrcForVT<data_vt>.ret:$data, $offset)
>;

multiclass FlatSignedAtomicPat <string inst, string node, ValueType vt,
                                ValueType data_vt = vt, int complexity = 0,
                                bit isIntr = 0> {
  defvar rtnNode = !cast<SDPatternOperator>(node # !if(isIntr, "", "_" # vt.Size));
  defvar noRtnNode = !cast<PatFrags>(node # "_noret" # !if(isIntr, "", "_" # vt.Size));

  let AddedComplexity = complexity in
  def : FlatSignedAtomicPatBase<!cast<FLAT_Pseudo>(inst#"_RTN"), rtnNode, vt, data_vt>;

  let AddedComplexity = !add(complexity, 1) in
  def : FlatSignedAtomicPatBase<!cast<FLAT_Pseudo>(inst), noRtnNode, vt, data_vt>;
}

multiclass FlatSignedAtomicIntrPat <string inst, string node, ValueType vt,
                                    ValueType data_vt = vt> {
  defm : FlatSignedAtomicPat<inst, node, vt, data_vt, /* complexity */ 0, /* isIntr */ 1>;
}

multiclass FlatSignedAtomicPatWithAddrSpace<string inst, string intr, string addrSpaceSuffix,
                                            ValueType vt, ValueType data_vt = vt> {
  defvar noRtnNode = !cast<PatFrags>(intr # "_noret_" # addrSpaceSuffix);
  defvar rtnNode = !cast<PatFrags>(intr # "_" # addrSpaceSuffix);

  let AddedComplexity = 1 in
  def : FlatSignedAtomicPatBase<!cast<FLAT_Pseudo>(inst), noRtnNode, vt, data_vt>;
  def : FlatSignedAtomicPatBase<!cast<FLAT_Pseudo>(inst#"_RTN"), rtnNode, vt, data_vt>;
}

class ScratchLoadSignedPat <FLAT_Pseudo inst, SDPatternOperator node, ValueType vt> : GCNPat <
  (vt (node (ScratchOffset (i32 VGPR_32:$vaddr), i32:$offset))),
  (inst $vaddr, $offset)
>;

class ScratchLoadSignedPat_D16 <FLAT_Pseudo inst, SDPatternOperator node, ValueType vt> : GCNPat <
  (node (ScratchOffset (i32 VGPR_32:$vaddr), i32:$offset), vt:$in),
  (inst $vaddr, $offset, 0, $in)
>;

class ScratchStoreSignedPat <FLAT_Pseudo inst, SDPatternOperator node, ValueType vt> : GCNPat <
  (node vt:$data, (ScratchOffset (i32 VGPR_32:$vaddr), i32:$offset)),
  (inst getVregSrcForVT<vt>.ret:$data, $vaddr, $offset)
>;

class ScratchLoadSaddrPat <FLAT_Pseudo inst, SDPatternOperator node, ValueType vt> : GCNPat <
  (vt (node (ScratchSAddr (i32 SGPR_32:$saddr), i32:$offset))),
  (inst $saddr, $offset)
>;

class ScratchLoadSaddrPat_D16 <FLAT_Pseudo inst, SDPatternOperator node, ValueType vt> : GCNPat <
  (vt (node (ScratchSAddr (i32 SGPR_32:$saddr), i32:$offset), vt:$in)),
  (inst $saddr, $offset, 0, $in)
>;

class ScratchStoreSaddrPat <FLAT_Pseudo inst, SDPatternOperator node,
                            ValueType vt> : GCNPat <
  (node vt:$data, (ScratchSAddr (i32 SGPR_32:$saddr), i32:$offset)),
  (inst getVregSrcForVT<vt>.ret:$data, $saddr, $offset)
>;

class ScratchLoadSVaddrPat <FLAT_Pseudo inst, SDPatternOperator node, ValueType vt> : GCNPat <
  (vt (node (ScratchSVAddr (i32 VGPR_32:$vaddr), (i32 SGPR_32:$saddr), i32:$offset))),
  (inst $vaddr, $saddr, $offset, 0)
>;

class ScratchStoreSVaddrPat <FLAT_Pseudo inst, SDPatternOperator node,
                             ValueType vt> : GCNPat <
  (node vt:$data, (ScratchSVAddr (i32 VGPR_32:$vaddr), (i32 SGPR_32:$saddr), i32:$offset)),
  (inst getVregSrcForVT<vt>.ret:$data, $vaddr, $saddr, $offset)
>;

class ScratchLoadSVaddrPat_D16 <FLAT_Pseudo inst, SDPatternOperator node, ValueType vt> : GCNPat <
  (vt (node (ScratchSVAddr (i32 VGPR_32:$vaddr), (i32 SGPR_32:$saddr), i32:$offset), vt:$in)),
  (inst $vaddr, $saddr, $offset, 0, $in)
>;

multiclass GlobalFLATLoadPats<FLAT_Pseudo inst, SDPatternOperator node, ValueType vt> {
  def : FlatLoadSignedPat <inst, node, vt> {
    let AddedComplexity = 10;
  }

  def : GlobalLoadSaddrPat<!cast<FLAT_Pseudo>(!cast<string>(inst)#"_SADDR"), node, vt> {
    let AddedComplexity = 11;
  }
}

multiclass GlobalFLATLoadPats_D16<FLAT_Pseudo inst, SDPatternOperator node, ValueType vt> {
  def : FlatSignedLoadPat_D16 <inst, node, vt> {
    let AddedComplexity = 10;
  }

  def : GlobalLoadSaddrPat_D16<!cast<FLAT_Pseudo>(!cast<string>(inst)#"_SADDR"), node, vt> {
    let AddedComplexity = 11;
  }
}

multiclass GlobalFLATStorePats<FLAT_Pseudo inst, SDPatternOperator node,
                               ValueType vt> {
  def : FlatStoreSignedPat <inst, node, vt> {
    let AddedComplexity = 10;
  }

  def : GlobalStoreSaddrPat<!cast<FLAT_Pseudo>(!cast<string>(inst)#"_SADDR"), node, vt> {
    let AddedComplexity = 11;
  }
}

multiclass GlobalFLATAtomicPatsNoRtnBase<string inst, string node, ValueType vt,
                                         ValueType data_vt = vt> {
  let AddedComplexity = 11 in
  def : FlatSignedAtomicPatBase<!cast<FLAT_Pseudo>(inst), !cast<SDPatternOperator>(node), vt, data_vt>;

  let AddedComplexity = 13 in
  def : GlobalAtomicSaddrPat<!cast<FLAT_Pseudo>(inst#"_SADDR"), !cast<SDPatternOperator>(node), vt, data_vt>;
}

multiclass GlobalFLATAtomicPatsRtnBase<string inst, string node, ValueType vt,
                                       ValueType data_vt = vt, bit isPatFrags = 0> {
  defvar rtnNode = !if(isPatFrags, !cast<PatFrags>(node), !cast<SDPatternOperator>(node));

  let AddedComplexity = 10 in
  def : FlatSignedAtomicPatBase<!cast<FLAT_Pseudo>(inst#"_RTN"), rtnNode, vt, data_vt>;

  let AddedComplexity = 12 in
  def : GlobalAtomicSaddrPat<!cast<FLAT_Pseudo>(inst#"_SADDR_RTN"), rtnNode, vt, data_vt>;
}

multiclass GlobalFLATAtomicPatsNoRtn<string inst, string node, ValueType vt,
                                     ValueType data_vt = vt, bit isIntr = 0> :
  GlobalFLATAtomicPatsNoRtnBase<inst, node # "_noret" # !if(isIntr, "", "_" # vt.Size), vt, data_vt>;

multiclass GlobalFLATAtomicPatsRtn<string inst, string node, ValueType vt,
                                   ValueType data_vt = vt, bit isIntr = 0> :
  GlobalFLATAtomicPatsRtnBase<inst, node # !if(isIntr, "", "_" # vt.Size), vt, data_vt>;

multiclass GlobalFLATAtomicPats<string inst, string node, ValueType vt,
                                ValueType data_vt = vt, bit isIntr = 0> :
  GlobalFLATAtomicPatsNoRtn<inst, node, vt, data_vt, isIntr>,
  GlobalFLATAtomicPatsRtn<inst, node, vt, data_vt, isIntr>;

multiclass GlobalFLATAtomicPatsNoRtnWithAddrSpace<string inst, string intr, string addrSpaceSuffix,
                                                  ValueType vt, ValueType data_vt = vt> :
  GlobalFLATAtomicPatsNoRtnBase<inst, intr # "_noret_" # addrSpaceSuffix, vt, data_vt>;

multiclass GlobalFLATAtomicPatsRtnWithAddrSpace<string inst, string intr, string addrSpaceSuffix,
                                                ValueType vt, ValueType data_vt = vt> :
  GlobalFLATAtomicPatsRtnBase<inst, intr # "_" # addrSpaceSuffix, vt, data_vt, /*isPatFrags*/ 1>;

multiclass GlobalFLATAtomicPatsWithAddrSpace<string inst, string intr, string addrSpaceSuffix,
                                             ValueType vt, ValueType data_vt = vt> :
  GlobalFLATAtomicPatsNoRtnWithAddrSpace<inst, intr, addrSpaceSuffix, vt, data_vt>,
  GlobalFLATAtomicPatsRtnWithAddrSpace<inst, intr, addrSpaceSuffix, vt, data_vt>;

multiclass GlobalFLATAtomicIntrPats<string inst, string node, ValueType vt,
                                    ValueType data_vt = vt> {
  defm : GlobalFLATAtomicPats<inst, node, vt, data_vt, /* isIntr */ 1>;
}

multiclass ScratchFLATLoadPats<FLAT_Pseudo inst, SDPatternOperator node, ValueType vt> {
  def : ScratchLoadSignedPat <inst, node, vt> {
    let AddedComplexity = 25;
  }

  def : ScratchLoadSaddrPat<!cast<FLAT_Pseudo>(!cast<string>(inst)#"_SADDR"), node, vt> {
    let AddedComplexity = 26;
  }

  def : ScratchLoadSVaddrPat<!cast<FLAT_Pseudo>(!cast<string>(inst)#"_SVS"), node, vt> {
    let SubtargetPredicate = HasFlatScratchSVSMode;
    let AddedComplexity = 27;
  }
}

multiclass ScratchFLATStorePats<FLAT_Pseudo inst, SDPatternOperator node,
                               ValueType vt> {
  def : ScratchStoreSignedPat <inst, node, vt> {
    let AddedComplexity = 25;
  }

  def : ScratchStoreSaddrPat<!cast<FLAT_Pseudo>(!cast<string>(inst)#"_SADDR"), node, vt> {
    let AddedComplexity = 26;
  }

  def : ScratchStoreSVaddrPat<!cast<FLAT_Pseudo>(!cast<string>(inst)#"_SVS"), node, vt> {
    let SubtargetPredicate = HasFlatScratchSVSMode;
    let AddedComplexity = 27;
  }
}

multiclass ScratchFLATLoadPats_D16<FLAT_Pseudo inst, SDPatternOperator node, ValueType vt> {
  def : ScratchLoadSignedPat_D16 <inst, node, vt> {
    let AddedComplexity = 25;
  }

  def : ScratchLoadSaddrPat_D16<!cast<FLAT_Pseudo>(!cast<string>(inst)#"_SADDR"), node, vt> {
    let AddedComplexity = 26;
  }

  def : ScratchLoadSVaddrPat_D16 <!cast<FLAT_Pseudo>(!cast<string>(inst)#"_SVS"), node, vt> {
    let SubtargetPredicate = HasFlatScratchSVSMode;
    let AddedComplexity = 27;
  }
}

let OtherPredicates = [HasFlatAddressSpace] in {

def : FlatLoadPat <FLAT_LOAD_UBYTE, atomic_load_8_flat, i32>;
def : FlatLoadPat <FLAT_LOAD_UBYTE, atomic_load_8_flat, i16>;
def : FlatLoadPat <FLAT_LOAD_USHORT, atomic_load_16_flat, i32>;
def : FlatLoadPat <FLAT_LOAD_USHORT, atomic_load_16_flat, i16>;
def : FlatLoadPat <FLAT_LOAD_UBYTE, extloadi8_flat, i32>;
def : FlatLoadPat <FLAT_LOAD_UBYTE, zextloadi8_flat, i32>;
def : FlatLoadPat <FLAT_LOAD_SBYTE, sextloadi8_flat, i32>;
def : FlatLoadPat <FLAT_LOAD_UBYTE, extloadi8_flat, i16>;
def : FlatLoadPat <FLAT_LOAD_UBYTE, zextloadi8_flat, i16>;
def : FlatLoadPat <FLAT_LOAD_SBYTE, sextloadi8_flat, i16>;
def : FlatLoadPat <FLAT_LOAD_USHORT, extloadi16_flat, i32>;
def : FlatLoadPat <FLAT_LOAD_USHORT, zextloadi16_flat, i32>;
def : FlatLoadPat <FLAT_LOAD_USHORT, load_flat, i16>;
def : FlatLoadPat <FLAT_LOAD_SSHORT, sextloadi16_flat, i32>;
def : FlatLoadPat <FLAT_LOAD_DWORDX3, load_flat, v3i32>;

def : FlatLoadPat <FLAT_LOAD_DWORD, atomic_load_32_flat, i32>;
def : FlatLoadPat <FLAT_LOAD_DWORDX2, atomic_load_64_flat, i64>;

def : FlatStorePat <FLAT_STORE_BYTE, truncstorei8_flat, i32>;
def : FlatStorePat <FLAT_STORE_SHORT, truncstorei16_flat, i32>;

foreach vt = Reg32Types.types in {
def : FlatLoadPat <FLAT_LOAD_DWORD, load_flat, vt>;
def : FlatStorePat <FLAT_STORE_DWORD, store_flat, vt>;
}

foreach vt = VReg_64.RegTypes in {
def : FlatStorePat <FLAT_STORE_DWORDX2, store_flat, vt>;
def : FlatLoadPat <FLAT_LOAD_DWORDX2, load_flat, vt>;
}

def : FlatStorePat <FLAT_STORE_DWORDX3, store_flat, v3i32>;

foreach vt = VReg_128.RegTypes in {
def : FlatLoadPat <FLAT_LOAD_DWORDX4, load_flat, vt>;
def : FlatStorePat <FLAT_STORE_DWORDX4, store_flat, vt>;
}

def : FlatStorePat <FLAT_STORE_DWORD, atomic_store_32_flat, i32>;
def : FlatStorePat <FLAT_STORE_DWORDX2, atomic_store_64_flat, i64>;
def : FlatStorePat <FLAT_STORE_BYTE, atomic_store_8_flat, i32>;
def : FlatStorePat <FLAT_STORE_BYTE, atomic_store_8_flat, i16>;
def : FlatStorePat <FLAT_STORE_SHORT, atomic_store_16_flat, i32>;
def : FlatStorePat <FLAT_STORE_SHORT, atomic_store_16_flat, i16>;

foreach as = [ "flat", "global" ] in {
defm : FlatAtomicPat <"FLAT_ATOMIC_ADD", "atomic_load_add_"#as, i32>;
defm : FlatAtomicPat <"FLAT_ATOMIC_SUB", "atomic_load_sub_"#as, i32>;
defm : FlatAtomicPat <"FLAT_ATOMIC_INC", "atomic_load_uinc_wrap_"#as, i32>;
defm : FlatAtomicPat <"FLAT_ATOMIC_DEC", "atomic_load_udec_wrap_"#as, i32>;
defm : FlatAtomicPat <"FLAT_ATOMIC_AND", "atomic_load_and_"#as, i32>;
defm : FlatAtomicPat <"FLAT_ATOMIC_SMAX", "atomic_load_max_"#as, i32>;
defm : FlatAtomicPat <"FLAT_ATOMIC_UMAX", "atomic_load_umax_"#as, i32>;
defm : FlatAtomicPat <"FLAT_ATOMIC_SMIN", "atomic_load_min_"#as, i32>;
defm : FlatAtomicPat <"FLAT_ATOMIC_UMIN", "atomic_load_umin_"#as, i32>;
defm : FlatAtomicPat <"FLAT_ATOMIC_OR", "atomic_load_or_"#as, i32>;
defm : FlatAtomicPat <"FLAT_ATOMIC_SWAP", "atomic_swap_"#as, i32>;
defm : FlatAtomicPat <"FLAT_ATOMIC_CMPSWAP", "AMDGPUatomic_cmp_swap_"#as, i32, v2i32>;
defm : FlatAtomicPat <"FLAT_ATOMIC_XOR", "atomic_load_xor_"#as, i32>;

defm : FlatAtomicPat <"FLAT_ATOMIC_ADD_X2", "atomic_load_add_"#as, i64>;
defm : FlatAtomicPat <"FLAT_ATOMIC_SUB_X2", "atomic_load_sub_"#as, i64>;
defm : FlatAtomicPat <"FLAT_ATOMIC_INC_X2", "atomic_load_uinc_wrap_"#as, i64>;
defm : FlatAtomicPat <"FLAT_ATOMIC_DEC_X2", "atomic_load_udec_wrap_"#as, i64>;
defm : FlatAtomicPat <"FLAT_ATOMIC_AND_X2", "atomic_load_and_"#as, i64>;
defm : FlatAtomicPat <"FLAT_ATOMIC_SMAX_X2", "atomic_load_max_"#as, i64>;
defm : FlatAtomicPat <"FLAT_ATOMIC_UMAX_X2", "atomic_load_umax_"#as, i64>;
defm : FlatAtomicPat <"FLAT_ATOMIC_SMIN_X2", "atomic_load_min_"#as, i64>;
defm : FlatAtomicPat <"FLAT_ATOMIC_UMIN_X2", "atomic_load_umin_"#as, i64>;
defm : FlatAtomicPat <"FLAT_ATOMIC_OR_X2", "atomic_load_or_"#as, i64>;
defm : FlatAtomicPat <"FLAT_ATOMIC_SWAP_X2", "atomic_swap_"#as, i64>;
defm : FlatAtomicPat <"FLAT_ATOMIC_CMPSWAP_X2", "AMDGPUatomic_cmp_swap_"#as, i64, v2i64>;
defm : FlatAtomicPat <"FLAT_ATOMIC_XOR_X2", "atomic_load_xor_"#as, i64>;

let SubtargetPredicate = HasAtomicFMinFMaxF32FlatInsts in {
defm : FlatAtomicPat <"FLAT_ATOMIC_FMIN", "atomic_load_fmin_"#as, f32>;
defm : FlatAtomicPat <"FLAT_ATOMIC_FMAX", "atomic_load_fmax_"#as, f32>;
}

let SubtargetPredicate = HasAtomicFMinFMaxF64FlatInsts in {
defm : FlatAtomicPat <"FLAT_ATOMIC_MIN_F64", "atomic_load_fmin_"#as, f64>;
defm : FlatAtomicPat <"FLAT_ATOMIC_MAX_F64", "atomic_load_fmax_"#as, f64>;
}

} // end foreach as

let SubtargetPredicate = isGFX12Plus in {
  defm : FlatAtomicRtnPatWithAddrSpace<"FLAT_ATOMIC_COND_SUB_U32", "int_amdgcn_atomic_cond_sub_u32", "flat_addrspace", i32 >;

  let OtherPredicates = [HasAtomicCSubNoRtnInsts] in
    defm : FlatAtomicNoRtnPatWithAddrSpace<"FLAT_ATOMIC_COND_SUB_U32", "int_amdgcn_atomic_cond_sub_u32", "flat_addrspace", i32>;
}

def : FlatStorePat <FLAT_STORE_BYTE, truncstorei8_flat, i16>;
def : FlatStorePat <FLAT_STORE_SHORT, store_flat, i16>;

let OtherPredicates = [HasD16LoadStore] in {
def : FlatStorePat <FLAT_STORE_SHORT_D16_HI, truncstorei16_hi16_flat, i32>;
def : FlatStorePat <FLAT_STORE_BYTE_D16_HI, truncstorei8_hi16_flat, i32>;
}

let OtherPredicates = [D16PreservesUnusedBits] in {
def : FlatLoadPat_D16 <FLAT_LOAD_UBYTE_D16_HI, az_extloadi8_d16_hi_flat, v2i16>;
def : FlatLoadPat_D16 <FLAT_LOAD_UBYTE_D16_HI, az_extloadi8_d16_hi_flat, v2f16>;
def : FlatLoadPat_D16 <FLAT_LOAD_SBYTE_D16_HI, sextloadi8_d16_hi_flat, v2i16>;
def : FlatLoadPat_D16 <FLAT_LOAD_SBYTE_D16_HI, sextloadi8_d16_hi_flat, v2f16>;
def : FlatLoadPat_D16 <FLAT_LOAD_SHORT_D16_HI, load_d16_hi_flat, v2i16>;
def : FlatLoadPat_D16 <FLAT_LOAD_SHORT_D16_HI, load_d16_hi_flat, v2f16>;

def : FlatLoadPat_D16 <FLAT_LOAD_UBYTE_D16, az_extloadi8_d16_lo_flat, v2i16>;
def : FlatLoadPat_D16 <FLAT_LOAD_UBYTE_D16, az_extloadi8_d16_lo_flat, v2f16>;
def : FlatLoadPat_D16 <FLAT_LOAD_SBYTE_D16, sextloadi8_d16_lo_flat, v2i16>;
def : FlatLoadPat_D16 <FLAT_LOAD_SBYTE_D16, sextloadi8_d16_lo_flat, v2f16>;
def : FlatLoadPat_D16 <FLAT_LOAD_SHORT_D16, load_d16_lo_flat, v2i16>;
def : FlatLoadPat_D16 <FLAT_LOAD_SHORT_D16, load_d16_lo_flat, v2f16>;
}

} // End OtherPredicates = [HasFlatAddressSpace]

let OtherPredicates = [HasFlatGlobalInsts] in {

defm : GlobalFLATLoadPats <GLOBAL_LOAD_UBYTE, atomic_load_8_global, i32>;
defm : GlobalFLATLoadPats <GLOBAL_LOAD_UBYTE, atomic_load_8_global, i16>;
defm : GlobalFLATLoadPats <GLOBAL_LOAD_USHORT, atomic_load_16_global, i32>;
defm : GlobalFLATLoadPats <GLOBAL_LOAD_USHORT, atomic_load_16_global, i16>;
defm : GlobalFLATLoadPats <GLOBAL_LOAD_UBYTE, extloadi8_global, i32>;
defm : GlobalFLATLoadPats <GLOBAL_LOAD_UBYTE, zextloadi8_global, i32>;
defm : GlobalFLATLoadPats <GLOBAL_LOAD_SBYTE, sextloadi8_global, i32>;
defm : GlobalFLATLoadPats <GLOBAL_LOAD_UBYTE, extloadi8_global, i16>;
defm : GlobalFLATLoadPats <GLOBAL_LOAD_UBYTE, zextloadi8_global, i16>;
defm : GlobalFLATLoadPats <GLOBAL_LOAD_SBYTE, sextloadi8_global, i16>;
defm : GlobalFLATLoadPats <GLOBAL_LOAD_USHORT, extloadi16_global, i32>;
defm : GlobalFLATLoadPats <GLOBAL_LOAD_USHORT, zextloadi16_global, i32>;
defm : GlobalFLATLoadPats <GLOBAL_LOAD_SSHORT, sextloadi16_global, i32>;
defm : GlobalFLATLoadPats <GLOBAL_LOAD_USHORT, load_global, i16>;

foreach vt = Reg32Types.types in {
defm : GlobalFLATLoadPats <GLOBAL_LOAD_DWORD, load_global, vt>;
defm : GlobalFLATStorePats <GLOBAL_STORE_DWORD, store_global, vt>;
}

foreach vt = VReg_64.RegTypes in {
defm : GlobalFLATLoadPats <GLOBAL_LOAD_DWORDX2, load_global, vt>;
defm : GlobalFLATStorePats <GLOBAL_STORE_DWORDX2, store_global, vt>;
}

defm : GlobalFLATLoadPats <GLOBAL_LOAD_DWORDX3, load_global, v3i32>;

foreach vt = VReg_128.RegTypes in {
defm : GlobalFLATLoadPats <GLOBAL_LOAD_DWORDX4, load_global, vt>;
defm : GlobalFLATStorePats <GLOBAL_STORE_DWORDX4, store_global, vt>;
}

// There is no distinction for atomic load lowering during selection;
// the memory legalizer will set the cache bits and insert the
// appropriate waits.
defm : GlobalFLATLoadPats <GLOBAL_LOAD_DWORD, atomic_load_32_global, i32>;
defm : GlobalFLATLoadPats <GLOBAL_LOAD_DWORDX2, atomic_load_64_global, i64>;

defm : GlobalFLATStorePats <GLOBAL_STORE_BYTE, truncstorei8_global, i32>;
defm : GlobalFLATStorePats <GLOBAL_STORE_BYTE, truncstorei8_global, i16>;
defm : GlobalFLATStorePats <GLOBAL_STORE_SHORT, truncstorei16_global, i32>;
defm : GlobalFLATStorePats <GLOBAL_STORE_SHORT, store_global, i16>;
defm : GlobalFLATStorePats <GLOBAL_STORE_DWORDX3, store_global, v3i32>;

let OtherPredicates = [HasD16LoadStore] in {
defm : GlobalFLATStorePats <GLOBAL_STORE_SHORT_D16_HI, truncstorei16_hi16_global, i32>;
defm : GlobalFLATStorePats <GLOBAL_STORE_BYTE_D16_HI, truncstorei8_hi16_global, i32>;
}

let OtherPredicates = [D16PreservesUnusedBits] in {
defm : GlobalFLATLoadPats_D16 <GLOBAL_LOAD_UBYTE_D16_HI, az_extloadi8_d16_hi_global, v2i16>;
defm : GlobalFLATLoadPats_D16 <GLOBAL_LOAD_UBYTE_D16_HI, az_extloadi8_d16_hi_global, v2f16>;
defm : GlobalFLATLoadPats_D16 <GLOBAL_LOAD_SBYTE_D16_HI, sextloadi8_d16_hi_global, v2i16>;
defm : GlobalFLATLoadPats_D16 <GLOBAL_LOAD_SBYTE_D16_HI, sextloadi8_d16_hi_global, v2f16>;
defm : GlobalFLATLoadPats_D16 <GLOBAL_LOAD_SHORT_D16_HI, load_d16_hi_global, v2i16>;
defm : GlobalFLATLoadPats_D16 <GLOBAL_LOAD_SHORT_D16_HI, load_d16_hi_global, v2f16>;

defm : GlobalFLATLoadPats_D16 <GLOBAL_LOAD_UBYTE_D16, az_extloadi8_d16_lo_global, v2i16>;
defm : GlobalFLATLoadPats_D16 <GLOBAL_LOAD_UBYTE_D16, az_extloadi8_d16_lo_global, v2f16>;
defm : GlobalFLATLoadPats_D16 <GLOBAL_LOAD_SBYTE_D16, sextloadi8_d16_lo_global, v2i16>;
defm : GlobalFLATLoadPats_D16 <GLOBAL_LOAD_SBYTE_D16, sextloadi8_d16_lo_global, v2f16>;
defm : GlobalFLATLoadPats_D16 <GLOBAL_LOAD_SHORT_D16, load_d16_lo_global, v2i16>;
defm : GlobalFLATLoadPats_D16 <GLOBAL_LOAD_SHORT_D16, load_d16_lo_global, v2f16>;
}

defm : GlobalFLATStorePats <GLOBAL_STORE_BYTE, atomic_store_8_global, i32>;
defm : GlobalFLATStorePats <GLOBAL_STORE_BYTE, atomic_store_8_global, i16>;
defm : GlobalFLATStorePats <GLOBAL_STORE_SHORT, atomic_store_16_global, i32>;
defm : GlobalFLATStorePats <GLOBAL_STORE_SHORT, atomic_store_16_global, i16>;
defm : GlobalFLATStorePats <GLOBAL_STORE_DWORD, atomic_store_32_global, i32>;
defm : GlobalFLATStorePats <GLOBAL_STORE_DWORDX2, atomic_store_64_global, i64>;

defm : GlobalFLATAtomicPats <"GLOBAL_ATOMIC_ADD", "atomic_load_add_global", i32>;
defm : GlobalFLATAtomicPats <"GLOBAL_ATOMIC_SUB", "atomic_load_sub_global", i32>;
defm : GlobalFLATAtomicPats <"GLOBAL_ATOMIC_INC", "atomic_load_uinc_wrap_global", i32>;
defm : GlobalFLATAtomicPats <"GLOBAL_ATOMIC_DEC", "atomic_load_udec_wrap_global", i32>;
defm : GlobalFLATAtomicPats <"GLOBAL_ATOMIC_AND", "atomic_load_and_global", i32>;
defm : GlobalFLATAtomicPats <"GLOBAL_ATOMIC_SMAX", "atomic_load_max_global", i32>;
defm : GlobalFLATAtomicPats <"GLOBAL_ATOMIC_UMAX", "atomic_load_umax_global", i32>;
defm : GlobalFLATAtomicPats <"GLOBAL_ATOMIC_SMIN", "atomic_load_min_global", i32>;
defm : GlobalFLATAtomicPats <"GLOBAL_ATOMIC_UMIN", "atomic_load_umin_global", i32>;
defm : GlobalFLATAtomicPats <"GLOBAL_ATOMIC_OR", "atomic_load_or_global", i32>;
defm : GlobalFLATAtomicPats <"GLOBAL_ATOMIC_SWAP", "atomic_swap_global", i32>;
defm : GlobalFLATAtomicPats <"GLOBAL_ATOMIC_CMPSWAP", "AMDGPUatomic_cmp_swap_global", i32, v2i32>;
defm : GlobalFLATAtomicPats <"GLOBAL_ATOMIC_XOR", "atomic_load_xor_global", i32>;
defm : GlobalFLATAtomicPatsRtn <"GLOBAL_ATOMIC_CSUB", "int_amdgcn_global_atomic_csub", i32, i32, /* isIntr */ 1>;

let OtherPredicates = [HasAtomicCSubNoRtnInsts] in
defm : GlobalFLATAtomicPatsNoRtn <"GLOBAL_ATOMIC_CSUB", "int_amdgcn_global_atomic_csub", i32, i32, /* isIntr */ 1>;

defm : GlobalFLATAtomicPats <"GLOBAL_ATOMIC_ADD_X2", "atomic_load_add_global", i64>;
defm : GlobalFLATAtomicPats <"GLOBAL_ATOMIC_SUB_X2", "atomic_load_sub_global", i64>;
defm : GlobalFLATAtomicPats <"GLOBAL_ATOMIC_INC_X2", "atomic_load_uinc_wrap_global", i64>;
defm : GlobalFLATAtomicPats <"GLOBAL_ATOMIC_DEC_X2", "atomic_load_udec_wrap_global", i64>;
defm : GlobalFLATAtomicPats <"GLOBAL_ATOMIC_AND_X2", "atomic_load_and_global", i64>;
defm : GlobalFLATAtomicPats <"GLOBAL_ATOMIC_SMAX_X2", "atomic_load_max_global", i64>;
defm : GlobalFLATAtomicPats <"GLOBAL_ATOMIC_UMAX_X2", "atomic_load_umax_global", i64>;
defm : GlobalFLATAtomicPats <"GLOBAL_ATOMIC_SMIN_X2", "atomic_load_min_global", i64>;
defm : GlobalFLATAtomicPats <"GLOBAL_ATOMIC_UMIN_X2", "atomic_load_umin_global", i64>;
defm : GlobalFLATAtomicPats <"GLOBAL_ATOMIC_OR_X2", "atomic_load_or_global", i64>;
defm : GlobalFLATAtomicPats <"GLOBAL_ATOMIC_SWAP_X2", "atomic_swap_global", i64>;
defm : GlobalFLATAtomicPats <"GLOBAL_ATOMIC_CMPSWAP_X2", "AMDGPUatomic_cmp_swap_global", i64, v2i64>;
defm : GlobalFLATAtomicPats <"GLOBAL_ATOMIC_XOR_X2", "atomic_load_xor_global", i64>;

let SubtargetPredicate = isGFX12Plus in {
  defm : GlobalFLATAtomicPatsRtnWithAddrSpace <"GLOBAL_ATOMIC_COND_SUB_U32", "int_amdgcn_atomic_cond_sub_u32", "global_addrspace", i32>;

  let OtherPredicates = [HasAtomicCSubNoRtnInsts] in
    defm : GlobalFLATAtomicPatsNoRtnWithAddrSpace  <"GLOBAL_ATOMIC_COND_SUB_U32", "int_amdgcn_atomic_cond_sub_u32", "global_addrspace",  i32>;
}

let OtherPredicates = [isGFX12Plus] in {
  defm : GlobalFLATAtomicPatsRtn <"GLOBAL_ATOMIC_ORDERED_ADD_B64", "int_amdgcn_global_atomic_ordered_add_b64", i64, i64, /* isIntr */ 1>;

  let WaveSizePredicate = isWave32 in {
    defm : GlobalFLATLoadPats <GLOBAL_LOAD_TR_B64_w32, int_amdgcn_global_load_tr_b64, v2i32>;
    defm : GlobalFLATLoadPats <GLOBAL_LOAD_TR_B128_w32, int_amdgcn_global_load_tr_b128, v8i16>;
  }
  let WaveSizePredicate = isWave64 in {
    defm : GlobalFLATLoadPats <GLOBAL_LOAD_TR_B64_w64, int_amdgcn_global_load_tr_b64, i32>;
    defm : GlobalFLATLoadPats <GLOBAL_LOAD_TR_B128_w64, int_amdgcn_global_load_tr_b128, v4i16>;
  }
}

let SubtargetPredicate = HasAtomicFMinFMaxF32GlobalInsts, OtherPredicates = [HasFlatGlobalInsts] in {
defm : GlobalFLATAtomicPats <"GLOBAL_ATOMIC_FMIN", "atomic_load_fmin_global", f32>;
defm : GlobalFLATAtomicPats <"GLOBAL_ATOMIC_FMAX", "atomic_load_fmax_global", f32>;
<<<<<<< HEAD
defm : FlatSignedAtomicPat <"FLAT_ATOMIC_FMIN", "atomic_load_fmin_flat", f32>;
defm : FlatSignedAtomicPat <"FLAT_ATOMIC_FMAX", "atomic_load_fmax_flat", f32>;
}

let OtherPredicates = [isGFX10GFX11] in {
=======
>>>>>>> 4ae23bcc
defm : GlobalFLATAtomicIntrPats <"GLOBAL_ATOMIC_FMIN", "int_amdgcn_global_atomic_fmin", f32>;
defm : GlobalFLATAtomicIntrPats <"GLOBAL_ATOMIC_FMAX", "int_amdgcn_global_atomic_fmax", f32>;
}

<<<<<<< HEAD
defm : FlatSignedAtomicIntrPat <"FLAT_ATOMIC_FMIN", "int_amdgcn_flat_atomic_fmin", f32>;
defm : FlatSignedAtomicIntrPat <"FLAT_ATOMIC_FMAX", "int_amdgcn_flat_atomic_fmax", f32>;
}

let OtherPredicates = [isGFX10Only] in {
defm : GlobalFLATAtomicPats <"GLOBAL_ATOMIC_FMIN_X2", "atomic_load_fmin_global", f64>;
defm : GlobalFLATAtomicPats <"GLOBAL_ATOMIC_FMAX_X2", "atomic_load_fmax_global", f64>;
defm : GlobalFLATAtomicIntrPats <"GLOBAL_ATOMIC_FMIN_X2", "int_amdgcn_global_atomic_fmin", f64>;
defm : GlobalFLATAtomicIntrPats <"GLOBAL_ATOMIC_FMAX_X2", "int_amdgcn_global_atomic_fmax", f64>;
defm : FlatSignedAtomicPat <"FLAT_ATOMIC_FMIN_X2", "atomic_load_fmin_flat", f64>;
defm : FlatSignedAtomicPat <"FLAT_ATOMIC_FMAX_X2", "atomic_load_fmax_flat", f64>;
defm : FlatSignedAtomicIntrPat <"FLAT_ATOMIC_FMIN_X2", "int_amdgcn_flat_atomic_fmin", f64>;
defm : FlatSignedAtomicIntrPat <"FLAT_ATOMIC_FMAX_X2", "int_amdgcn_flat_atomic_fmax", f64>;
}

=======
let SubtargetPredicate = HasAtomicFMinFMaxF32FlatInsts in {
defm : FlatAtomicPat <"FLAT_ATOMIC_FMIN", "atomic_load_fmin_flat", f32>;
defm : FlatAtomicPat <"FLAT_ATOMIC_FMAX", "atomic_load_fmax_flat", f32>;
defm : FlatAtomicIntrPat <"FLAT_ATOMIC_FMIN", "int_amdgcn_flat_atomic_fmin", f32>;
defm : FlatAtomicIntrPat <"FLAT_ATOMIC_FMAX", "int_amdgcn_flat_atomic_fmax", f32>;
}

>>>>>>> 4ae23bcc
let OtherPredicates = [isGFX12Only] in {
  // FIXME: Remove these intrinsics
  defm : GlobalFLATAtomicIntrPats <"GLOBAL_ATOMIC_FMIN", "int_amdgcn_global_atomic_fmin_num", f32>;
  defm : GlobalFLATAtomicIntrPats <"GLOBAL_ATOMIC_FMAX", "int_amdgcn_global_atomic_fmax_num", f32>;
  defm : FlatSignedAtomicIntrPat <"FLAT_ATOMIC_FMIN", "int_amdgcn_flat_atomic_fmin_num", f32>;
  defm : FlatSignedAtomicIntrPat <"FLAT_ATOMIC_FMAX", "int_amdgcn_flat_atomic_fmax_num", f32>;
}

let OtherPredicates = [HasAtomicFaddNoRtnInsts] in {
defm : GlobalFLATAtomicPatsNoRtn <"GLOBAL_ATOMIC_ADD_F32", "atomic_load_fadd_global", f32>;
defm : GlobalFLATAtomicPatsNoRtnWithAddrSpace <"GLOBAL_ATOMIC_ADD_F32", "int_amdgcn_flat_atomic_fadd", "global_addrspace", f32>;
defm : GlobalFLATAtomicPatsNoRtnWithAddrSpace <"GLOBAL_ATOMIC_ADD_F32", "int_amdgcn_global_atomic_fadd", "global_addrspace", f32>;
}

let OtherPredicates = [HasAtomicBufferGlobalPkAddF16NoRtnInsts] in {
defm : GlobalFLATAtomicPatsNoRtn <"GLOBAL_ATOMIC_PK_ADD_F16", "atomic_load_fadd_global", v2f16>;
defm : GlobalFLATAtomicPatsNoRtnWithAddrSpace <"GLOBAL_ATOMIC_PK_ADD_F16", "int_amdgcn_flat_atomic_fadd", "global_addrspace", v2f16>;
defm : GlobalFLATAtomicPatsNoRtnWithAddrSpace <"GLOBAL_ATOMIC_PK_ADD_F16", "int_amdgcn_global_atomic_fadd", "global_addrspace", v2f16>;
}

let OtherPredicates = [HasAtomicFaddRtnInsts] in {
defm : GlobalFLATAtomicPatsRtn <"GLOBAL_ATOMIC_ADD_F32", "atomic_load_fadd_global", f32>;
defm : GlobalFLATAtomicPatsRtnWithAddrSpace <"GLOBAL_ATOMIC_ADD_F32", "int_amdgcn_flat_atomic_fadd", "global_addrspace", f32>;
defm : GlobalFLATAtomicPatsRtnWithAddrSpace <"GLOBAL_ATOMIC_ADD_F32", "int_amdgcn_global_atomic_fadd", "global_addrspace", f32>;
}

let OtherPredicates = [HasAtomicBufferGlobalPkAddF16Insts] in {
defm : GlobalFLATAtomicPatsRtnWithAddrSpace <"GLOBAL_ATOMIC_PK_ADD_F16", "int_amdgcn_flat_atomic_fadd", "global_addrspace", v2f16>;
defm : GlobalFLATAtomicPatsRtnWithAddrSpace <"GLOBAL_ATOMIC_PK_ADD_F16", "int_amdgcn_global_atomic_fadd", "global_addrspace", v2f16>;
}

let SubtargetPredicate = HasAtomicFMinFMaxF64GlobalInsts, OtherPredicates = [HasFlatGlobalInsts] in {
defm : GlobalFLATAtomicPats <"GLOBAL_ATOMIC_MIN_F64", "atomic_load_fmin_global", f64>;
defm : GlobalFLATAtomicPats <"GLOBAL_ATOMIC_MAX_F64", "atomic_load_fmax_global", f64>;
defm : GlobalFLATAtomicIntrPats <"GLOBAL_ATOMIC_MIN_F64", "int_amdgcn_global_atomic_fmin", f64>;
defm : GlobalFLATAtomicIntrPats <"GLOBAL_ATOMIC_MAX_F64", "int_amdgcn_global_atomic_fmax", f64>;
<<<<<<< HEAD
defm : FlatSignedAtomicPat <"FLAT_ATOMIC_ADD_F64", "atomic_load_fadd_flat", f64>;
defm : FlatSignedAtomicPat <"FLAT_ATOMIC_MIN_F64", "atomic_load_fmin_flat", f64>;
defm : FlatSignedAtomicPat <"FLAT_ATOMIC_MAX_F64", "atomic_load_fmax_flat", f64>;
defm : FlatSignedAtomicPatWithAddrSpace <"FLAT_ATOMIC_ADD_F64", "int_amdgcn_flat_atomic_fadd", "flat_addrspace", f64>;
defm : FlatSignedAtomicIntrPat <"FLAT_ATOMIC_MIN_F64", "int_amdgcn_flat_atomic_fmin", f64>;
defm : FlatSignedAtomicIntrPat <"FLAT_ATOMIC_MAX_F64", "int_amdgcn_flat_atomic_fmax", f64>;
=======
}

let SubtargetPredicate = HasAtomicFMinFMaxF64FlatInsts in {
defm : FlatAtomicIntrPat <"FLAT_ATOMIC_MIN_F64", "int_amdgcn_flat_atomic_fmin", f64>;
defm : FlatAtomicIntrPat <"FLAT_ATOMIC_MAX_F64", "int_amdgcn_flat_atomic_fmax", f64>;
>>>>>>> 4ae23bcc
}

let OtherPredicates = [HasBufferFlatGlobalAtomicsF64] in {
defm : GlobalFLATAtomicPats <"GLOBAL_ATOMIC_ADD_F64", "atomic_load_fadd_global", f64>;
defm : GlobalFLATAtomicPatsWithAddrSpace<"GLOBAL_ATOMIC_ADD_F64", "int_amdgcn_flat_atomic_fadd", "global_addrspace", f64>;
defm : GlobalFLATAtomicPatsWithAddrSpace<"GLOBAL_ATOMIC_ADD_F64", "int_amdgcn_global_atomic_fadd", "global_addrspace", f64>;
defm : FlatAtomicPat <"FLAT_ATOMIC_ADD_F64", "atomic_load_fadd_flat", f64>;
defm : FlatAtomicIntrPat <"FLAT_ATOMIC_ADD_F64", "int_amdgcn_flat_atomic_fadd", f64>;
}

let OtherPredicates = [HasFlatAtomicFaddF32Inst] in {
defm : FlatSignedAtomicPat <"FLAT_ATOMIC_ADD_F32", "atomic_load_fadd_flat", f32>;
defm : FlatSignedAtomicPatWithAddrSpace <"FLAT_ATOMIC_ADD_F32", "int_amdgcn_flat_atomic_fadd", "flat_addrspace", f32>;
}

let OtherPredicates = [HasAtomicFlatPkAdd16Insts] in {
defm : FlatSignedAtomicPatWithAddrSpace <"FLAT_ATOMIC_PK_ADD_F16", "int_amdgcn_flat_atomic_fadd", "flat_addrspace", v2f16>;
defm : FlatSignedAtomicIntrPat <"FLAT_ATOMIC_PK_ADD_BF16", "int_amdgcn_flat_atomic_fadd_v2bf16", v2i16>;
}

let OtherPredicates = [HasAtomicGlobalPkAddBF16Inst] in
defm : GlobalFLATAtomicIntrPats <"GLOBAL_ATOMIC_PK_ADD_BF16", "int_amdgcn_global_atomic_fadd_v2bf16", v2i16>;

} // End OtherPredicates = [HasFlatGlobalInsts], AddedComplexity = 10

let OtherPredicates = [HasFlatScratchInsts, EnableFlatScratch] in {

defm : ScratchFLATLoadPats <SCRATCH_LOAD_UBYTE, extloadi8_private, i32>;
defm : ScratchFLATLoadPats <SCRATCH_LOAD_UBYTE, zextloadi8_private, i32>;
defm : ScratchFLATLoadPats <SCRATCH_LOAD_SBYTE, sextloadi8_private, i32>;
defm : ScratchFLATLoadPats <SCRATCH_LOAD_UBYTE, extloadi8_private, i16>;
defm : ScratchFLATLoadPats <SCRATCH_LOAD_UBYTE, zextloadi8_private, i16>;
defm : ScratchFLATLoadPats <SCRATCH_LOAD_SBYTE, sextloadi8_private, i16>;
defm : ScratchFLATLoadPats <SCRATCH_LOAD_USHORT, extloadi16_private, i32>;
defm : ScratchFLATLoadPats <SCRATCH_LOAD_USHORT, zextloadi16_private, i32>;
defm : ScratchFLATLoadPats <SCRATCH_LOAD_SSHORT, sextloadi16_private, i32>;
defm : ScratchFLATLoadPats <SCRATCH_LOAD_USHORT, load_private, i16>;

foreach vt = Reg32Types.types in {
defm : ScratchFLATLoadPats <SCRATCH_LOAD_DWORD, load_private, vt>;
defm : ScratchFLATStorePats <SCRATCH_STORE_DWORD, store_private, vt>;
}

foreach vt = VReg_64.RegTypes in {
defm : ScratchFLATLoadPats <SCRATCH_LOAD_DWORDX2, load_private, vt>;
defm : ScratchFLATStorePats <SCRATCH_STORE_DWORDX2, store_private, vt>;
}

defm : ScratchFLATLoadPats <SCRATCH_LOAD_DWORDX3, load_private, v3i32>;

foreach vt = VReg_128.RegTypes in {
defm : ScratchFLATLoadPats <SCRATCH_LOAD_DWORDX4, load_private, vt>;
defm : ScratchFLATStorePats <SCRATCH_STORE_DWORDX4, store_private, vt>;
}

defm : ScratchFLATStorePats <SCRATCH_STORE_BYTE, truncstorei8_private, i32>;
defm : ScratchFLATStorePats <SCRATCH_STORE_BYTE, truncstorei8_private, i16>;
defm : ScratchFLATStorePats <SCRATCH_STORE_SHORT, truncstorei16_private, i32>;
defm : ScratchFLATStorePats <SCRATCH_STORE_SHORT, store_private, i16>;
defm : ScratchFLATStorePats <SCRATCH_STORE_DWORDX3, store_private, v3i32>;

let OtherPredicates = [HasD16LoadStore, HasFlatScratchInsts, EnableFlatScratch] in {
defm : ScratchFLATStorePats <SCRATCH_STORE_SHORT_D16_HI, truncstorei16_hi16_private, i32>;
defm : ScratchFLATStorePats <SCRATCH_STORE_BYTE_D16_HI, truncstorei8_hi16_private, i32>;
}

let OtherPredicates = [D16PreservesUnusedBits, HasFlatScratchInsts, EnableFlatScratch] in {
defm : ScratchFLATLoadPats_D16 <SCRATCH_LOAD_UBYTE_D16_HI, az_extloadi8_d16_hi_private, v2i16>;
defm : ScratchFLATLoadPats_D16 <SCRATCH_LOAD_UBYTE_D16_HI, az_extloadi8_d16_hi_private, v2f16>;
defm : ScratchFLATLoadPats_D16 <SCRATCH_LOAD_SBYTE_D16_HI, sextloadi8_d16_hi_private, v2i16>;
defm : ScratchFLATLoadPats_D16 <SCRATCH_LOAD_SBYTE_D16_HI, sextloadi8_d16_hi_private, v2f16>;
defm : ScratchFLATLoadPats_D16 <SCRATCH_LOAD_SHORT_D16_HI, load_d16_hi_private, v2i16>;
defm : ScratchFLATLoadPats_D16 <SCRATCH_LOAD_SHORT_D16_HI, load_d16_hi_private, v2f16>;

defm : ScratchFLATLoadPats_D16 <SCRATCH_LOAD_UBYTE_D16, az_extloadi8_d16_lo_private, v2i16>;
defm : ScratchFLATLoadPats_D16 <SCRATCH_LOAD_UBYTE_D16, az_extloadi8_d16_lo_private, v2f16>;
defm : ScratchFLATLoadPats_D16 <SCRATCH_LOAD_SBYTE_D16, sextloadi8_d16_lo_private, v2i16>;
defm : ScratchFLATLoadPats_D16 <SCRATCH_LOAD_SBYTE_D16, sextloadi8_d16_lo_private, v2f16>;
defm : ScratchFLATLoadPats_D16 <SCRATCH_LOAD_SHORT_D16, load_d16_lo_private, v2i16>;
defm : ScratchFLATLoadPats_D16 <SCRATCH_LOAD_SHORT_D16, load_d16_lo_private, v2f16>;
}

} // End OtherPredicates = [HasFlatScratchInsts,EnableFlatScratch]

//===----------------------------------------------------------------------===//
// Target
//===----------------------------------------------------------------------===//

//===----------------------------------------------------------------------===//
// CI
//===----------------------------------------------------------------------===//

class FLAT_Real_ci <bits<7> op, FLAT_Pseudo ps> :
  FLAT_Real <op, ps>,
  SIMCInstr <ps.PseudoInstr, SIEncodingFamily.SI> {
  let AssemblerPredicate = isGFX7Only;
  let DecoderNamespace="GFX7";
}

def FLAT_LOAD_UBYTE_ci         : FLAT_Real_ci <0x8,  FLAT_LOAD_UBYTE>;
def FLAT_LOAD_SBYTE_ci         : FLAT_Real_ci <0x9,  FLAT_LOAD_SBYTE>;
def FLAT_LOAD_USHORT_ci        : FLAT_Real_ci <0xa,  FLAT_LOAD_USHORT>;
def FLAT_LOAD_SSHORT_ci        : FLAT_Real_ci <0xb,  FLAT_LOAD_SSHORT>;
def FLAT_LOAD_DWORD_ci         : FLAT_Real_ci <0xc,  FLAT_LOAD_DWORD>;
def FLAT_LOAD_DWORDX2_ci       : FLAT_Real_ci <0xd,  FLAT_LOAD_DWORDX2>;
def FLAT_LOAD_DWORDX4_ci       : FLAT_Real_ci <0xe,  FLAT_LOAD_DWORDX4>;
def FLAT_LOAD_DWORDX3_ci       : FLAT_Real_ci <0xf,  FLAT_LOAD_DWORDX3>;

def FLAT_STORE_BYTE_ci         : FLAT_Real_ci <0x18, FLAT_STORE_BYTE>;
def FLAT_STORE_SHORT_ci        : FLAT_Real_ci <0x1a, FLAT_STORE_SHORT>;
def FLAT_STORE_DWORD_ci        : FLAT_Real_ci <0x1c, FLAT_STORE_DWORD>;
def FLAT_STORE_DWORDX2_ci      : FLAT_Real_ci <0x1d, FLAT_STORE_DWORDX2>;
def FLAT_STORE_DWORDX4_ci      : FLAT_Real_ci <0x1e, FLAT_STORE_DWORDX4>;
def FLAT_STORE_DWORDX3_ci      : FLAT_Real_ci <0x1f, FLAT_STORE_DWORDX3>;

multiclass FLAT_Real_Atomics_ci <bits<7> op> {
  defvar ps = !cast<FLAT_Pseudo>(NAME);
  def _ci     : FLAT_Real_ci<op, !cast<FLAT_Pseudo>(ps.PseudoInstr)>;
  def _RTN_ci : FLAT_Real_ci<op, !cast<FLAT_Pseudo>(ps.PseudoInstr # "_RTN")>;
}

defm FLAT_ATOMIC_SWAP          : FLAT_Real_Atomics_ci <0x30>;
defm FLAT_ATOMIC_CMPSWAP       : FLAT_Real_Atomics_ci <0x31>;
defm FLAT_ATOMIC_ADD           : FLAT_Real_Atomics_ci <0x32>;
defm FLAT_ATOMIC_SUB           : FLAT_Real_Atomics_ci <0x33>;
defm FLAT_ATOMIC_SMIN          : FLAT_Real_Atomics_ci <0x35>;
defm FLAT_ATOMIC_UMIN          : FLAT_Real_Atomics_ci <0x36>;
defm FLAT_ATOMIC_SMAX          : FLAT_Real_Atomics_ci <0x37>;
defm FLAT_ATOMIC_UMAX          : FLAT_Real_Atomics_ci <0x38>;
defm FLAT_ATOMIC_AND           : FLAT_Real_Atomics_ci <0x39>;
defm FLAT_ATOMIC_OR            : FLAT_Real_Atomics_ci <0x3a>;
defm FLAT_ATOMIC_XOR           : FLAT_Real_Atomics_ci <0x3b>;
defm FLAT_ATOMIC_INC           : FLAT_Real_Atomics_ci <0x3c>;
defm FLAT_ATOMIC_DEC           : FLAT_Real_Atomics_ci <0x3d>;
defm FLAT_ATOMIC_SWAP_X2       : FLAT_Real_Atomics_ci <0x50>;
defm FLAT_ATOMIC_CMPSWAP_X2    : FLAT_Real_Atomics_ci <0x51>;
defm FLAT_ATOMIC_ADD_X2        : FLAT_Real_Atomics_ci <0x52>;
defm FLAT_ATOMIC_SUB_X2        : FLAT_Real_Atomics_ci <0x53>;
defm FLAT_ATOMIC_SMIN_X2       : FLAT_Real_Atomics_ci <0x55>;
defm FLAT_ATOMIC_UMIN_X2       : FLAT_Real_Atomics_ci <0x56>;
defm FLAT_ATOMIC_SMAX_X2       : FLAT_Real_Atomics_ci <0x57>;
defm FLAT_ATOMIC_UMAX_X2       : FLAT_Real_Atomics_ci <0x58>;
defm FLAT_ATOMIC_AND_X2        : FLAT_Real_Atomics_ci <0x59>;
defm FLAT_ATOMIC_OR_X2         : FLAT_Real_Atomics_ci <0x5a>;
defm FLAT_ATOMIC_XOR_X2        : FLAT_Real_Atomics_ci <0x5b>;
defm FLAT_ATOMIC_INC_X2        : FLAT_Real_Atomics_ci <0x5c>;
defm FLAT_ATOMIC_DEC_X2        : FLAT_Real_Atomics_ci <0x5d>;

// CI Only flat instructions
defm FLAT_ATOMIC_FCMPSWAP      : FLAT_Real_Atomics_ci <0x3e>;
defm FLAT_ATOMIC_FMIN          : FLAT_Real_Atomics_ci <0x3f>;
defm FLAT_ATOMIC_FMAX          : FLAT_Real_Atomics_ci <0x40>;
defm FLAT_ATOMIC_FCMPSWAP_X2   : FLAT_Real_Atomics_ci <0x5e>;
defm FLAT_ATOMIC_FMIN_X2       : FLAT_Real_Atomics_ci <0x5f>;
defm FLAT_ATOMIC_FMAX_X2       : FLAT_Real_Atomics_ci <0x60>;


//===----------------------------------------------------------------------===//
// VI
//===----------------------------------------------------------------------===//

class FLAT_Real_vi <bits<7> op, FLAT_Pseudo ps, bit has_sccb = ps.has_sccb> :
  FLAT_Real <op, ps>,
  SIMCInstr <ps.PseudoInstr, SIEncodingFamily.VI> {
  let AssemblerPredicate = isGFX8GFX9;
  let DecoderNamespace = "GFX8";

  let Inst{25} = !if(has_sccb, cpol{CPolBit.SCC}, ps.sccbValue);
  let AsmString = ps.Mnemonic #
                  !subst("$sccb", !if(has_sccb, "$sccb",""), ps.AsmOperands);
}

multiclass FLAT_Real_AllAddr_vi<bits<7> op,
  bit has_sccb = !cast<FLAT_Pseudo>(NAME).has_sccb> {
  def _vi : FLAT_Real_vi<op, !cast<FLAT_Pseudo>(NAME), has_sccb>;
  def _SADDR_vi : FLAT_Real_vi<op, !cast<FLAT_Pseudo>(NAME#"_SADDR"), has_sccb>;
}

class FLAT_Real_gfx940 <bits<7> op, FLAT_Pseudo ps> :
  FLAT_Real <op, ps>,
  SIMCInstr <ps.PseudoInstr, SIEncodingFamily.GFX940> {
  let AssemblerPredicate = isGFX940Plus;
  let DecoderNamespace = "GFX9";
  let Inst{13} = ps.sve;
  let Inst{25} = !if(ps.has_sccb, cpol{CPolBit.SCC}, ps.sccbValue);
}

multiclass FLAT_Real_AllAddr_SVE_vi<bits<7> op> {
  def _vi : FLAT_Real_vi<op, !cast<FLAT_Pseudo>(NAME)> {
    let AssemblerPredicate = isGFX8GFX9NotGFX940;
    let OtherPredicates = [isGFX8GFX9NotGFX940];
  }
  def _SADDR_vi : FLAT_Real_vi<op, !cast<FLAT_Pseudo>(NAME#"_SADDR")> {
    let DecoderNamespace = "GFX9";
  }
  let AssemblerPredicate = isGFX940Plus, SubtargetPredicate = isGFX940Plus in {
    def _VE_gfx940  : FLAT_Real_gfx940<op, !cast<FLAT_Pseudo>(NAME)>;
    def _SVS_gfx940 : FLAT_Real_gfx940<op, !cast<FLAT_Pseudo>(NAME#"_SVS")>;
    def _ST_gfx940  : FLAT_Real_gfx940<op, !cast<FLAT_Pseudo>(NAME#"_ST")>;
  }
}

multiclass FLAT_Real_AllAddr_LDS<bits<7> op, bits<7> pre_gfx940_op,
  string pre_gfx940_name = !subst("_lds", "", !cast<FLAT_Pseudo>(NAME).Mnemonic),
  bit has_sccb = !cast<FLAT_Pseudo>(NAME).has_sccb> {

  let OtherPredicates = [isGFX8GFX9NotGFX940] in {
    def _vi : FLAT_Real_vi<pre_gfx940_op, !cast<FLAT_Pseudo>(NAME), has_sccb> {
      let AsmString = pre_gfx940_name # !cast<FLAT_Pseudo>(NAME).AsmOperands # " lds";
    }
    def _SADDR_vi : FLAT_Real_vi<pre_gfx940_op, !cast<FLAT_Pseudo>(NAME#"_SADDR"), has_sccb> {
      let AsmString = pre_gfx940_name # !cast<FLAT_Pseudo>(NAME#"_SADDR").AsmOperands # " lds";
    }
  }

  let SubtargetPredicate = isGFX940Plus in {
    def _gfx940 : FLAT_Real_gfx940<op, !cast<FLAT_Pseudo>(NAME)>;
    def _SADDR_gfx940 : FLAT_Real_gfx940<op, !cast<FLAT_Pseudo>(NAME#"_SADDR")>;
  }
}

multiclass FLAT_Real_AllAddr_SVE_LDS<bits<7> op, bits<7> pre_gfx940_op> {
  defm "" : FLAT_Real_AllAddr_LDS<op, pre_gfx940_op>;
  let SubtargetPredicate = isGFX940Plus in {
    def _SVS_gfx940 : FLAT_Real_gfx940<op, !cast<FLAT_Pseudo>(NAME#"_SVS")>;
    def _ST_gfx940  : FLAT_Real_gfx940<op, !cast<FLAT_Pseudo>(NAME#"_ST")>;
  }
}

def FLAT_LOAD_UBYTE_vi         : FLAT_Real_vi <0x10, FLAT_LOAD_UBYTE>;
def FLAT_LOAD_SBYTE_vi         : FLAT_Real_vi <0x11, FLAT_LOAD_SBYTE>;
def FLAT_LOAD_USHORT_vi        : FLAT_Real_vi <0x12, FLAT_LOAD_USHORT>;
def FLAT_LOAD_SSHORT_vi        : FLAT_Real_vi <0x13, FLAT_LOAD_SSHORT>;
def FLAT_LOAD_DWORD_vi         : FLAT_Real_vi <0x14, FLAT_LOAD_DWORD>;
def FLAT_LOAD_DWORDX2_vi       : FLAT_Real_vi <0x15, FLAT_LOAD_DWORDX2>;
def FLAT_LOAD_DWORDX4_vi       : FLAT_Real_vi <0x17, FLAT_LOAD_DWORDX4>;
def FLAT_LOAD_DWORDX3_vi       : FLAT_Real_vi <0x16, FLAT_LOAD_DWORDX3>;

def FLAT_STORE_BYTE_vi         : FLAT_Real_vi <0x18, FLAT_STORE_BYTE>;
def FLAT_STORE_BYTE_D16_HI_vi  : FLAT_Real_vi <0x19, FLAT_STORE_BYTE_D16_HI>;
def FLAT_STORE_SHORT_vi        : FLAT_Real_vi <0x1a, FLAT_STORE_SHORT>;
def FLAT_STORE_SHORT_D16_HI_vi : FLAT_Real_vi <0x1b, FLAT_STORE_SHORT_D16_HI>;
def FLAT_STORE_DWORD_vi        : FLAT_Real_vi <0x1c, FLAT_STORE_DWORD>;
def FLAT_STORE_DWORDX2_vi      : FLAT_Real_vi <0x1d, FLAT_STORE_DWORDX2>;
def FLAT_STORE_DWORDX4_vi      : FLAT_Real_vi <0x1f, FLAT_STORE_DWORDX4>;
def FLAT_STORE_DWORDX3_vi      : FLAT_Real_vi <0x1e, FLAT_STORE_DWORDX3>;

def FLAT_LOAD_UBYTE_D16_vi    : FLAT_Real_vi <0x20, FLAT_LOAD_UBYTE_D16>;
def FLAT_LOAD_UBYTE_D16_HI_vi : FLAT_Real_vi <0x21, FLAT_LOAD_UBYTE_D16_HI>;
def FLAT_LOAD_SBYTE_D16_vi    : FLAT_Real_vi <0x22, FLAT_LOAD_SBYTE_D16>;
def FLAT_LOAD_SBYTE_D16_HI_vi : FLAT_Real_vi <0x23, FLAT_LOAD_SBYTE_D16_HI>;
def FLAT_LOAD_SHORT_D16_vi    : FLAT_Real_vi <0x24, FLAT_LOAD_SHORT_D16>;
def FLAT_LOAD_SHORT_D16_HI_vi : FLAT_Real_vi <0x25, FLAT_LOAD_SHORT_D16_HI>;

multiclass FLAT_Real_Atomics_vi <bits<7> op,
  bit has_sccb = !cast<FLAT_Pseudo>(NAME).has_sccb> {
  defvar ps = !cast<FLAT_Pseudo>(NAME);
  def _vi     : FLAT_Real_vi<op, !cast<FLAT_Pseudo>(ps.PseudoInstr), has_sccb>;
  def _RTN_vi : FLAT_Real_vi<op, !cast<FLAT_Pseudo>(ps.PseudoInstr # "_RTN"), has_sccb>;
}

multiclass FLAT_Global_Real_Atomics_vi<bits<7> op,
  bit has_sccb = !cast<FLAT_Pseudo>(NAME).has_sccb> :
  FLAT_Real_AllAddr_vi<op, has_sccb> {
  def _RTN_vi  : FLAT_Real_vi <op, !cast<FLAT_Pseudo>(NAME#"_RTN"), has_sccb>;
  def _SADDR_RTN_vi : FLAT_Real_vi <op, !cast<FLAT_Pseudo>(NAME#"_SADDR_RTN"), has_sccb>;
}


defm FLAT_ATOMIC_SWAP       : FLAT_Real_Atomics_vi <0x40>;
defm FLAT_ATOMIC_CMPSWAP    : FLAT_Real_Atomics_vi <0x41>;
defm FLAT_ATOMIC_ADD        : FLAT_Real_Atomics_vi <0x42>;
defm FLAT_ATOMIC_SUB        : FLAT_Real_Atomics_vi <0x43>;
defm FLAT_ATOMIC_SMIN       : FLAT_Real_Atomics_vi <0x44>;
defm FLAT_ATOMIC_UMIN       : FLAT_Real_Atomics_vi <0x45>;
defm FLAT_ATOMIC_SMAX       : FLAT_Real_Atomics_vi <0x46>;
defm FLAT_ATOMIC_UMAX       : FLAT_Real_Atomics_vi <0x47>;
defm FLAT_ATOMIC_AND        : FLAT_Real_Atomics_vi <0x48>;
defm FLAT_ATOMIC_OR         : FLAT_Real_Atomics_vi <0x49>;
defm FLAT_ATOMIC_XOR        : FLAT_Real_Atomics_vi <0x4a>;
defm FLAT_ATOMIC_INC        : FLAT_Real_Atomics_vi <0x4b>;
defm FLAT_ATOMIC_DEC        : FLAT_Real_Atomics_vi <0x4c>;
defm FLAT_ATOMIC_SWAP_X2    : FLAT_Real_Atomics_vi <0x60>;
defm FLAT_ATOMIC_CMPSWAP_X2 : FLAT_Real_Atomics_vi <0x61>;
defm FLAT_ATOMIC_ADD_X2     : FLAT_Real_Atomics_vi <0x62>;
defm FLAT_ATOMIC_SUB_X2     : FLAT_Real_Atomics_vi <0x63>;
defm FLAT_ATOMIC_SMIN_X2    : FLAT_Real_Atomics_vi <0x64>;
defm FLAT_ATOMIC_UMIN_X2    : FLAT_Real_Atomics_vi <0x65>;
defm FLAT_ATOMIC_SMAX_X2    : FLAT_Real_Atomics_vi <0x66>;
defm FLAT_ATOMIC_UMAX_X2    : FLAT_Real_Atomics_vi <0x67>;
defm FLAT_ATOMIC_AND_X2     : FLAT_Real_Atomics_vi <0x68>;
defm FLAT_ATOMIC_OR_X2      : FLAT_Real_Atomics_vi <0x69>;
defm FLAT_ATOMIC_XOR_X2     : FLAT_Real_Atomics_vi <0x6a>;
defm FLAT_ATOMIC_INC_X2     : FLAT_Real_Atomics_vi <0x6b>;
defm FLAT_ATOMIC_DEC_X2     : FLAT_Real_Atomics_vi <0x6c>;

defm GLOBAL_LOAD_UBYTE : FLAT_Real_AllAddr_vi <0x10>;
defm GLOBAL_LOAD_SBYTE : FLAT_Real_AllAddr_vi <0x11>;
defm GLOBAL_LOAD_USHORT : FLAT_Real_AllAddr_vi <0x12>;
defm GLOBAL_LOAD_SSHORT : FLAT_Real_AllAddr_vi <0x13>;
defm GLOBAL_LOAD_DWORD : FLAT_Real_AllAddr_vi <0x14>;
defm GLOBAL_LOAD_DWORDX2 : FLAT_Real_AllAddr_vi <0x15>;
defm GLOBAL_LOAD_DWORDX3 : FLAT_Real_AllAddr_vi <0x16>;
defm GLOBAL_LOAD_DWORDX4 : FLAT_Real_AllAddr_vi <0x17>;

defm GLOBAL_LOAD_UBYTE_D16    : FLAT_Real_AllAddr_vi <0x20>;
defm GLOBAL_LOAD_UBYTE_D16_HI : FLAT_Real_AllAddr_vi <0x21>;
defm GLOBAL_LOAD_SBYTE_D16    : FLAT_Real_AllAddr_vi <0x22>;
defm GLOBAL_LOAD_SBYTE_D16_HI : FLAT_Real_AllAddr_vi <0x23>;
defm GLOBAL_LOAD_SHORT_D16    : FLAT_Real_AllAddr_vi <0x24>;
defm GLOBAL_LOAD_SHORT_D16_HI : FLAT_Real_AllAddr_vi <0x25>;

defm GLOBAL_STORE_BYTE : FLAT_Real_AllAddr_vi <0x18>;
defm GLOBAL_STORE_BYTE_D16_HI : FLAT_Real_AllAddr_vi <0x19>;
defm GLOBAL_STORE_SHORT : FLAT_Real_AllAddr_vi <0x1a>;
defm GLOBAL_STORE_SHORT_D16_HI : FLAT_Real_AllAddr_vi <0x1b>;
defm GLOBAL_STORE_DWORD : FLAT_Real_AllAddr_vi <0x1c>;
defm GLOBAL_STORE_DWORDX2 : FLAT_Real_AllAddr_vi <0x1d>;
defm GLOBAL_STORE_DWORDX3 : FLAT_Real_AllAddr_vi <0x1e>;
defm GLOBAL_STORE_DWORDX4 : FLAT_Real_AllAddr_vi <0x1f>;

defm GLOBAL_LOAD_LDS_UBYTE  : FLAT_Real_AllAddr_LDS <0x026, 0x10>;
defm GLOBAL_LOAD_LDS_SBYTE  : FLAT_Real_AllAddr_LDS <0x027, 0x11>;
defm GLOBAL_LOAD_LDS_USHORT : FLAT_Real_AllAddr_LDS <0x028, 0x12>;
defm GLOBAL_LOAD_LDS_SSHORT : FLAT_Real_AllAddr_LDS <0x029, 0x13>;
defm GLOBAL_LOAD_LDS_DWORD  : FLAT_Real_AllAddr_LDS <0x02a, 0x14>;

defm GLOBAL_ATOMIC_SWAP       : FLAT_Global_Real_Atomics_vi <0x40>;
defm GLOBAL_ATOMIC_CMPSWAP    : FLAT_Global_Real_Atomics_vi <0x41>;
defm GLOBAL_ATOMIC_ADD        : FLAT_Global_Real_Atomics_vi <0x42>;
defm GLOBAL_ATOMIC_SUB        : FLAT_Global_Real_Atomics_vi <0x43>;
defm GLOBAL_ATOMIC_SMIN       : FLAT_Global_Real_Atomics_vi <0x44>;
defm GLOBAL_ATOMIC_UMIN       : FLAT_Global_Real_Atomics_vi <0x45>;
defm GLOBAL_ATOMIC_SMAX       : FLAT_Global_Real_Atomics_vi <0x46>;
defm GLOBAL_ATOMIC_UMAX       : FLAT_Global_Real_Atomics_vi <0x47>;
defm GLOBAL_ATOMIC_AND        : FLAT_Global_Real_Atomics_vi <0x48>;
defm GLOBAL_ATOMIC_OR         : FLAT_Global_Real_Atomics_vi <0x49>;
defm GLOBAL_ATOMIC_XOR        : FLAT_Global_Real_Atomics_vi <0x4a>;
defm GLOBAL_ATOMIC_INC        : FLAT_Global_Real_Atomics_vi <0x4b>;
defm GLOBAL_ATOMIC_DEC        : FLAT_Global_Real_Atomics_vi <0x4c>;
defm GLOBAL_ATOMIC_SWAP_X2    : FLAT_Global_Real_Atomics_vi <0x60>;
defm GLOBAL_ATOMIC_CMPSWAP_X2 : FLAT_Global_Real_Atomics_vi <0x61>;
defm GLOBAL_ATOMIC_ADD_X2     : FLAT_Global_Real_Atomics_vi <0x62>;
defm GLOBAL_ATOMIC_SUB_X2     : FLAT_Global_Real_Atomics_vi <0x63>;
defm GLOBAL_ATOMIC_SMIN_X2    : FLAT_Global_Real_Atomics_vi <0x64>;
defm GLOBAL_ATOMIC_UMIN_X2    : FLAT_Global_Real_Atomics_vi <0x65>;
defm GLOBAL_ATOMIC_SMAX_X2    : FLAT_Global_Real_Atomics_vi <0x66>;
defm GLOBAL_ATOMIC_UMAX_X2    : FLAT_Global_Real_Atomics_vi <0x67>;
defm GLOBAL_ATOMIC_AND_X2     : FLAT_Global_Real_Atomics_vi <0x68>;
defm GLOBAL_ATOMIC_OR_X2      : FLAT_Global_Real_Atomics_vi <0x69>;
defm GLOBAL_ATOMIC_XOR_X2     : FLAT_Global_Real_Atomics_vi <0x6a>;
defm GLOBAL_ATOMIC_INC_X2     : FLAT_Global_Real_Atomics_vi <0x6b>;
defm GLOBAL_ATOMIC_DEC_X2     : FLAT_Global_Real_Atomics_vi <0x6c>;

defm SCRATCH_LOAD_LDS_UBYTE  : FLAT_Real_AllAddr_SVE_LDS <0x026, 0x10>;
defm SCRATCH_LOAD_LDS_SBYTE  : FLAT_Real_AllAddr_SVE_LDS <0x027, 0x11>;
defm SCRATCH_LOAD_LDS_USHORT : FLAT_Real_AllAddr_SVE_LDS <0x028, 0x12>;
defm SCRATCH_LOAD_LDS_SSHORT : FLAT_Real_AllAddr_SVE_LDS <0x029, 0x13>;
defm SCRATCH_LOAD_LDS_DWORD  : FLAT_Real_AllAddr_SVE_LDS <0x02a, 0x14>;

defm SCRATCH_LOAD_UBYTE         : FLAT_Real_AllAddr_SVE_vi <0x10>;
defm SCRATCH_LOAD_SBYTE         : FLAT_Real_AllAddr_SVE_vi <0x11>;
defm SCRATCH_LOAD_USHORT        : FLAT_Real_AllAddr_SVE_vi <0x12>;
defm SCRATCH_LOAD_SSHORT        : FLAT_Real_AllAddr_SVE_vi <0x13>;
defm SCRATCH_LOAD_DWORD         : FLAT_Real_AllAddr_SVE_vi <0x14>;
defm SCRATCH_LOAD_DWORDX2       : FLAT_Real_AllAddr_SVE_vi <0x15>;
defm SCRATCH_LOAD_DWORDX3       : FLAT_Real_AllAddr_SVE_vi <0x16>;
defm SCRATCH_LOAD_DWORDX4       : FLAT_Real_AllAddr_SVE_vi <0x17>;
defm SCRATCH_STORE_BYTE         : FLAT_Real_AllAddr_SVE_vi <0x18>;
defm SCRATCH_STORE_BYTE_D16_HI  : FLAT_Real_AllAddr_SVE_vi <0x19>;
defm SCRATCH_LOAD_UBYTE_D16     : FLAT_Real_AllAddr_SVE_vi <0x20>;
defm SCRATCH_LOAD_UBYTE_D16_HI  : FLAT_Real_AllAddr_SVE_vi <0x21>;
defm SCRATCH_LOAD_SBYTE_D16     : FLAT_Real_AllAddr_SVE_vi <0x22>;
defm SCRATCH_LOAD_SBYTE_D16_HI  : FLAT_Real_AllAddr_SVE_vi <0x23>;
defm SCRATCH_LOAD_SHORT_D16     : FLAT_Real_AllAddr_SVE_vi <0x24>;
defm SCRATCH_LOAD_SHORT_D16_HI  : FLAT_Real_AllAddr_SVE_vi <0x25>;
defm SCRATCH_STORE_SHORT        : FLAT_Real_AllAddr_SVE_vi <0x1a>;
defm SCRATCH_STORE_SHORT_D16_HI : FLAT_Real_AllAddr_SVE_vi <0x1b>;
defm SCRATCH_STORE_DWORD        : FLAT_Real_AllAddr_SVE_vi <0x1c>;
defm SCRATCH_STORE_DWORDX2      : FLAT_Real_AllAddr_SVE_vi <0x1d>;
defm SCRATCH_STORE_DWORDX3      : FLAT_Real_AllAddr_SVE_vi <0x1e>;
defm SCRATCH_STORE_DWORDX4      : FLAT_Real_AllAddr_SVE_vi <0x1f>;

let SubtargetPredicate = isGFX8GFX9NotGFX940 in {
  // These instructions are encoded differently on gfx90* and gfx940.
  defm GLOBAL_ATOMIC_ADD_F32    : FLAT_Global_Real_Atomics_vi <0x04d, 0>;
  defm GLOBAL_ATOMIC_PK_ADD_F16 : FLAT_Global_Real_Atomics_vi <0x04e, 0>;
}

let SubtargetPredicate = isGFX90AOnly in {
  defm FLAT_ATOMIC_ADD_F64   : FLAT_Real_Atomics_vi<0x4f, 0>;
  defm FLAT_ATOMIC_MIN_F64   : FLAT_Real_Atomics_vi<0x50, 0>;
  defm FLAT_ATOMIC_MAX_F64   : FLAT_Real_Atomics_vi<0x51, 0>;
  defm GLOBAL_ATOMIC_ADD_F64 : FLAT_Global_Real_Atomics_vi<0x4f, 0>;
  defm GLOBAL_ATOMIC_MIN_F64 : FLAT_Global_Real_Atomics_vi<0x50, 0>;
  defm GLOBAL_ATOMIC_MAX_F64 : FLAT_Global_Real_Atomics_vi<0x51, 0>;
} // End SubtargetPredicate = isGFX90AOnly

multiclass FLAT_Real_AllAddr_gfx940<bits<7> op> {
  def _gfx940       : FLAT_Real_gfx940<op, !cast<FLAT_Pseudo>(NAME)>;
  def _SADDR_gfx940 : FLAT_Real_gfx940<op, !cast<FLAT_Pseudo>(NAME#"_SADDR")>;
}

multiclass FLAT_Real_Atomics_gfx940 <bits<7> op> {
  defvar ps = !cast<FLAT_Pseudo>(NAME);
  def _gfx940     : FLAT_Real_gfx940<op, !cast<FLAT_Pseudo>(ps.PseudoInstr)>;
  def _RTN_gfx940 : FLAT_Real_gfx940<op, !cast<FLAT_Pseudo>(ps.PseudoInstr # "_RTN")>;
}

multiclass FLAT_Global_Real_Atomics_gfx940<bits<7> op> :
  FLAT_Real_AllAddr_gfx940<op> {
  def _RTN_gfx940       : FLAT_Real_gfx940 <op, !cast<FLAT_Pseudo>(NAME#"_RTN")>;
  def _SADDR_RTN_gfx940 : FLAT_Real_gfx940 <op, !cast<FLAT_Pseudo>(NAME#"_SADDR_RTN")>;
}

let SubtargetPredicate = isGFX940Plus in {
  // These instructions are encoded differently on gfx90* and gfx940.
  defm GLOBAL_ATOMIC_ADD_F32     : FLAT_Global_Real_Atomics_gfx940 <0x04d>;
  defm GLOBAL_ATOMIC_PK_ADD_F16  : FLAT_Global_Real_Atomics_gfx940 <0x04e>;

  defm FLAT_ATOMIC_ADD_F64       : FLAT_Real_Atomics_gfx940<0x4f>;
  defm FLAT_ATOMIC_MIN_F64       : FLAT_Real_Atomics_gfx940<0x50>;
  defm FLAT_ATOMIC_MAX_F64       : FLAT_Real_Atomics_gfx940<0x51>;
  defm GLOBAL_ATOMIC_ADD_F64     : FLAT_Global_Real_Atomics_gfx940<0x4f>;
  defm GLOBAL_ATOMIC_MIN_F64     : FLAT_Global_Real_Atomics_gfx940<0x50>;
  defm GLOBAL_ATOMIC_MAX_F64     : FLAT_Global_Real_Atomics_gfx940<0x51>;
  defm FLAT_ATOMIC_ADD_F32       : FLAT_Real_Atomics_vi<0x4d>;
  defm FLAT_ATOMIC_PK_ADD_F16    : FLAT_Real_Atomics_vi<0x4e>;
  defm FLAT_ATOMIC_PK_ADD_BF16   : FLAT_Real_Atomics_vi<0x52>;
  defm GLOBAL_ATOMIC_PK_ADD_BF16 : FLAT_Global_Real_Atomics_vi<0x52>;
} // End SubtargetPredicate = isGFX940Plus

//===----------------------------------------------------------------------===//
// GFX10.
//===----------------------------------------------------------------------===//

class FLAT_Real_gfx10<bits<7> op, FLAT_Pseudo ps> :
    FLAT_Real<op, ps>, SIMCInstr<ps.PseudoInstr, SIEncodingFamily.GFX10> {
  let AssemblerPredicate = isGFX10Only;
  let DecoderNamespace = "GFX10";

  let Inst{11-0}  = offset{11-0};
  let Inst{12}    = !if(ps.has_dlc, cpol{CPolBit.DLC}, ps.dlcValue);
  let Inst{54-48} = !cond(ps.enabled_saddr : saddr,
                          !and(ps.is_flat_scratch, !not(ps.has_vaddr)) : EXEC_HI.Index{6-0}, // ST mode
                          true : SGPR_NULL_gfxpre11.Index{6-0});
  let Inst{55}    = 0;
}


multiclass FLAT_Real_Base_gfx10<bits<7> op> {
  def _gfx10 :
    FLAT_Real_gfx10<op, !cast<FLAT_Pseudo>(NAME)>;
}

multiclass FLAT_Real_RTN_gfx10<bits<7> op> {
  def _RTN_gfx10 :
    FLAT_Real_gfx10<op, !cast<FLAT_Pseudo>(NAME#"_RTN")>;
}

multiclass FLAT_Real_SADDR_gfx10<bits<7> op> {
  def _SADDR_gfx10 :
    FLAT_Real_gfx10<op, !cast<FLAT_Pseudo>(NAME#"_SADDR")>;
}

multiclass FLAT_Real_SADDR_RTN_gfx10<bits<7> op> {
  def _SADDR_RTN_gfx10 :
    FLAT_Real_gfx10<op, !cast<FLAT_Pseudo>(NAME#"_SADDR_RTN")>;
}

multiclass FLAT_Real_ST_gfx10<bits<7> op> {
  def _ST_gfx10 :
    FLAT_Real_gfx10<op, !cast<FLAT_Pseudo>(NAME#"_ST")>;
}

multiclass FLAT_Real_AllAddr_gfx10<bits<7> op> :
  FLAT_Real_Base_gfx10<op>,
  FLAT_Real_SADDR_gfx10<op>;

multiclass FLAT_Real_Atomics_gfx10<bits<7> op> :
  FLAT_Real_Base_gfx10<op>,
  FLAT_Real_RTN_gfx10<op>;

multiclass FLAT_Real_GlblAtomics_gfx10<bits<7> op> :
  FLAT_Real_AllAddr_gfx10<op>,
  FLAT_Real_RTN_gfx10<op>,
  FLAT_Real_SADDR_RTN_gfx10<op>;

multiclass FLAT_Real_GlblAtomics_RTN_gfx10<bits<7> op> :
  FLAT_Real_RTN_gfx10<op>,
  FLAT_Real_SADDR_RTN_gfx10<op>;

multiclass FLAT_Real_ScratchAllAddr_gfx10<bits<7> op> :
  FLAT_Real_Base_gfx10<op>,
  FLAT_Real_SADDR_gfx10<op>,
  FLAT_Real_ST_gfx10<op>;

multiclass FLAT_Real_AllAddr_LDS_gfx10<bits<7> op,
  string opname = !subst("_lds", "", !cast<FLAT_Pseudo>(NAME).Mnemonic)> {
  let AsmString = opname # !cast<FLAT_Pseudo>(NAME).AsmOperands # " lds" in
  defm "" : FLAT_Real_Base_gfx10<op>;

  let AsmString = opname # !cast<FLAT_Pseudo>(NAME#"_SADDR").AsmOperands # " lds" in
  defm "" : FLAT_Real_SADDR_gfx10<op>;
}

multiclass FLAT_Real_ScratchAllAddr_LDS_gfx10<bits<7> op,
  string opname = !subst("_lds", "", !cast<FLAT_Pseudo>(NAME).Mnemonic)> {
  defm "" : FLAT_Real_AllAddr_LDS_gfx10<op>;

  let AsmString = opname # !cast<FLAT_Pseudo>(NAME#"_ST").AsmOperands # " lds" in
  defm "" : FLAT_Real_ST_gfx10<op>;
}

// ENC_FLAT.
defm FLAT_LOAD_UBYTE            : FLAT_Real_Base_gfx10<0x008>;
defm FLAT_LOAD_SBYTE            : FLAT_Real_Base_gfx10<0x009>;
defm FLAT_LOAD_USHORT           : FLAT_Real_Base_gfx10<0x00a>;
defm FLAT_LOAD_SSHORT           : FLAT_Real_Base_gfx10<0x00b>;
defm FLAT_LOAD_DWORD            : FLAT_Real_Base_gfx10<0x00c>;
defm FLAT_LOAD_DWORDX2          : FLAT_Real_Base_gfx10<0x00d>;
defm FLAT_LOAD_DWORDX4          : FLAT_Real_Base_gfx10<0x00e>;
defm FLAT_LOAD_DWORDX3          : FLAT_Real_Base_gfx10<0x00f>;
defm FLAT_STORE_BYTE            : FLAT_Real_Base_gfx10<0x018>;
defm FLAT_STORE_BYTE_D16_HI     : FLAT_Real_Base_gfx10<0x019>;
defm FLAT_STORE_SHORT           : FLAT_Real_Base_gfx10<0x01a>;
defm FLAT_STORE_SHORT_D16_HI    : FLAT_Real_Base_gfx10<0x01b>;
defm FLAT_STORE_DWORD           : FLAT_Real_Base_gfx10<0x01c>;
defm FLAT_STORE_DWORDX2         : FLAT_Real_Base_gfx10<0x01d>;
defm FLAT_STORE_DWORDX4         : FLAT_Real_Base_gfx10<0x01e>;
defm FLAT_STORE_DWORDX3         : FLAT_Real_Base_gfx10<0x01f>;
defm FLAT_LOAD_UBYTE_D16        : FLAT_Real_Base_gfx10<0x020>;
defm FLAT_LOAD_UBYTE_D16_HI     : FLAT_Real_Base_gfx10<0x021>;
defm FLAT_LOAD_SBYTE_D16        : FLAT_Real_Base_gfx10<0x022>;
defm FLAT_LOAD_SBYTE_D16_HI     : FLAT_Real_Base_gfx10<0x023>;
defm FLAT_LOAD_SHORT_D16        : FLAT_Real_Base_gfx10<0x024>;
defm FLAT_LOAD_SHORT_D16_HI     : FLAT_Real_Base_gfx10<0x025>;
defm FLAT_ATOMIC_SWAP           : FLAT_Real_Atomics_gfx10<0x030>;
defm FLAT_ATOMIC_CMPSWAP        : FLAT_Real_Atomics_gfx10<0x031>;
defm FLAT_ATOMIC_ADD            : FLAT_Real_Atomics_gfx10<0x032>;
defm FLAT_ATOMIC_SUB            : FLAT_Real_Atomics_gfx10<0x033>;
defm FLAT_ATOMIC_SMIN           : FLAT_Real_Atomics_gfx10<0x035>;
defm FLAT_ATOMIC_UMIN           : FLAT_Real_Atomics_gfx10<0x036>;
defm FLAT_ATOMIC_SMAX           : FLAT_Real_Atomics_gfx10<0x037>;
defm FLAT_ATOMIC_UMAX           : FLAT_Real_Atomics_gfx10<0x038>;
defm FLAT_ATOMIC_AND            : FLAT_Real_Atomics_gfx10<0x039>;
defm FLAT_ATOMIC_OR             : FLAT_Real_Atomics_gfx10<0x03a>;
defm FLAT_ATOMIC_XOR            : FLAT_Real_Atomics_gfx10<0x03b>;
defm FLAT_ATOMIC_INC            : FLAT_Real_Atomics_gfx10<0x03c>;
defm FLAT_ATOMIC_DEC            : FLAT_Real_Atomics_gfx10<0x03d>;
defm FLAT_ATOMIC_FCMPSWAP       : FLAT_Real_Atomics_gfx10<0x03e>;
defm FLAT_ATOMIC_FMIN           : FLAT_Real_Atomics_gfx10<0x03f>;
defm FLAT_ATOMIC_FMAX           : FLAT_Real_Atomics_gfx10<0x040>;
defm FLAT_ATOMIC_SWAP_X2        : FLAT_Real_Atomics_gfx10<0x050>;
defm FLAT_ATOMIC_CMPSWAP_X2     : FLAT_Real_Atomics_gfx10<0x051>;
defm FLAT_ATOMIC_ADD_X2         : FLAT_Real_Atomics_gfx10<0x052>;
defm FLAT_ATOMIC_SUB_X2         : FLAT_Real_Atomics_gfx10<0x053>;
defm FLAT_ATOMIC_SMIN_X2        : FLAT_Real_Atomics_gfx10<0x055>;
defm FLAT_ATOMIC_UMIN_X2        : FLAT_Real_Atomics_gfx10<0x056>;
defm FLAT_ATOMIC_SMAX_X2        : FLAT_Real_Atomics_gfx10<0x057>;
defm FLAT_ATOMIC_UMAX_X2        : FLAT_Real_Atomics_gfx10<0x058>;
defm FLAT_ATOMIC_AND_X2         : FLAT_Real_Atomics_gfx10<0x059>;
defm FLAT_ATOMIC_OR_X2          : FLAT_Real_Atomics_gfx10<0x05a>;
defm FLAT_ATOMIC_XOR_X2         : FLAT_Real_Atomics_gfx10<0x05b>;
defm FLAT_ATOMIC_INC_X2         : FLAT_Real_Atomics_gfx10<0x05c>;
defm FLAT_ATOMIC_DEC_X2         : FLAT_Real_Atomics_gfx10<0x05d>;
defm FLAT_ATOMIC_FCMPSWAP_X2    : FLAT_Real_Atomics_gfx10<0x05e>;
defm FLAT_ATOMIC_FMIN_X2        : FLAT_Real_Atomics_gfx10<0x05f>;
defm FLAT_ATOMIC_FMAX_X2        : FLAT_Real_Atomics_gfx10<0x060>;


// ENC_FLAT_GLBL.
defm GLOBAL_LOAD_UBYTE          : FLAT_Real_AllAddr_gfx10<0x008>;
defm GLOBAL_LOAD_SBYTE          : FLAT_Real_AllAddr_gfx10<0x009>;
defm GLOBAL_LOAD_USHORT         : FLAT_Real_AllAddr_gfx10<0x00a>;
defm GLOBAL_LOAD_SSHORT         : FLAT_Real_AllAddr_gfx10<0x00b>;
defm GLOBAL_LOAD_DWORD          : FLAT_Real_AllAddr_gfx10<0x00c>;
defm GLOBAL_LOAD_DWORDX2        : FLAT_Real_AllAddr_gfx10<0x00d>;
defm GLOBAL_LOAD_DWORDX4        : FLAT_Real_AllAddr_gfx10<0x00e>;
defm GLOBAL_LOAD_DWORDX3        : FLAT_Real_AllAddr_gfx10<0x00f>;
defm GLOBAL_STORE_BYTE          : FLAT_Real_AllAddr_gfx10<0x018>;
defm GLOBAL_STORE_BYTE_D16_HI   : FLAT_Real_AllAddr_gfx10<0x019>;
defm GLOBAL_STORE_SHORT         : FLAT_Real_AllAddr_gfx10<0x01a>;
defm GLOBAL_STORE_SHORT_D16_HI  : FLAT_Real_AllAddr_gfx10<0x01b>;
defm GLOBAL_STORE_DWORD         : FLAT_Real_AllAddr_gfx10<0x01c>;
defm GLOBAL_STORE_DWORDX2       : FLAT_Real_AllAddr_gfx10<0x01d>;
defm GLOBAL_STORE_DWORDX4       : FLAT_Real_AllAddr_gfx10<0x01e>;
defm GLOBAL_STORE_DWORDX3       : FLAT_Real_AllAddr_gfx10<0x01f>;
defm GLOBAL_LOAD_UBYTE_D16      : FLAT_Real_AllAddr_gfx10<0x020>;
defm GLOBAL_LOAD_UBYTE_D16_HI   : FLAT_Real_AllAddr_gfx10<0x021>;
defm GLOBAL_LOAD_SBYTE_D16      : FLAT_Real_AllAddr_gfx10<0x022>;
defm GLOBAL_LOAD_SBYTE_D16_HI   : FLAT_Real_AllAddr_gfx10<0x023>;
defm GLOBAL_LOAD_SHORT_D16      : FLAT_Real_AllAddr_gfx10<0x024>;
defm GLOBAL_LOAD_SHORT_D16_HI   : FLAT_Real_AllAddr_gfx10<0x025>;
defm GLOBAL_ATOMIC_SWAP         : FLAT_Real_GlblAtomics_gfx10<0x030>;
defm GLOBAL_ATOMIC_CMPSWAP      : FLAT_Real_GlblAtomics_gfx10<0x031>;
defm GLOBAL_ATOMIC_ADD          : FLAT_Real_GlblAtomics_gfx10<0x032>;
defm GLOBAL_ATOMIC_SUB          : FLAT_Real_GlblAtomics_gfx10<0x033>;
defm GLOBAL_ATOMIC_CSUB         : FLAT_Real_GlblAtomics_gfx10<0x034>;
defm GLOBAL_ATOMIC_SMIN         : FLAT_Real_GlblAtomics_gfx10<0x035>;
defm GLOBAL_ATOMIC_UMIN         : FLAT_Real_GlblAtomics_gfx10<0x036>;
defm GLOBAL_ATOMIC_SMAX         : FLAT_Real_GlblAtomics_gfx10<0x037>;
defm GLOBAL_ATOMIC_UMAX         : FLAT_Real_GlblAtomics_gfx10<0x038>;
defm GLOBAL_ATOMIC_AND          : FLAT_Real_GlblAtomics_gfx10<0x039>;
defm GLOBAL_ATOMIC_OR           : FLAT_Real_GlblAtomics_gfx10<0x03a>;
defm GLOBAL_ATOMIC_XOR          : FLAT_Real_GlblAtomics_gfx10<0x03b>;
defm GLOBAL_ATOMIC_INC          : FLAT_Real_GlblAtomics_gfx10<0x03c>;
defm GLOBAL_ATOMIC_DEC          : FLAT_Real_GlblAtomics_gfx10<0x03d>;
defm GLOBAL_ATOMIC_FCMPSWAP     : FLAT_Real_GlblAtomics_gfx10<0x03e>;
defm GLOBAL_ATOMIC_FMIN         : FLAT_Real_GlblAtomics_gfx10<0x03f>;
defm GLOBAL_ATOMIC_FMAX         : FLAT_Real_GlblAtomics_gfx10<0x040>;
defm GLOBAL_ATOMIC_SWAP_X2      : FLAT_Real_GlblAtomics_gfx10<0x050>;
defm GLOBAL_ATOMIC_CMPSWAP_X2   : FLAT_Real_GlblAtomics_gfx10<0x051>;
defm GLOBAL_ATOMIC_ADD_X2       : FLAT_Real_GlblAtomics_gfx10<0x052>;
defm GLOBAL_ATOMIC_SUB_X2       : FLAT_Real_GlblAtomics_gfx10<0x053>;
defm GLOBAL_ATOMIC_SMIN_X2      : FLAT_Real_GlblAtomics_gfx10<0x055>;
defm GLOBAL_ATOMIC_UMIN_X2      : FLAT_Real_GlblAtomics_gfx10<0x056>;
defm GLOBAL_ATOMIC_SMAX_X2      : FLAT_Real_GlblAtomics_gfx10<0x057>;
defm GLOBAL_ATOMIC_UMAX_X2      : FLAT_Real_GlblAtomics_gfx10<0x058>;
defm GLOBAL_ATOMIC_AND_X2       : FLAT_Real_GlblAtomics_gfx10<0x059>;
defm GLOBAL_ATOMIC_OR_X2        : FLAT_Real_GlblAtomics_gfx10<0x05a>;
defm GLOBAL_ATOMIC_XOR_X2       : FLAT_Real_GlblAtomics_gfx10<0x05b>;
defm GLOBAL_ATOMIC_INC_X2       : FLAT_Real_GlblAtomics_gfx10<0x05c>;
defm GLOBAL_ATOMIC_DEC_X2       : FLAT_Real_GlblAtomics_gfx10<0x05d>;
defm GLOBAL_ATOMIC_FCMPSWAP_X2  : FLAT_Real_GlblAtomics_gfx10<0x05e>;
defm GLOBAL_ATOMIC_FMIN_X2      : FLAT_Real_GlblAtomics_gfx10<0x05f>;
defm GLOBAL_ATOMIC_FMAX_X2      : FLAT_Real_GlblAtomics_gfx10<0x060>;
defm GLOBAL_LOAD_DWORD_ADDTID   : FLAT_Real_AllAddr_gfx10<0x016>;
defm GLOBAL_STORE_DWORD_ADDTID  : FLAT_Real_AllAddr_gfx10<0x017>;

defm GLOBAL_LOAD_LDS_UBYTE      : FLAT_Real_AllAddr_LDS_gfx10 <0x008>;
defm GLOBAL_LOAD_LDS_SBYTE      : FLAT_Real_AllAddr_LDS_gfx10 <0x009>;
defm GLOBAL_LOAD_LDS_USHORT     : FLAT_Real_AllAddr_LDS_gfx10 <0x00a>;
defm GLOBAL_LOAD_LDS_SSHORT     : FLAT_Real_AllAddr_LDS_gfx10 <0x00b>;
defm GLOBAL_LOAD_LDS_DWORD      : FLAT_Real_AllAddr_LDS_gfx10 <0x00c>;

// ENC_FLAT_SCRATCH.
defm SCRATCH_LOAD_UBYTE         : FLAT_Real_ScratchAllAddr_gfx10<0x008>;
defm SCRATCH_LOAD_SBYTE         : FLAT_Real_ScratchAllAddr_gfx10<0x009>;
defm SCRATCH_LOAD_USHORT        : FLAT_Real_ScratchAllAddr_gfx10<0x00a>;
defm SCRATCH_LOAD_SSHORT        : FLAT_Real_ScratchAllAddr_gfx10<0x00b>;
defm SCRATCH_LOAD_DWORD         : FLAT_Real_ScratchAllAddr_gfx10<0x00c>;
defm SCRATCH_LOAD_DWORDX2       : FLAT_Real_ScratchAllAddr_gfx10<0x00d>;
defm SCRATCH_LOAD_DWORDX4       : FLAT_Real_ScratchAllAddr_gfx10<0x00e>;
defm SCRATCH_LOAD_DWORDX3       : FLAT_Real_ScratchAllAddr_gfx10<0x00f>;
defm SCRATCH_STORE_BYTE         : FLAT_Real_ScratchAllAddr_gfx10<0x018>;
defm SCRATCH_STORE_BYTE_D16_HI  : FLAT_Real_ScratchAllAddr_gfx10<0x019>;
defm SCRATCH_STORE_SHORT        : FLAT_Real_ScratchAllAddr_gfx10<0x01a>;
defm SCRATCH_STORE_SHORT_D16_HI : FLAT_Real_ScratchAllAddr_gfx10<0x01b>;
defm SCRATCH_STORE_DWORD        : FLAT_Real_ScratchAllAddr_gfx10<0x01c>;
defm SCRATCH_STORE_DWORDX2      : FLAT_Real_ScratchAllAddr_gfx10<0x01d>;
defm SCRATCH_STORE_DWORDX4      : FLAT_Real_ScratchAllAddr_gfx10<0x01e>;
defm SCRATCH_STORE_DWORDX3      : FLAT_Real_ScratchAllAddr_gfx10<0x01f>;
defm SCRATCH_LOAD_UBYTE_D16     : FLAT_Real_ScratchAllAddr_gfx10<0x020>;
defm SCRATCH_LOAD_UBYTE_D16_HI  : FLAT_Real_ScratchAllAddr_gfx10<0x021>;
defm SCRATCH_LOAD_SBYTE_D16     : FLAT_Real_ScratchAllAddr_gfx10<0x022>;
defm SCRATCH_LOAD_SBYTE_D16_HI  : FLAT_Real_ScratchAllAddr_gfx10<0x023>;
defm SCRATCH_LOAD_SHORT_D16     : FLAT_Real_ScratchAllAddr_gfx10<0x024>;
defm SCRATCH_LOAD_SHORT_D16_HI  : FLAT_Real_ScratchAllAddr_gfx10<0x025>;

defm SCRATCH_LOAD_LDS_UBYTE     : FLAT_Real_ScratchAllAddr_LDS_gfx10 <0x008>;
defm SCRATCH_LOAD_LDS_SBYTE     : FLAT_Real_ScratchAllAddr_LDS_gfx10 <0x009>;
defm SCRATCH_LOAD_LDS_USHORT    : FLAT_Real_ScratchAllAddr_LDS_gfx10 <0x00a>;
defm SCRATCH_LOAD_LDS_SSHORT    : FLAT_Real_ScratchAllAddr_LDS_gfx10 <0x00b>;
defm SCRATCH_LOAD_LDS_DWORD     : FLAT_Real_ScratchAllAddr_LDS_gfx10 <0x00c>;

//===----------------------------------------------------------------------===//
// GFX11
//===----------------------------------------------------------------------===//

class get_FLAT_ps<string name> {
  string Mnemonic = !cast<FLAT_Pseudo>(name).Mnemonic;
}

multiclass FLAT_Real_gfx11 <bits<7> op,
                            string name = get_FLAT_ps<NAME>.Mnemonic> {
  defvar ps = !cast<FLAT_Pseudo>(NAME);
  def _gfx11 : FLAT_Real <op, ps, name>,
               SIMCInstr <ps.PseudoInstr, SIEncodingFamily.GFX11> {
    let AssemblerPredicate = isGFX11Only;
    let DecoderNamespace = "GFX11";

    let Inst{13}    = !if(ps.has_dlc, cpol{CPolBit.DLC}, ps.dlcValue);
    let Inst{14}    = !if(ps.has_glc, cpol{CPolBit.GLC}, ps.glcValue);
    let Inst{15}    = cpol{CPolBit.SLC};
    let Inst{17-16} = seg;
    let Inst{54-48} = !if(ps.enabled_saddr, saddr, SGPR_NULL_gfx11plus.Index);
    let Inst{55}    = ps.sve;
  }
}

multiclass FLAT_Aliases_gfx11<string name> {
  defvar ps = get_FLAT_ps<NAME>;
  if !ne(ps.Mnemonic, name) then
    def : AMDGPUMnemonicAlias<ps.Mnemonic, name> {
      let AssemblerPredicate = isGFX11Only;
    }
}

multiclass FLAT_Real_Base_gfx11<bits<7> op,
                                string name = get_FLAT_ps<NAME>.Mnemonic> :
  FLAT_Aliases_gfx11<name>,
  FLAT_Real_gfx11<op, name>;

multiclass FLAT_Real_Atomics_gfx11<bits<7> op,
                                   string name = get_FLAT_ps<NAME>.Mnemonic> :
  FLAT_Real_Base_gfx11<op, name> {
  defm _RTN : FLAT_Real_gfx11<op, name>;
}

multiclass GLOBAL_Real_AllAddr_gfx11<bits<7> op,
                                     string name = get_FLAT_ps<NAME>.Mnemonic> :
  FLAT_Real_Base_gfx11<op, name> {
  defm _SADDR : FLAT_Real_gfx11<op, name>;
}

multiclass GLOBAL_Real_Atomics_gfx11<bits<7> op,
                                     string name = get_FLAT_ps<NAME>.Mnemonic> :
  GLOBAL_Real_AllAddr_gfx11<op, name> {
  defm _RTN : FLAT_Real_gfx11<op, name>;
  defm _SADDR_RTN : FLAT_Real_gfx11<op, name>;
}

multiclass SCRATCH_Real_AllAddr_gfx11<bits<7> op,
                                     string name = get_FLAT_ps<NAME>.Mnemonic> :
  FLAT_Real_Base_gfx11<op, name> {
  defm _SADDR : FLAT_Real_gfx11<op, name>;
  defm _ST : FLAT_Real_gfx11<op, name>;
  defm _SVS : FLAT_Real_gfx11<op, name>;
}

// ENC_FLAT.
defm FLAT_LOAD_UBYTE            : FLAT_Real_Base_gfx11<0x010, "flat_load_u8">;
defm FLAT_LOAD_SBYTE            : FLAT_Real_Base_gfx11<0x011, "flat_load_i8">;
defm FLAT_LOAD_USHORT           : FLAT_Real_Base_gfx11<0x012, "flat_load_u16">;
defm FLAT_LOAD_SSHORT           : FLAT_Real_Base_gfx11<0x013, "flat_load_i16">;
defm FLAT_LOAD_DWORD            : FLAT_Real_Base_gfx11<0x014, "flat_load_b32">;
defm FLAT_LOAD_DWORDX2          : FLAT_Real_Base_gfx11<0x015, "flat_load_b64">;
defm FLAT_LOAD_DWORDX3          : FLAT_Real_Base_gfx11<0x016, "flat_load_b96">;
defm FLAT_LOAD_DWORDX4          : FLAT_Real_Base_gfx11<0x017, "flat_load_b128">;
defm FLAT_STORE_BYTE            : FLAT_Real_Base_gfx11<0x018, "flat_store_b8">;
defm FLAT_STORE_SHORT           : FLAT_Real_Base_gfx11<0x019, "flat_store_b16">;
defm FLAT_STORE_DWORD           : FLAT_Real_Base_gfx11<0x01a, "flat_store_b32">;
defm FLAT_STORE_DWORDX2         : FLAT_Real_Base_gfx11<0x01b, "flat_store_b64">;
defm FLAT_STORE_DWORDX3         : FLAT_Real_Base_gfx11<0x01c, "flat_store_b96">;
defm FLAT_STORE_DWORDX4         : FLAT_Real_Base_gfx11<0x01d, "flat_store_b128">;
defm FLAT_LOAD_UBYTE_D16        : FLAT_Real_Base_gfx11<0x01e, "flat_load_d16_u8">;
defm FLAT_LOAD_SBYTE_D16        : FLAT_Real_Base_gfx11<0x01f, "flat_load_d16_i8">;
defm FLAT_LOAD_SHORT_D16        : FLAT_Real_Base_gfx11<0x020, "flat_load_d16_b16">;
defm FLAT_LOAD_UBYTE_D16_HI     : FLAT_Real_Base_gfx11<0x021, "flat_load_d16_hi_u8">;
defm FLAT_LOAD_SBYTE_D16_HI     : FLAT_Real_Base_gfx11<0x022, "flat_load_d16_hi_i8">;
defm FLAT_LOAD_SHORT_D16_HI     : FLAT_Real_Base_gfx11<0x023, "flat_load_d16_hi_b16">;
defm FLAT_STORE_BYTE_D16_HI     : FLAT_Real_Base_gfx11<0x024, "flat_store_d16_hi_b8">;
defm FLAT_STORE_SHORT_D16_HI    : FLAT_Real_Base_gfx11<0x025, "flat_store_d16_hi_b16">;
defm FLAT_ATOMIC_SWAP           : FLAT_Real_Atomics_gfx11<0x033, "flat_atomic_swap_b32">;
defm FLAT_ATOMIC_CMPSWAP        : FLAT_Real_Atomics_gfx11<0x034, "flat_atomic_cmpswap_b32">;
defm FLAT_ATOMIC_ADD            : FLAT_Real_Atomics_gfx11<0x035, "flat_atomic_add_u32">;
defm FLAT_ATOMIC_SUB            : FLAT_Real_Atomics_gfx11<0x036, "flat_atomic_sub_u32">;
defm FLAT_ATOMIC_SMIN           : FLAT_Real_Atomics_gfx11<0x038, "flat_atomic_min_i32">;
defm FLAT_ATOMIC_UMIN           : FLAT_Real_Atomics_gfx11<0x039, "flat_atomic_min_u32">;
defm FLAT_ATOMIC_SMAX           : FLAT_Real_Atomics_gfx11<0x03a, "flat_atomic_max_i32">;
defm FLAT_ATOMIC_UMAX           : FLAT_Real_Atomics_gfx11<0x03b, "flat_atomic_max_u32">;
defm FLAT_ATOMIC_AND            : FLAT_Real_Atomics_gfx11<0x03c, "flat_atomic_and_b32">;
defm FLAT_ATOMIC_OR             : FLAT_Real_Atomics_gfx11<0x03d, "flat_atomic_or_b32">;
defm FLAT_ATOMIC_XOR            : FLAT_Real_Atomics_gfx11<0x03e, "flat_atomic_xor_b32">;
defm FLAT_ATOMIC_INC            : FLAT_Real_Atomics_gfx11<0x03f, "flat_atomic_inc_u32">;
defm FLAT_ATOMIC_DEC            : FLAT_Real_Atomics_gfx11<0x040, "flat_atomic_dec_u32">;
defm FLAT_ATOMIC_SWAP_X2        : FLAT_Real_Atomics_gfx11<0x041, "flat_atomic_swap_b64">;
defm FLAT_ATOMIC_CMPSWAP_X2     : FLAT_Real_Atomics_gfx11<0x042, "flat_atomic_cmpswap_b64">;
defm FLAT_ATOMIC_ADD_X2         : FLAT_Real_Atomics_gfx11<0x043, "flat_atomic_add_u64">;
defm FLAT_ATOMIC_SUB_X2         : FLAT_Real_Atomics_gfx11<0x044, "flat_atomic_sub_u64">;
defm FLAT_ATOMIC_SMIN_X2        : FLAT_Real_Atomics_gfx11<0x045, "flat_atomic_min_i64">;
defm FLAT_ATOMIC_UMIN_X2        : FLAT_Real_Atomics_gfx11<0x046, "flat_atomic_min_u64">;
defm FLAT_ATOMIC_SMAX_X2        : FLAT_Real_Atomics_gfx11<0x047, "flat_atomic_max_i64">;
defm FLAT_ATOMIC_UMAX_X2        : FLAT_Real_Atomics_gfx11<0x048, "flat_atomic_max_u64">;
defm FLAT_ATOMIC_AND_X2         : FLAT_Real_Atomics_gfx11<0x049, "flat_atomic_and_b64">;
defm FLAT_ATOMIC_OR_X2          : FLAT_Real_Atomics_gfx11<0x04a, "flat_atomic_or_b64">;
defm FLAT_ATOMIC_XOR_X2         : FLAT_Real_Atomics_gfx11<0x04b, "flat_atomic_xor_b64">;
defm FLAT_ATOMIC_INC_X2         : FLAT_Real_Atomics_gfx11<0x04c, "flat_atomic_inc_u64">;
defm FLAT_ATOMIC_DEC_X2         : FLAT_Real_Atomics_gfx11<0x04d, "flat_atomic_dec_u64">;
defm FLAT_ATOMIC_FCMPSWAP       : FLAT_Real_Atomics_gfx11<0x050, "flat_atomic_cmpswap_f32">;
defm FLAT_ATOMIC_FMIN           : FLAT_Real_Atomics_gfx11<0x051, "flat_atomic_min_f32">;
defm FLAT_ATOMIC_FMAX           : FLAT_Real_Atomics_gfx11<0x052, "flat_atomic_max_f32">;
defm FLAT_ATOMIC_ADD_F32        : FLAT_Real_Atomics_gfx11<0x056>;

// ENC_FLAT_GLBL.
defm GLOBAL_LOAD_UBYTE          : GLOBAL_Real_AllAddr_gfx11<0x010, "global_load_u8">;
defm GLOBAL_LOAD_SBYTE          : GLOBAL_Real_AllAddr_gfx11<0x011, "global_load_i8">;
defm GLOBAL_LOAD_USHORT         : GLOBAL_Real_AllAddr_gfx11<0x012, "global_load_u16">;
defm GLOBAL_LOAD_SSHORT         : GLOBAL_Real_AllAddr_gfx11<0x013, "global_load_i16">;
defm GLOBAL_LOAD_DWORD          : GLOBAL_Real_AllAddr_gfx11<0x014, "global_load_b32">;
defm GLOBAL_LOAD_DWORDX2        : GLOBAL_Real_AllAddr_gfx11<0x015, "global_load_b64">;
defm GLOBAL_LOAD_DWORDX3        : GLOBAL_Real_AllAddr_gfx11<0x016, "global_load_b96">;
defm GLOBAL_LOAD_DWORDX4        : GLOBAL_Real_AllAddr_gfx11<0x017, "global_load_b128">;
defm GLOBAL_STORE_BYTE          : GLOBAL_Real_AllAddr_gfx11<0x018, "global_store_b8">;
defm GLOBAL_STORE_SHORT         : GLOBAL_Real_AllAddr_gfx11<0x019, "global_store_b16">;
defm GLOBAL_STORE_DWORD         : GLOBAL_Real_AllAddr_gfx11<0x01a, "global_store_b32">;
defm GLOBAL_STORE_DWORDX2       : GLOBAL_Real_AllAddr_gfx11<0x01b, "global_store_b64">;
defm GLOBAL_STORE_DWORDX3       : GLOBAL_Real_AllAddr_gfx11<0x01c, "global_store_b96">;
defm GLOBAL_STORE_DWORDX4       : GLOBAL_Real_AllAddr_gfx11<0x01d, "global_store_b128">;
defm GLOBAL_LOAD_UBYTE_D16      : GLOBAL_Real_AllAddr_gfx11<0x01e, "global_load_d16_u8">;
defm GLOBAL_LOAD_SBYTE_D16      : GLOBAL_Real_AllAddr_gfx11<0x01f, "global_load_d16_i8">;
defm GLOBAL_LOAD_SHORT_D16      : GLOBAL_Real_AllAddr_gfx11<0x020, "global_load_d16_b16">;
defm GLOBAL_LOAD_UBYTE_D16_HI   : GLOBAL_Real_AllAddr_gfx11<0x021, "global_load_d16_hi_u8">;
defm GLOBAL_LOAD_SBYTE_D16_HI   : GLOBAL_Real_AllAddr_gfx11<0x022, "global_load_d16_hi_i8">;
defm GLOBAL_LOAD_SHORT_D16_HI   : GLOBAL_Real_AllAddr_gfx11<0x023, "global_load_d16_hi_b16">;
defm GLOBAL_STORE_BYTE_D16_HI   : GLOBAL_Real_AllAddr_gfx11<0x024, "global_store_d16_hi_b8">;
defm GLOBAL_STORE_SHORT_D16_HI  : GLOBAL_Real_AllAddr_gfx11<0x025, "global_store_d16_hi_b16">;
defm GLOBAL_LOAD_DWORD_ADDTID   : GLOBAL_Real_AllAddr_gfx11<0x028, "global_load_addtid_b32">;
defm GLOBAL_STORE_DWORD_ADDTID  : GLOBAL_Real_AllAddr_gfx11<0x029, "global_store_addtid_b32">;
defm GLOBAL_ATOMIC_SWAP         : GLOBAL_Real_Atomics_gfx11<0x033, "global_atomic_swap_b32">;
defm GLOBAL_ATOMIC_CMPSWAP      : GLOBAL_Real_Atomics_gfx11<0x034, "global_atomic_cmpswap_b32">;
defm GLOBAL_ATOMIC_ADD          : GLOBAL_Real_Atomics_gfx11<0x035, "global_atomic_add_u32">;
defm GLOBAL_ATOMIC_SUB          : GLOBAL_Real_Atomics_gfx11<0x036, "global_atomic_sub_u32">;
defm GLOBAL_ATOMIC_CSUB         : GLOBAL_Real_Atomics_gfx11<0x037, "global_atomic_csub_u32">;
defm GLOBAL_ATOMIC_SMIN         : GLOBAL_Real_Atomics_gfx11<0x038, "global_atomic_min_i32">;
defm GLOBAL_ATOMIC_UMIN         : GLOBAL_Real_Atomics_gfx11<0x039, "global_atomic_min_u32">;
defm GLOBAL_ATOMIC_SMAX         : GLOBAL_Real_Atomics_gfx11<0x03a, "global_atomic_max_i32">;
defm GLOBAL_ATOMIC_UMAX         : GLOBAL_Real_Atomics_gfx11<0x03b, "global_atomic_max_u32">;
defm GLOBAL_ATOMIC_AND          : GLOBAL_Real_Atomics_gfx11<0x03c, "global_atomic_and_b32">;
defm GLOBAL_ATOMIC_OR           : GLOBAL_Real_Atomics_gfx11<0x03d, "global_atomic_or_b32">;
defm GLOBAL_ATOMIC_XOR          : GLOBAL_Real_Atomics_gfx11<0x03e, "global_atomic_xor_b32">;
defm GLOBAL_ATOMIC_INC          : GLOBAL_Real_Atomics_gfx11<0x03f, "global_atomic_inc_u32">;
defm GLOBAL_ATOMIC_DEC          : GLOBAL_Real_Atomics_gfx11<0x040, "global_atomic_dec_u32">;
defm GLOBAL_ATOMIC_SWAP_X2      : GLOBAL_Real_Atomics_gfx11<0x041, "global_atomic_swap_b64">;
defm GLOBAL_ATOMIC_CMPSWAP_X2   : GLOBAL_Real_Atomics_gfx11<0x042, "global_atomic_cmpswap_b64">;
defm GLOBAL_ATOMIC_ADD_X2       : GLOBAL_Real_Atomics_gfx11<0x043, "global_atomic_add_u64">;
defm GLOBAL_ATOMIC_SUB_X2       : GLOBAL_Real_Atomics_gfx11<0x044, "global_atomic_sub_u64">;
defm GLOBAL_ATOMIC_SMIN_X2      : GLOBAL_Real_Atomics_gfx11<0x045, "global_atomic_min_i64">;
defm GLOBAL_ATOMIC_UMIN_X2      : GLOBAL_Real_Atomics_gfx11<0x046, "global_atomic_min_u64">;
defm GLOBAL_ATOMIC_SMAX_X2      : GLOBAL_Real_Atomics_gfx11<0x047, "global_atomic_max_i64">;
defm GLOBAL_ATOMIC_UMAX_X2      : GLOBAL_Real_Atomics_gfx11<0x048, "global_atomic_max_u64">;
defm GLOBAL_ATOMIC_AND_X2       : GLOBAL_Real_Atomics_gfx11<0x049, "global_atomic_and_b64">;
defm GLOBAL_ATOMIC_OR_X2        : GLOBAL_Real_Atomics_gfx11<0x04a, "global_atomic_or_b64">;
defm GLOBAL_ATOMIC_XOR_X2       : GLOBAL_Real_Atomics_gfx11<0x04b, "global_atomic_xor_b64">;
defm GLOBAL_ATOMIC_INC_X2       : GLOBAL_Real_Atomics_gfx11<0x04c, "global_atomic_inc_u64">;
defm GLOBAL_ATOMIC_DEC_X2       : GLOBAL_Real_Atomics_gfx11<0x04d, "global_atomic_dec_u64">;
defm GLOBAL_ATOMIC_FCMPSWAP     : GLOBAL_Real_Atomics_gfx11<0x050, "global_atomic_cmpswap_f32">;
defm GLOBAL_ATOMIC_FMIN         : GLOBAL_Real_Atomics_gfx11<0x051, "global_atomic_min_f32">;
defm GLOBAL_ATOMIC_FMAX         : GLOBAL_Real_Atomics_gfx11<0x052, "global_atomic_max_f32">;
defm GLOBAL_ATOMIC_ADD_F32      : GLOBAL_Real_Atomics_gfx11<0x056>;

// ENC_FLAT_SCRATCH.
defm SCRATCH_LOAD_UBYTE         : SCRATCH_Real_AllAddr_gfx11<0x10, "scratch_load_u8">;
defm SCRATCH_LOAD_SBYTE         : SCRATCH_Real_AllAddr_gfx11<0x11, "scratch_load_i8">;
defm SCRATCH_LOAD_USHORT        : SCRATCH_Real_AllAddr_gfx11<0x12, "scratch_load_u16">;
defm SCRATCH_LOAD_SSHORT        : SCRATCH_Real_AllAddr_gfx11<0x13, "scratch_load_i16">;
defm SCRATCH_LOAD_DWORD         : SCRATCH_Real_AllAddr_gfx11<0x14, "scratch_load_b32">;
defm SCRATCH_LOAD_DWORDX2       : SCRATCH_Real_AllAddr_gfx11<0x15, "scratch_load_b64">;
defm SCRATCH_LOAD_DWORDX3       : SCRATCH_Real_AllAddr_gfx11<0x16, "scratch_load_b96">;
defm SCRATCH_LOAD_DWORDX4       : SCRATCH_Real_AllAddr_gfx11<0x17, "scratch_load_b128">;
defm SCRATCH_STORE_BYTE         : SCRATCH_Real_AllAddr_gfx11<0x18, "scratch_store_b8">;
defm SCRATCH_STORE_SHORT        : SCRATCH_Real_AllAddr_gfx11<0x19, "scratch_store_b16">;
defm SCRATCH_STORE_DWORD        : SCRATCH_Real_AllAddr_gfx11<0x1a, "scratch_store_b32">;
defm SCRATCH_STORE_DWORDX2      : SCRATCH_Real_AllAddr_gfx11<0x1b, "scratch_store_b64">;
defm SCRATCH_STORE_DWORDX3      : SCRATCH_Real_AllAddr_gfx11<0x1c, "scratch_store_b96">;
defm SCRATCH_STORE_DWORDX4      : SCRATCH_Real_AllAddr_gfx11<0x1d, "scratch_store_b128">;
defm SCRATCH_LOAD_UBYTE_D16     : SCRATCH_Real_AllAddr_gfx11<0x1e, "scratch_load_d16_u8">;
defm SCRATCH_LOAD_SBYTE_D16     : SCRATCH_Real_AllAddr_gfx11<0x1f, "scratch_load_d16_i8">;
defm SCRATCH_LOAD_SHORT_D16     : SCRATCH_Real_AllAddr_gfx11<0x20, "scratch_load_d16_b16">;
defm SCRATCH_LOAD_UBYTE_D16_HI  : SCRATCH_Real_AllAddr_gfx11<0x21, "scratch_load_d16_hi_u8">;
defm SCRATCH_LOAD_SBYTE_D16_HI  : SCRATCH_Real_AllAddr_gfx11<0x22, "scratch_load_d16_hi_i8">;
defm SCRATCH_LOAD_SHORT_D16_HI  : SCRATCH_Real_AllAddr_gfx11<0x23, "scratch_load_d16_hi_b16">;
defm SCRATCH_STORE_BYTE_D16_HI  : SCRATCH_Real_AllAddr_gfx11<0x24, "scratch_store_d16_hi_b8">;
defm SCRATCH_STORE_SHORT_D16_HI : SCRATCH_Real_AllAddr_gfx11<0x25, "scratch_store_d16_hi_b16">;

//===----------------------------------------------------------------------===//
// GFX12
//===----------------------------------------------------------------------===//

multiclass VFLAT_Real_gfx12 <bits<8> op, string name = get_FLAT_ps<NAME>.Mnemonic> {
  defvar ps = !cast<FLAT_Pseudo>(NAME);
  def _gfx12 : VFLAT_Real <op, ps, name>,
               SIMCInstr <ps.PseudoInstr, SIEncodingFamily.GFX12> {
    let AssemblerPredicate = isGFX12Only;
    let DecoderNamespace = "GFX12";

    let Inst{25-24} = {ps.is_flat_global, ps.is_flat_scratch};
  }
}

multiclass VFLAT_Aliases_gfx12<string name, string alias = name> {
  defvar ps = get_FLAT_ps<NAME>;
  let AssemblerPredicate = isGFX12Only in {
    if !ne(ps.Mnemonic, name) then
      def : AMDGPUMnemonicAlias<ps.Mnemonic, name>;
    if !ne(alias, name) then
      def : AMDGPUMnemonicAlias<alias, name>;
  }
}

multiclass VFLAT_Real_Base_gfx12<bits<8> op,
                                 string name = get_FLAT_ps<NAME>.Mnemonic,
                                 string alias = name> :
  VFLAT_Aliases_gfx12<name, alias>,
  VFLAT_Real_gfx12<op, name>;

multiclass VFLAT_Real_Atomics_gfx12<bits<8> op,
                                    string name = get_FLAT_ps<NAME>.Mnemonic,
                                    string alias = name> :
  VFLAT_Real_Base_gfx12<op, name, alias> {
  defm _RTN : VFLAT_Real_gfx12<op, name>;
}

multiclass VGLOBAL_Real_AllAddr_gfx12<bits<8> op,
                                      string name = get_FLAT_ps<NAME>.Mnemonic,
                                      string alias = name> :
  VFLAT_Real_Base_gfx12<op, name, alias> {
  defm _SADDR : VFLAT_Real_gfx12<op, name>;
}

multiclass VGLOBAL_Real_AllAddr_gfx12_w64<bits<8> op,
                                       string name = get_FLAT_ps<NAME>.Mnemonic> :
  VFLAT_Aliases_gfx12<name> {
  let DecoderNamespace = "GFX12W64" in {
    defm "" : VFLAT_Real_gfx12<op, name>;
    defm _SADDR : VFLAT_Real_gfx12<op, name>;
  }
}

multiclass VGLOBAL_Real_Atomics_gfx12<bits<8> op,
                                      string name = get_FLAT_ps<NAME>.Mnemonic,
                                      string alias = name> :
  VGLOBAL_Real_AllAddr_gfx12<op, name, alias> {
  defm _RTN : VFLAT_Real_gfx12<op, name>;
  defm _SADDR_RTN : VFLAT_Real_gfx12<op, name>;
}

multiclass VSCRATCH_Real_AllAddr_gfx12<bits<8> op,
                                       string name = get_FLAT_ps<NAME>.Mnemonic> :
  VFLAT_Real_Base_gfx12<op, name> {
  defm _SADDR : VFLAT_Real_gfx12<op, name>;
  defm _ST : VFLAT_Real_gfx12<op, name>;
  defm _SVS : VFLAT_Real_gfx12<op, name>;
}

// ENC_VFLAT.
defm FLAT_LOAD_UBYTE               : VFLAT_Real_Base_gfx12<0x010, "flat_load_u8">;
defm FLAT_LOAD_SBYTE               : VFLAT_Real_Base_gfx12<0x011, "flat_load_i8">;
defm FLAT_LOAD_USHORT              : VFLAT_Real_Base_gfx12<0x012, "flat_load_u16">;
defm FLAT_LOAD_SSHORT              : VFLAT_Real_Base_gfx12<0x013, "flat_load_i16">;
defm FLAT_LOAD_DWORD               : VFLAT_Real_Base_gfx12<0x014, "flat_load_b32">;
defm FLAT_LOAD_DWORDX2             : VFLAT_Real_Base_gfx12<0x015, "flat_load_b64">;
defm FLAT_LOAD_DWORDX3             : VFLAT_Real_Base_gfx12<0x016, "flat_load_b96">;
defm FLAT_LOAD_DWORDX4             : VFLAT_Real_Base_gfx12<0x017, "flat_load_b128">;
defm FLAT_STORE_BYTE               : VFLAT_Real_Base_gfx12<0x018, "flat_store_b8">;
defm FLAT_STORE_SHORT              : VFLAT_Real_Base_gfx12<0x019, "flat_store_b16">;
defm FLAT_STORE_DWORD              : VFLAT_Real_Base_gfx12<0x01a, "flat_store_b32">;
defm FLAT_STORE_DWORDX2            : VFLAT_Real_Base_gfx12<0x01b, "flat_store_b64">;
defm FLAT_STORE_DWORDX3            : VFLAT_Real_Base_gfx12<0x01c, "flat_store_b96">;
defm FLAT_STORE_DWORDX4            : VFLAT_Real_Base_gfx12<0x01d, "flat_store_b128">;
defm FLAT_LOAD_UBYTE_D16           : VFLAT_Real_Base_gfx12<0x01e, "flat_load_d16_u8">;
defm FLAT_LOAD_SBYTE_D16           : VFLAT_Real_Base_gfx12<0x01f, "flat_load_d16_i8">;
defm FLAT_LOAD_SHORT_D16           : VFLAT_Real_Base_gfx12<0x020, "flat_load_d16_b16">;
defm FLAT_LOAD_UBYTE_D16_HI        : VFLAT_Real_Base_gfx12<0x021, "flat_load_d16_hi_u8">;
defm FLAT_LOAD_SBYTE_D16_HI        : VFLAT_Real_Base_gfx12<0x022, "flat_load_d16_hi_i8">;
defm FLAT_LOAD_SHORT_D16_HI        : VFLAT_Real_Base_gfx12<0x023, "flat_load_d16_hi_b16">;
defm FLAT_STORE_BYTE_D16_HI        : VFLAT_Real_Base_gfx12<0x024, "flat_store_d16_hi_b8">;
defm FLAT_STORE_SHORT_D16_HI       : VFLAT_Real_Base_gfx12<0x025, "flat_store_d16_hi_b16">;
defm FLAT_ATOMIC_SWAP              : VFLAT_Real_Atomics_gfx12<0x033, "flat_atomic_swap_b32">;
defm FLAT_ATOMIC_CMPSWAP           : VFLAT_Real_Atomics_gfx12<0x034, "flat_atomic_cmpswap_b32">;
defm FLAT_ATOMIC_ADD               : VFLAT_Real_Atomics_gfx12<0x035, "flat_atomic_add_u32">;
defm FLAT_ATOMIC_SUB               : VFLAT_Real_Atomics_gfx12<0x036, "flat_atomic_sub_u32">;
defm FLAT_ATOMIC_CSUB_U32          : VFLAT_Real_Atomics_gfx12<0x037, "flat_atomic_sub_clamp_u32">;
defm FLAT_ATOMIC_SMIN              : VFLAT_Real_Atomics_gfx12<0x038, "flat_atomic_min_i32">;
defm FLAT_ATOMIC_UMIN              : VFLAT_Real_Atomics_gfx12<0x039, "flat_atomic_min_u32">;
defm FLAT_ATOMIC_SMAX              : VFLAT_Real_Atomics_gfx12<0x03a, "flat_atomic_max_i32">;
defm FLAT_ATOMIC_UMAX              : VFLAT_Real_Atomics_gfx12<0x03b, "flat_atomic_max_u32">;
defm FLAT_ATOMIC_AND               : VFLAT_Real_Atomics_gfx12<0x03c, "flat_atomic_and_b32">;
defm FLAT_ATOMIC_OR                : VFLAT_Real_Atomics_gfx12<0x03d, "flat_atomic_or_b32">;
defm FLAT_ATOMIC_XOR               : VFLAT_Real_Atomics_gfx12<0x03e, "flat_atomic_xor_b32">;
defm FLAT_ATOMIC_INC               : VFLAT_Real_Atomics_gfx12<0x03f, "flat_atomic_inc_u32">;
defm FLAT_ATOMIC_DEC               : VFLAT_Real_Atomics_gfx12<0x040, "flat_atomic_dec_u32">;
defm FLAT_ATOMIC_SWAP_X2           : VFLAT_Real_Atomics_gfx12<0x041, "flat_atomic_swap_b64">;
defm FLAT_ATOMIC_CMPSWAP_X2        : VFLAT_Real_Atomics_gfx12<0x042, "flat_atomic_cmpswap_b64">;
defm FLAT_ATOMIC_ADD_X2            : VFLAT_Real_Atomics_gfx12<0x043, "flat_atomic_add_u64">;
defm FLAT_ATOMIC_SUB_X2            : VFLAT_Real_Atomics_gfx12<0x044, "flat_atomic_sub_u64">;
defm FLAT_ATOMIC_SMIN_X2           : VFLAT_Real_Atomics_gfx12<0x045, "flat_atomic_min_i64">;
defm FLAT_ATOMIC_UMIN_X2           : VFLAT_Real_Atomics_gfx12<0x046, "flat_atomic_min_u64">;
defm FLAT_ATOMIC_SMAX_X2           : VFLAT_Real_Atomics_gfx12<0x047, "flat_atomic_max_i64">;
defm FLAT_ATOMIC_UMAX_X2           : VFLAT_Real_Atomics_gfx12<0x048, "flat_atomic_max_u64">;
defm FLAT_ATOMIC_AND_X2            : VFLAT_Real_Atomics_gfx12<0x049, "flat_atomic_and_b64">;
defm FLAT_ATOMIC_OR_X2             : VFLAT_Real_Atomics_gfx12<0x04a, "flat_atomic_or_b64">;
defm FLAT_ATOMIC_XOR_X2            : VFLAT_Real_Atomics_gfx12<0x04b, "flat_atomic_xor_b64">;
defm FLAT_ATOMIC_INC_X2            : VFLAT_Real_Atomics_gfx12<0x04c, "flat_atomic_inc_u64">;
defm FLAT_ATOMIC_DEC_X2            : VFLAT_Real_Atomics_gfx12<0x04d, "flat_atomic_dec_u64">;
defm FLAT_ATOMIC_COND_SUB_U32      : VFLAT_Real_Atomics_gfx12<0x050>;
defm FLAT_ATOMIC_FMIN              : VFLAT_Real_Atomics_gfx12<0x051, "flat_atomic_min_num_f32", "flat_atomic_min_f32">;
defm FLAT_ATOMIC_FMAX              : VFLAT_Real_Atomics_gfx12<0x052, "flat_atomic_max_num_f32", "flat_atomic_max_f32">;
defm FLAT_ATOMIC_ADD_F32           : VFLAT_Real_Atomics_gfx12<0x056>;
defm FLAT_ATOMIC_PK_ADD_F16        : VFLAT_Real_Atomics_gfx12<0x059>;
defm FLAT_ATOMIC_PK_ADD_BF16       : VFLAT_Real_Atomics_gfx12<0x05a>;

// ENC_VGLOBAL.
defm GLOBAL_LOAD_UBYTE             : VGLOBAL_Real_AllAddr_gfx12<0x010, "global_load_u8">;
defm GLOBAL_LOAD_SBYTE             : VGLOBAL_Real_AllAddr_gfx12<0x011, "global_load_i8">;
defm GLOBAL_LOAD_USHORT            : VGLOBAL_Real_AllAddr_gfx12<0x012, "global_load_u16">;
defm GLOBAL_LOAD_SSHORT            : VGLOBAL_Real_AllAddr_gfx12<0x013, "global_load_i16">;
defm GLOBAL_LOAD_DWORD             : VGLOBAL_Real_AllAddr_gfx12<0x014, "global_load_b32">;
defm GLOBAL_LOAD_DWORDX2           : VGLOBAL_Real_AllAddr_gfx12<0x015, "global_load_b64">;
defm GLOBAL_LOAD_DWORDX3           : VGLOBAL_Real_AllAddr_gfx12<0x016, "global_load_b96">;
defm GLOBAL_LOAD_DWORDX4           : VGLOBAL_Real_AllAddr_gfx12<0x017, "global_load_b128">;
defm GLOBAL_STORE_BYTE             : VGLOBAL_Real_AllAddr_gfx12<0x018, "global_store_b8">;
defm GLOBAL_STORE_SHORT            : VGLOBAL_Real_AllAddr_gfx12<0x019, "global_store_b16">;
defm GLOBAL_STORE_DWORD            : VGLOBAL_Real_AllAddr_gfx12<0x01a, "global_store_b32">;
defm GLOBAL_STORE_DWORDX2          : VGLOBAL_Real_AllAddr_gfx12<0x01b, "global_store_b64">;
defm GLOBAL_STORE_DWORDX3          : VGLOBAL_Real_AllAddr_gfx12<0x01c, "global_store_b96">;
defm GLOBAL_STORE_DWORDX4          : VGLOBAL_Real_AllAddr_gfx12<0x01d, "global_store_b128">;
defm GLOBAL_LOAD_UBYTE_D16         : VGLOBAL_Real_AllAddr_gfx12<0x01e, "global_load_d16_u8">;
defm GLOBAL_LOAD_SBYTE_D16         : VGLOBAL_Real_AllAddr_gfx12<0x01f, "global_load_d16_i8">;
defm GLOBAL_LOAD_SHORT_D16         : VGLOBAL_Real_AllAddr_gfx12<0x020, "global_load_d16_b16">;
defm GLOBAL_LOAD_UBYTE_D16_HI      : VGLOBAL_Real_AllAddr_gfx12<0x021, "global_load_d16_hi_u8">;
defm GLOBAL_LOAD_SBYTE_D16_HI      : VGLOBAL_Real_AllAddr_gfx12<0x022, "global_load_d16_hi_i8">;
defm GLOBAL_LOAD_SHORT_D16_HI      : VGLOBAL_Real_AllAddr_gfx12<0x023, "global_load_d16_hi_b16">;
defm GLOBAL_STORE_BYTE_D16_HI      : VGLOBAL_Real_AllAddr_gfx12<0x024, "global_store_d16_hi_b8">;
defm GLOBAL_STORE_SHORT_D16_HI     : VGLOBAL_Real_AllAddr_gfx12<0x025, "global_store_d16_hi_b16">;
defm GLOBAL_LOAD_DWORD_ADDTID      : VGLOBAL_Real_AllAddr_gfx12<0x028, "global_load_addtid_b32">;
defm GLOBAL_STORE_DWORD_ADDTID     : VGLOBAL_Real_AllAddr_gfx12<0x029, "global_store_addtid_b32">;
defm GLOBAL_LOAD_BLOCK             : VGLOBAL_Real_AllAddr_gfx12<0x053>;
defm GLOBAL_STORE_BLOCK            : VGLOBAL_Real_AllAddr_gfx12<0x054>;

defm GLOBAL_ATOMIC_SWAP            : VGLOBAL_Real_Atomics_gfx12<0x033, "global_atomic_swap_b32">;
defm GLOBAL_ATOMIC_CMPSWAP         : VGLOBAL_Real_Atomics_gfx12<0x034, "global_atomic_cmpswap_b32">;
defm GLOBAL_ATOMIC_ADD             : VGLOBAL_Real_Atomics_gfx12<0x035, "global_atomic_add_u32">;
defm GLOBAL_ATOMIC_SUB             : VGLOBAL_Real_Atomics_gfx12<0x036, "global_atomic_sub_u32">;
defm GLOBAL_ATOMIC_CSUB            : VGLOBAL_Real_Atomics_gfx12<0x037, "global_atomic_sub_clamp_u32", "global_atomic_csub_u32">;
defm GLOBAL_ATOMIC_SMIN            : VGLOBAL_Real_Atomics_gfx12<0x038, "global_atomic_min_i32">;
defm GLOBAL_ATOMIC_UMIN            : VGLOBAL_Real_Atomics_gfx12<0x039, "global_atomic_min_u32">;
defm GLOBAL_ATOMIC_SMAX            : VGLOBAL_Real_Atomics_gfx12<0x03a, "global_atomic_max_i32">;
defm GLOBAL_ATOMIC_UMAX            : VGLOBAL_Real_Atomics_gfx12<0x03b, "global_atomic_max_u32">;
defm GLOBAL_ATOMIC_AND             : VGLOBAL_Real_Atomics_gfx12<0x03c, "global_atomic_and_b32">;
defm GLOBAL_ATOMIC_OR              : VGLOBAL_Real_Atomics_gfx12<0x03d, "global_atomic_or_b32">;
defm GLOBAL_ATOMIC_XOR             : VGLOBAL_Real_Atomics_gfx12<0x03e, "global_atomic_xor_b32">;
defm GLOBAL_ATOMIC_INC             : VGLOBAL_Real_Atomics_gfx12<0x03f, "global_atomic_inc_u32">;
defm GLOBAL_ATOMIC_DEC             : VGLOBAL_Real_Atomics_gfx12<0x040, "global_atomic_dec_u32">;
defm GLOBAL_ATOMIC_SWAP_X2         : VGLOBAL_Real_Atomics_gfx12<0x041, "global_atomic_swap_b64">;
defm GLOBAL_ATOMIC_CMPSWAP_X2      : VGLOBAL_Real_Atomics_gfx12<0x042, "global_atomic_cmpswap_b64">;
defm GLOBAL_ATOMIC_ADD_X2          : VGLOBAL_Real_Atomics_gfx12<0x043, "global_atomic_add_u64">;
defm GLOBAL_ATOMIC_SUB_X2          : VGLOBAL_Real_Atomics_gfx12<0x044, "global_atomic_sub_u64">;
defm GLOBAL_ATOMIC_SMIN_X2         : VGLOBAL_Real_Atomics_gfx12<0x045, "global_atomic_min_i64">;
defm GLOBAL_ATOMIC_UMIN_X2         : VGLOBAL_Real_Atomics_gfx12<0x046, "global_atomic_min_u64">;
defm GLOBAL_ATOMIC_SMAX_X2         : VGLOBAL_Real_Atomics_gfx12<0x047, "global_atomic_max_i64">;
defm GLOBAL_ATOMIC_UMAX_X2         : VGLOBAL_Real_Atomics_gfx12<0x048, "global_atomic_max_u64">;
defm GLOBAL_ATOMIC_AND_X2          : VGLOBAL_Real_Atomics_gfx12<0x049, "global_atomic_and_b64">;
defm GLOBAL_ATOMIC_OR_X2           : VGLOBAL_Real_Atomics_gfx12<0x04a, "global_atomic_or_b64">;
defm GLOBAL_ATOMIC_XOR_X2          : VGLOBAL_Real_Atomics_gfx12<0x04b, "global_atomic_xor_b64">;
defm GLOBAL_ATOMIC_INC_X2          : VGLOBAL_Real_Atomics_gfx12<0x04c, "global_atomic_inc_u64">;
defm GLOBAL_ATOMIC_DEC_X2          : VGLOBAL_Real_Atomics_gfx12<0x04d, "global_atomic_dec_u64">;
defm GLOBAL_ATOMIC_COND_SUB_U32    : VGLOBAL_Real_Atomics_gfx12<0x050>;
defm GLOBAL_ATOMIC_FMIN            : VGLOBAL_Real_Atomics_gfx12<0x051, "global_atomic_min_num_f32", "global_atomic_min_f32">;
defm GLOBAL_ATOMIC_FMAX            : VGLOBAL_Real_Atomics_gfx12<0x052, "global_atomic_max_num_f32", "global_atomic_max_f32">;
defm GLOBAL_ATOMIC_ADD_F32         : VGLOBAL_Real_Atomics_gfx12<0x056>;

defm GLOBAL_LOAD_TR_B128_w32       : VGLOBAL_Real_AllAddr_gfx12<0x057>;
defm GLOBAL_LOAD_TR_B64_w32        : VGLOBAL_Real_AllAddr_gfx12<0x058>;

defm GLOBAL_LOAD_TR_B128_w64       : VGLOBAL_Real_AllAddr_gfx12_w64<0x057>;
defm GLOBAL_LOAD_TR_B64_w64        : VGLOBAL_Real_AllAddr_gfx12_w64<0x058>;

defm GLOBAL_ATOMIC_ORDERED_ADD_B64 : VGLOBAL_Real_Atomics_gfx12<0x073>;
defm GLOBAL_ATOMIC_PK_ADD_F16      : VGLOBAL_Real_Atomics_gfx12<0x059>;
defm GLOBAL_ATOMIC_PK_ADD_BF16     : VGLOBAL_Real_Atomics_gfx12<0x05a>;

defm GLOBAL_INV                    : VFLAT_Real_Base_gfx12<0x02b>;
defm GLOBAL_WB                     : VFLAT_Real_Base_gfx12<0x02c>;
defm GLOBAL_WBINV                  : VFLAT_Real_Base_gfx12<0x04f>;

// ENC_VSCRATCH.
defm SCRATCH_LOAD_UBYTE            : VSCRATCH_Real_AllAddr_gfx12<0x10, "scratch_load_u8">;
defm SCRATCH_LOAD_SBYTE            : VSCRATCH_Real_AllAddr_gfx12<0x11, "scratch_load_i8">;
defm SCRATCH_LOAD_USHORT           : VSCRATCH_Real_AllAddr_gfx12<0x12, "scratch_load_u16">;
defm SCRATCH_LOAD_SSHORT           : VSCRATCH_Real_AllAddr_gfx12<0x13, "scratch_load_i16">;
defm SCRATCH_LOAD_DWORD            : VSCRATCH_Real_AllAddr_gfx12<0x14, "scratch_load_b32">;
defm SCRATCH_LOAD_DWORDX2          : VSCRATCH_Real_AllAddr_gfx12<0x15, "scratch_load_b64">;
defm SCRATCH_LOAD_DWORDX3          : VSCRATCH_Real_AllAddr_gfx12<0x16, "scratch_load_b96">;
defm SCRATCH_LOAD_DWORDX4          : VSCRATCH_Real_AllAddr_gfx12<0x17, "scratch_load_b128">;
defm SCRATCH_STORE_BYTE            : VSCRATCH_Real_AllAddr_gfx12<0x18, "scratch_store_b8">;
defm SCRATCH_STORE_SHORT           : VSCRATCH_Real_AllAddr_gfx12<0x19, "scratch_store_b16">;
defm SCRATCH_STORE_DWORD           : VSCRATCH_Real_AllAddr_gfx12<0x1a, "scratch_store_b32">;
defm SCRATCH_STORE_DWORDX2         : VSCRATCH_Real_AllAddr_gfx12<0x1b, "scratch_store_b64">;
defm SCRATCH_STORE_DWORDX3         : VSCRATCH_Real_AllAddr_gfx12<0x1c, "scratch_store_b96">;
defm SCRATCH_STORE_DWORDX4         : VSCRATCH_Real_AllAddr_gfx12<0x1d, "scratch_store_b128">;
defm SCRATCH_LOAD_UBYTE_D16        : VSCRATCH_Real_AllAddr_gfx12<0x1e, "scratch_load_d16_u8">;
defm SCRATCH_LOAD_SBYTE_D16        : VSCRATCH_Real_AllAddr_gfx12<0x1f, "scratch_load_d16_i8">;
defm SCRATCH_LOAD_SHORT_D16        : VSCRATCH_Real_AllAddr_gfx12<0x20, "scratch_load_d16_b16">;
defm SCRATCH_LOAD_UBYTE_D16_HI     : VSCRATCH_Real_AllAddr_gfx12<0x21, "scratch_load_d16_hi_u8">;
defm SCRATCH_LOAD_SBYTE_D16_HI     : VSCRATCH_Real_AllAddr_gfx12<0x22, "scratch_load_d16_hi_i8">;
defm SCRATCH_LOAD_SHORT_D16_HI     : VSCRATCH_Real_AllAddr_gfx12<0x23, "scratch_load_d16_hi_b16">;
defm SCRATCH_STORE_BYTE_D16_HI     : VSCRATCH_Real_AllAddr_gfx12<0x24, "scratch_store_d16_hi_b8">;
defm SCRATCH_STORE_SHORT_D16_HI    : VSCRATCH_Real_AllAddr_gfx12<0x25, "scratch_store_d16_hi_b16">;

defm SCRATCH_LOAD_BLOCK            : VSCRATCH_Real_AllAddr_gfx12<0x53>;
defm SCRATCH_STORE_BLOCK           : VSCRATCH_Real_AllAddr_gfx12<0x54>;<|MERGE_RESOLUTION|>--- conflicted
+++ resolved
@@ -754,16 +754,6 @@
 let SubtargetPredicate = isGFX7GFX10 in {
 defm FLAT_ATOMIC_FCMPSWAP_X2 : FLAT_Atomic_Pseudo <"flat_atomic_fcmpswap_x2",
                                 VReg_64, f64, v2f64, VReg_128>;
-<<<<<<< HEAD
-
-defm FLAT_ATOMIC_FMIN_X2     : FLAT_Atomic_Pseudo <"flat_atomic_fmin_x2",
-                                VReg_64, f64>;
-
-defm FLAT_ATOMIC_FMAX_X2     : FLAT_Atomic_Pseudo <"flat_atomic_fmax_x2",
-                                VReg_64, f64>;
-
-=======
->>>>>>> 4ae23bcc
 } // End SubtargetPredicate = isGFX7GFX10
 
 
@@ -1018,10 +1008,6 @@
     FLAT_Global_Atomic_Pseudo<"global_atomic_fmax", VGPR_32, f32>;
   defm GLOBAL_ATOMIC_FCMPSWAP_X2 :
     FLAT_Global_Atomic_Pseudo<"global_atomic_fcmpswap_x2", VReg_64, f64, v2f64, VReg_128>;
-  defm GLOBAL_ATOMIC_FMIN_X2 :
-    FLAT_Global_Atomic_Pseudo<"global_atomic_fmin_x2", VReg_64, f64>;
-  defm GLOBAL_ATOMIC_FMAX_X2 :
-    FLAT_Global_Atomic_Pseudo<"global_atomic_fmax_x2", VReg_64, f64>;
 } // End SubtargetPredicate = isGFX10Plus
 
 let OtherPredicates = [HasAtomicFaddNoRtnInsts] in
@@ -1128,7 +1114,7 @@
 
 multiclass FlatAtomicNoRtnPat <string inst, string node, ValueType vt,
                           ValueType data_vt = vt, bit isIntr = 0> :
-  FlatAtomicNoRtnPatBase<inst, node # "_noret" # !if(isIntr, "", "_"#vt.Size), vt, data_vt>;
+  FlatAtomicNoRtnPatBase<inst, node # "_noret" # !if(isIntr, "", "_"#vt), vt, data_vt>;
 
 
 multiclass FlatAtomicRtnPatBase <string inst, string node, ValueType vt,
@@ -1146,7 +1132,7 @@
 
 multiclass FlatAtomicRtnPat <string inst, string node, ValueType vt,
                              ValueType data_vt = vt, bit isIntr = 0> :
-  FlatAtomicRtnPatBase<inst, node # !if(isIntr, "", "_"#vt.Size), vt, data_vt>;
+  FlatAtomicRtnPatBase<inst, node # !if(isIntr, "", "_"#vt), vt, data_vt>;
 
 
 multiclass FlatAtomicPat <string inst, string node, ValueType vt,
@@ -1178,29 +1164,14 @@
 multiclass FlatSignedAtomicPat <string inst, string node, ValueType vt,
                                 ValueType data_vt = vt, int complexity = 0,
                                 bit isIntr = 0> {
-  defvar rtnNode = !cast<SDPatternOperator>(node # !if(isIntr, "", "_" # vt.Size));
-  defvar noRtnNode = !cast<PatFrags>(node # "_noret" # !if(isIntr, "", "_" # vt.Size));
+  defvar rtnNode = !cast<SDPatternOperator>(node # !if(isIntr, "", "_" # vt));
+  defvar noRtnNode = !cast<PatFrags>(node # "_noret" # !if(isIntr, "", "_" # vt));
 
   let AddedComplexity = complexity in
   def : FlatSignedAtomicPatBase<!cast<FLAT_Pseudo>(inst#"_RTN"), rtnNode, vt, data_vt>;
 
   let AddedComplexity = !add(complexity, 1) in
   def : FlatSignedAtomicPatBase<!cast<FLAT_Pseudo>(inst), noRtnNode, vt, data_vt>;
-}
-
-multiclass FlatSignedAtomicIntrPat <string inst, string node, ValueType vt,
-                                    ValueType data_vt = vt> {
-  defm : FlatSignedAtomicPat<inst, node, vt, data_vt, /* complexity */ 0, /* isIntr */ 1>;
-}
-
-multiclass FlatSignedAtomicPatWithAddrSpace<string inst, string intr, string addrSpaceSuffix,
-                                            ValueType vt, ValueType data_vt = vt> {
-  defvar noRtnNode = !cast<PatFrags>(intr # "_noret_" # addrSpaceSuffix);
-  defvar rtnNode = !cast<PatFrags>(intr # "_" # addrSpaceSuffix);
-
-  let AddedComplexity = 1 in
-  def : FlatSignedAtomicPatBase<!cast<FLAT_Pseudo>(inst), noRtnNode, vt, data_vt>;
-  def : FlatSignedAtomicPatBase<!cast<FLAT_Pseudo>(inst#"_RTN"), rtnNode, vt, data_vt>;
 }
 
 class ScratchLoadSignedPat <FLAT_Pseudo inst, SDPatternOperator node, ValueType vt> : GCNPat <
@@ -1303,11 +1274,11 @@
 
 multiclass GlobalFLATAtomicPatsNoRtn<string inst, string node, ValueType vt,
                                      ValueType data_vt = vt, bit isIntr = 0> :
-  GlobalFLATAtomicPatsNoRtnBase<inst, node # "_noret" # !if(isIntr, "", "_" # vt.Size), vt, data_vt>;
+  GlobalFLATAtomicPatsNoRtnBase<inst, node # "_noret" # !if(isIntr, "", "_" # vt), vt, data_vt>;
 
 multiclass GlobalFLATAtomicPatsRtn<string inst, string node, ValueType vt,
                                    ValueType data_vt = vt, bit isIntr = 0> :
-  GlobalFLATAtomicPatsRtnBase<inst, node # !if(isIntr, "", "_" # vt.Size), vt, data_vt>;
+  GlobalFLATAtomicPatsRtnBase<inst, node # !if(isIntr, "", "_" # vt), vt, data_vt>;
 
 multiclass GlobalFLATAtomicPats<string inst, string node, ValueType vt,
                                 ValueType data_vt = vt, bit isIntr = 0> :
@@ -1629,35 +1600,10 @@
 let SubtargetPredicate = HasAtomicFMinFMaxF32GlobalInsts, OtherPredicates = [HasFlatGlobalInsts] in {
 defm : GlobalFLATAtomicPats <"GLOBAL_ATOMIC_FMIN", "atomic_load_fmin_global", f32>;
 defm : GlobalFLATAtomicPats <"GLOBAL_ATOMIC_FMAX", "atomic_load_fmax_global", f32>;
-<<<<<<< HEAD
-defm : FlatSignedAtomicPat <"FLAT_ATOMIC_FMIN", "atomic_load_fmin_flat", f32>;
-defm : FlatSignedAtomicPat <"FLAT_ATOMIC_FMAX", "atomic_load_fmax_flat", f32>;
-}
-
-let OtherPredicates = [isGFX10GFX11] in {
-=======
->>>>>>> 4ae23bcc
 defm : GlobalFLATAtomicIntrPats <"GLOBAL_ATOMIC_FMIN", "int_amdgcn_global_atomic_fmin", f32>;
 defm : GlobalFLATAtomicIntrPats <"GLOBAL_ATOMIC_FMAX", "int_amdgcn_global_atomic_fmax", f32>;
 }
 
-<<<<<<< HEAD
-defm : FlatSignedAtomicIntrPat <"FLAT_ATOMIC_FMIN", "int_amdgcn_flat_atomic_fmin", f32>;
-defm : FlatSignedAtomicIntrPat <"FLAT_ATOMIC_FMAX", "int_amdgcn_flat_atomic_fmax", f32>;
-}
-
-let OtherPredicates = [isGFX10Only] in {
-defm : GlobalFLATAtomicPats <"GLOBAL_ATOMIC_FMIN_X2", "atomic_load_fmin_global", f64>;
-defm : GlobalFLATAtomicPats <"GLOBAL_ATOMIC_FMAX_X2", "atomic_load_fmax_global", f64>;
-defm : GlobalFLATAtomicIntrPats <"GLOBAL_ATOMIC_FMIN_X2", "int_amdgcn_global_atomic_fmin", f64>;
-defm : GlobalFLATAtomicIntrPats <"GLOBAL_ATOMIC_FMAX_X2", "int_amdgcn_global_atomic_fmax", f64>;
-defm : FlatSignedAtomicPat <"FLAT_ATOMIC_FMIN_X2", "atomic_load_fmin_flat", f64>;
-defm : FlatSignedAtomicPat <"FLAT_ATOMIC_FMAX_X2", "atomic_load_fmax_flat", f64>;
-defm : FlatSignedAtomicIntrPat <"FLAT_ATOMIC_FMIN_X2", "int_amdgcn_flat_atomic_fmin", f64>;
-defm : FlatSignedAtomicIntrPat <"FLAT_ATOMIC_FMAX_X2", "int_amdgcn_flat_atomic_fmax", f64>;
-}
-
-=======
 let SubtargetPredicate = HasAtomicFMinFMaxF32FlatInsts in {
 defm : FlatAtomicPat <"FLAT_ATOMIC_FMIN", "atomic_load_fmin_flat", f32>;
 defm : FlatAtomicPat <"FLAT_ATOMIC_FMAX", "atomic_load_fmax_flat", f32>;
@@ -1665,13 +1611,12 @@
 defm : FlatAtomicIntrPat <"FLAT_ATOMIC_FMAX", "int_amdgcn_flat_atomic_fmax", f32>;
 }
 
->>>>>>> 4ae23bcc
 let OtherPredicates = [isGFX12Only] in {
   // FIXME: Remove these intrinsics
   defm : GlobalFLATAtomicIntrPats <"GLOBAL_ATOMIC_FMIN", "int_amdgcn_global_atomic_fmin_num", f32>;
   defm : GlobalFLATAtomicIntrPats <"GLOBAL_ATOMIC_FMAX", "int_amdgcn_global_atomic_fmax_num", f32>;
-  defm : FlatSignedAtomicIntrPat <"FLAT_ATOMIC_FMIN", "int_amdgcn_flat_atomic_fmin_num", f32>;
-  defm : FlatSignedAtomicIntrPat <"FLAT_ATOMIC_FMAX", "int_amdgcn_flat_atomic_fmax_num", f32>;
+  defm : FlatAtomicIntrPat <"FLAT_ATOMIC_FMIN", "int_amdgcn_flat_atomic_fmin_num", f32>;
+  defm : FlatAtomicIntrPat <"FLAT_ATOMIC_FMAX", "int_amdgcn_flat_atomic_fmax_num", f32>;
 }
 
 let OtherPredicates = [HasAtomicFaddNoRtnInsts] in {
@@ -1695,6 +1640,7 @@
 let OtherPredicates = [HasAtomicBufferGlobalPkAddF16Insts] in {
 defm : GlobalFLATAtomicPatsRtnWithAddrSpace <"GLOBAL_ATOMIC_PK_ADD_F16", "int_amdgcn_flat_atomic_fadd", "global_addrspace", v2f16>;
 defm : GlobalFLATAtomicPatsRtnWithAddrSpace <"GLOBAL_ATOMIC_PK_ADD_F16", "int_amdgcn_global_atomic_fadd", "global_addrspace", v2f16>;
+defm : GlobalFLATAtomicPats <"GLOBAL_ATOMIC_PK_ADD_F16", "atomic_load_fadd_global", v2f16>;
 }
 
 let SubtargetPredicate = HasAtomicFMinFMaxF64GlobalInsts, OtherPredicates = [HasFlatGlobalInsts] in {
@@ -1702,20 +1648,11 @@
 defm : GlobalFLATAtomicPats <"GLOBAL_ATOMIC_MAX_F64", "atomic_load_fmax_global", f64>;
 defm : GlobalFLATAtomicIntrPats <"GLOBAL_ATOMIC_MIN_F64", "int_amdgcn_global_atomic_fmin", f64>;
 defm : GlobalFLATAtomicIntrPats <"GLOBAL_ATOMIC_MAX_F64", "int_amdgcn_global_atomic_fmax", f64>;
-<<<<<<< HEAD
-defm : FlatSignedAtomicPat <"FLAT_ATOMIC_ADD_F64", "atomic_load_fadd_flat", f64>;
-defm : FlatSignedAtomicPat <"FLAT_ATOMIC_MIN_F64", "atomic_load_fmin_flat", f64>;
-defm : FlatSignedAtomicPat <"FLAT_ATOMIC_MAX_F64", "atomic_load_fmax_flat", f64>;
-defm : FlatSignedAtomicPatWithAddrSpace <"FLAT_ATOMIC_ADD_F64", "int_amdgcn_flat_atomic_fadd", "flat_addrspace", f64>;
-defm : FlatSignedAtomicIntrPat <"FLAT_ATOMIC_MIN_F64", "int_amdgcn_flat_atomic_fmin", f64>;
-defm : FlatSignedAtomicIntrPat <"FLAT_ATOMIC_MAX_F64", "int_amdgcn_flat_atomic_fmax", f64>;
-=======
 }
 
 let SubtargetPredicate = HasAtomicFMinFMaxF64FlatInsts in {
 defm : FlatAtomicIntrPat <"FLAT_ATOMIC_MIN_F64", "int_amdgcn_flat_atomic_fmin", f64>;
 defm : FlatAtomicIntrPat <"FLAT_ATOMIC_MAX_F64", "int_amdgcn_flat_atomic_fmax", f64>;
->>>>>>> 4ae23bcc
 }
 
 let OtherPredicates = [HasBufferFlatGlobalAtomicsF64] in {
@@ -1727,18 +1664,20 @@
 }
 
 let OtherPredicates = [HasFlatAtomicFaddF32Inst] in {
-defm : FlatSignedAtomicPat <"FLAT_ATOMIC_ADD_F32", "atomic_load_fadd_flat", f32>;
-defm : FlatSignedAtomicPatWithAddrSpace <"FLAT_ATOMIC_ADD_F32", "int_amdgcn_flat_atomic_fadd", "flat_addrspace", f32>;
+defm : FlatAtomicPat <"FLAT_ATOMIC_ADD_F32", "atomic_load_fadd_flat", f32>;
+defm : FlatAtomicIntrPat <"FLAT_ATOMIC_ADD_F32", "int_amdgcn_flat_atomic_fadd", f32>;
 }
 
 let OtherPredicates = [HasAtomicFlatPkAdd16Insts] in {
-defm : FlatSignedAtomicPatWithAddrSpace <"FLAT_ATOMIC_PK_ADD_F16", "int_amdgcn_flat_atomic_fadd", "flat_addrspace", v2f16>;
-defm : FlatSignedAtomicIntrPat <"FLAT_ATOMIC_PK_ADD_BF16", "int_amdgcn_flat_atomic_fadd_v2bf16", v2i16>;
+defm : FlatAtomicIntrPat <"FLAT_ATOMIC_PK_ADD_F16", "int_amdgcn_flat_atomic_fadd", v2f16>;
+defm : FlatAtomicIntrPat <"FLAT_ATOMIC_PK_ADD_BF16", "int_amdgcn_flat_atomic_fadd_v2bf16", v2i16>;
+defm : FlatAtomicPat <"FLAT_ATOMIC_PK_ADD_F16", "atomic_load_fadd_flat", v2f16>;
+defm : FlatAtomicPat <"FLAT_ATOMIC_PK_ADD_BF16", "atomic_load_fadd_flat", v2bf16>;
 }
 
 let OtherPredicates = [HasAtomicGlobalPkAddBF16Inst] in
 defm : GlobalFLATAtomicIntrPats <"GLOBAL_ATOMIC_PK_ADD_BF16", "int_amdgcn_global_atomic_fadd_v2bf16", v2i16>;
-
+defm : GlobalFLATAtomicPats <"GLOBAL_ATOMIC_PK_ADD_BF16", "atomic_load_fadd_global", v2bf16>;
 } // End OtherPredicates = [HasFlatGlobalInsts], AddedComplexity = 10
 
 let OtherPredicates = [HasFlatScratchInsts, EnableFlatScratch] in {
@@ -1808,8 +1747,8 @@
 // CI
 //===----------------------------------------------------------------------===//
 
-class FLAT_Real_ci <bits<7> op, FLAT_Pseudo ps> :
-  FLAT_Real <op, ps>,
+class FLAT_Real_ci <bits<7> op, FLAT_Pseudo ps, string asmName = ps.Mnemonic> :
+  FLAT_Real <op, ps, asmName>,
   SIMCInstr <ps.PseudoInstr, SIEncodingFamily.SI> {
   let AssemblerPredicate = isGFX7Only;
   let DecoderNamespace="GFX7";
@@ -1831,10 +1770,13 @@
 def FLAT_STORE_DWORDX4_ci      : FLAT_Real_ci <0x1e, FLAT_STORE_DWORDX4>;
 def FLAT_STORE_DWORDX3_ci      : FLAT_Real_ci <0x1f, FLAT_STORE_DWORDX3>;
 
-multiclass FLAT_Real_Atomics_ci <bits<7> op> {
-  defvar ps = !cast<FLAT_Pseudo>(NAME);
-  def _ci     : FLAT_Real_ci<op, !cast<FLAT_Pseudo>(ps.PseudoInstr)>;
-  def _RTN_ci : FLAT_Real_ci<op, !cast<FLAT_Pseudo>(ps.PseudoInstr # "_RTN")>;
+multiclass FLAT_Real_Atomics_ci <bits<7> op, string opName = NAME,
+                                 string asmName = !cast<FLAT_Pseudo>(opName).Mnemonic> {
+  defvar ps = !cast<FLAT_Pseudo>(opName);
+  defvar ps_rtn = !cast<FLAT_Pseudo>(opName#"_RTN");
+
+  def _ci     : FLAT_Real_ci<op, ps, asmName>;
+  def _RTN_ci : FLAT_Real_ci<op, ps_rtn, asmName>;
 }
 
 defm FLAT_ATOMIC_SWAP          : FLAT_Real_Atomics_ci <0x30>;
@@ -1869,8 +1811,8 @@
 defm FLAT_ATOMIC_FMIN          : FLAT_Real_Atomics_ci <0x3f>;
 defm FLAT_ATOMIC_FMAX          : FLAT_Real_Atomics_ci <0x40>;
 defm FLAT_ATOMIC_FCMPSWAP_X2   : FLAT_Real_Atomics_ci <0x5e>;
-defm FLAT_ATOMIC_FMIN_X2       : FLAT_Real_Atomics_ci <0x5f>;
-defm FLAT_ATOMIC_FMAX_X2       : FLAT_Real_Atomics_ci <0x60>;
+defm FLAT_ATOMIC_FMIN_X2       : FLAT_Real_Atomics_ci <0x5f, "FLAT_ATOMIC_MIN_F64", "flat_atomic_fmin_x2">;
+defm FLAT_ATOMIC_FMAX_X2       : FLAT_Real_Atomics_ci <0x60, "FLAT_ATOMIC_MAX_F64", "flat_atomic_fmax_x2">;
 
 
 //===----------------------------------------------------------------------===//
@@ -2152,8 +2094,8 @@
 // GFX10.
 //===----------------------------------------------------------------------===//
 
-class FLAT_Real_gfx10<bits<7> op, FLAT_Pseudo ps> :
-    FLAT_Real<op, ps>, SIMCInstr<ps.PseudoInstr, SIEncodingFamily.GFX10> {
+class FLAT_Real_gfx10<bits<7> op, FLAT_Pseudo ps, string opName = ps.Mnemonic> :
+    FLAT_Real<op, ps, opName>, SIMCInstr<ps.PseudoInstr, SIEncodingFamily.GFX10> {
   let AssemblerPredicate = isGFX10Only;
   let DecoderNamespace = "GFX10";
 
@@ -2165,25 +2107,28 @@
   let Inst{55}    = 0;
 }
 
-
-multiclass FLAT_Real_Base_gfx10<bits<7> op> {
+multiclass FLAT_Real_Base_gfx10<bits<7> op, string psName = NAME,
+                                string asmName = !cast<FLAT_Pseudo>(psName).Mnemonic> {
   def _gfx10 :
-    FLAT_Real_gfx10<op, !cast<FLAT_Pseudo>(NAME)>;
-}
-
-multiclass FLAT_Real_RTN_gfx10<bits<7> op> {
+    FLAT_Real_gfx10<op, !cast<FLAT_Pseudo>(psName), asmName>;
+}
+
+multiclass FLAT_Real_RTN_gfx10<bits<7> op, string psName = NAME,
+                               string asmName = !cast<FLAT_Pseudo>(psName).Mnemonic> {
   def _RTN_gfx10 :
-    FLAT_Real_gfx10<op, !cast<FLAT_Pseudo>(NAME#"_RTN")>;
-}
-
-multiclass FLAT_Real_SADDR_gfx10<bits<7> op> {
+    FLAT_Real_gfx10<op, !cast<FLAT_Pseudo>(psName#"_RTN"), asmName>;
+}
+
+multiclass FLAT_Real_SADDR_gfx10<bits<7> op, string psName = NAME,
+                                 string asmName = !cast<FLAT_Pseudo>(psName#"_SADDR").Mnemonic> {
   def _SADDR_gfx10 :
-    FLAT_Real_gfx10<op, !cast<FLAT_Pseudo>(NAME#"_SADDR")>;
-}
-
-multiclass FLAT_Real_SADDR_RTN_gfx10<bits<7> op> {
+    FLAT_Real_gfx10<op, !cast<FLAT_Pseudo>(psName#"_SADDR"), asmName>;
+}
+
+multiclass FLAT_Real_SADDR_RTN_gfx10<bits<7> op, string psName = NAME,
+                                     string asmName = !cast<FLAT_Pseudo>(psName#"_SADDR_RTN").Mnemonic> {
   def _SADDR_RTN_gfx10 :
-    FLAT_Real_gfx10<op, !cast<FLAT_Pseudo>(NAME#"_SADDR_RTN")>;
+    FLAT_Real_gfx10<op, !cast<FLAT_Pseudo>(psName#"_SADDR_RTN"), asmName>;
 }
 
 multiclass FLAT_Real_ST_gfx10<bits<7> op> {
@@ -2191,22 +2136,25 @@
     FLAT_Real_gfx10<op, !cast<FLAT_Pseudo>(NAME#"_ST")>;
 }
 
-multiclass FLAT_Real_AllAddr_gfx10<bits<7> op> :
-  FLAT_Real_Base_gfx10<op>,
-  FLAT_Real_SADDR_gfx10<op>;
-
-multiclass FLAT_Real_Atomics_gfx10<bits<7> op> :
-  FLAT_Real_Base_gfx10<op>,
-  FLAT_Real_RTN_gfx10<op>;
-
-multiclass FLAT_Real_GlblAtomics_gfx10<bits<7> op> :
-  FLAT_Real_AllAddr_gfx10<op>,
-  FLAT_Real_RTN_gfx10<op>,
-  FLAT_Real_SADDR_RTN_gfx10<op>;
-
-multiclass FLAT_Real_GlblAtomics_RTN_gfx10<bits<7> op> :
-  FLAT_Real_RTN_gfx10<op>,
-  FLAT_Real_SADDR_RTN_gfx10<op>;
+multiclass FLAT_Real_AllAddr_gfx10<bits<7> op, string OpName = NAME,
+                                   string asmName = !cast<FLAT_Pseudo>(OpName).Mnemonic> :
+  FLAT_Real_Base_gfx10<op, OpName, asmName>,
+  FLAT_Real_SADDR_gfx10<op, OpName, asmName>;
+
+multiclass FLAT_Real_Atomics_gfx10<bits<7> op, string OpName = NAME,
+                                   string asmName = !cast<FLAT_Pseudo>(OpName).Mnemonic> :
+  FLAT_Real_Base_gfx10<op, OpName, asmName>,
+  FLAT_Real_RTN_gfx10<op, OpName, asmName>;
+
+multiclass FLAT_Real_GlblAtomics_gfx10<bits<7> op, string OpName = NAME,
+                                       string asmName = !cast<FLAT_Pseudo>(OpName).Mnemonic> :
+  FLAT_Real_AllAddr_gfx10<op, OpName, asmName>,
+  FLAT_Real_RTN_gfx10<op, OpName, asmName>,
+  FLAT_Real_SADDR_RTN_gfx10<op, OpName, asmName>;
+
+multiclass FLAT_Real_GlblAtomics_RTN_gfx10<bits<7> op, string OpName = NAME> :
+  FLAT_Real_RTN_gfx10<op, OpName>,
+  FLAT_Real_SADDR_RTN_gfx10<op, OpName>;
 
 multiclass FLAT_Real_ScratchAllAddr_gfx10<bits<7> op> :
   FLAT_Real_Base_gfx10<op>,
@@ -2283,8 +2231,8 @@
 defm FLAT_ATOMIC_INC_X2         : FLAT_Real_Atomics_gfx10<0x05c>;
 defm FLAT_ATOMIC_DEC_X2         : FLAT_Real_Atomics_gfx10<0x05d>;
 defm FLAT_ATOMIC_FCMPSWAP_X2    : FLAT_Real_Atomics_gfx10<0x05e>;
-defm FLAT_ATOMIC_FMIN_X2        : FLAT_Real_Atomics_gfx10<0x05f>;
-defm FLAT_ATOMIC_FMAX_X2        : FLAT_Real_Atomics_gfx10<0x060>;
+defm FLAT_ATOMIC_FMIN_X2        : FLAT_Real_Atomics_gfx10<0x05f, "FLAT_ATOMIC_MIN_F64", "flat_atomic_fmin_x2">;
+defm FLAT_ATOMIC_FMAX_X2        : FLAT_Real_Atomics_gfx10<0x060, "FLAT_ATOMIC_MAX_F64", "flat_atomic_fmax_x2">;
 
 
 // ENC_FLAT_GLBL.
@@ -2341,8 +2289,8 @@
 defm GLOBAL_ATOMIC_INC_X2       : FLAT_Real_GlblAtomics_gfx10<0x05c>;
 defm GLOBAL_ATOMIC_DEC_X2       : FLAT_Real_GlblAtomics_gfx10<0x05d>;
 defm GLOBAL_ATOMIC_FCMPSWAP_X2  : FLAT_Real_GlblAtomics_gfx10<0x05e>;
-defm GLOBAL_ATOMIC_FMIN_X2      : FLAT_Real_GlblAtomics_gfx10<0x05f>;
-defm GLOBAL_ATOMIC_FMAX_X2      : FLAT_Real_GlblAtomics_gfx10<0x060>;
+defm GLOBAL_ATOMIC_FMIN_X2      : FLAT_Real_GlblAtomics_gfx10<0x05f, "GLOBAL_ATOMIC_MIN_F64", "global_atomic_fmin_x2">;
+defm GLOBAL_ATOMIC_FMAX_X2      : FLAT_Real_GlblAtomics_gfx10<0x060, "GLOBAL_ATOMIC_MAX_F64", "global_atomic_fmax_x2">;
 defm GLOBAL_LOAD_DWORD_ADDTID   : FLAT_Real_AllAddr_gfx10<0x016>;
 defm GLOBAL_STORE_DWORD_ADDTID  : FLAT_Real_AllAddr_gfx10<0x017>;
 
