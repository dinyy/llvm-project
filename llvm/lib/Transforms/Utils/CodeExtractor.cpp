--- conflicted
+++ resolved
@@ -1014,7 +1014,7 @@
 
   // Update the entry count of the function.
   if (BFI) {
-    auto Count = BFI->getProfileCountFromFreq(EntryFreq.getFrequency());
+    auto Count = BFI->getProfileCountFromFreq(EntryFreq);
     if (Count.has_value())
       newFunction->setEntryCount(
           ProfileCount(*Count, Function::PCT_Real)); // FIXME
@@ -1549,21 +1549,11 @@
   for (unsigned i = 0, e = inputs.size(); i != e; ++i) {
     Value *RewriteVal = NewValues[i];
 
-<<<<<<< HEAD
     std::vector<User *> Users(inputs[i]->user_begin(), inputs[i]->user_end());
     for (User *use : Users)
       if (Instruction *inst = dyn_cast<Instruction>(use))
         if (Blocks.count(inst->getParent()))
           inst->replaceUsesOfWith(inputs[i], RewriteVal);
-=======
-  // Update the entry count of the function.
-  if (BFI) {
-    auto Count = BFI->getProfileCountFromFreq(EntryFreq);
-    if (Count)
-      newFunction->setEntryCount(
-          ProfileCount(*Count, Function::PCT_Real)); // FIXME
-    BFI->setBlockFreq(codeReplacer, EntryFreq);
->>>>>>> 5181156b
   }
 
   // Since there may be multiple exits from the original region, make the new
@@ -1702,7 +1692,7 @@
 
   // Update the entry count of the function.
   if (BFI)
-    BFI->setBlockFreq(codeReplacer, EntryFreq.getFrequency());
+    BFI->setBlockFreq(codeReplacer, EntryFreq);
 
   std::vector<Value *> params;
 
