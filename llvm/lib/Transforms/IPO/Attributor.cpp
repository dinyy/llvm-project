//===- Attributor.cpp - Module-wide attribute deduction -------------------===//
//
// Part of the LLVM Project, under the Apache License v2.0 with LLVM Exceptions.
// See https://llvm.org/LICENSE.txt for license information.
// SPDX-License-Identifier: Apache-2.0 WITH LLVM-exception
//
//===----------------------------------------------------------------------===//
//
// This file implements an interprocedural pass that deduces and/or propagates
// attributes. This is done in an abstract interpretation style fixpoint
// iteration. See the Attributor.h file comment and the class descriptions in
// that file for more information.
//
//===----------------------------------------------------------------------===//

#include "llvm/Transforms/IPO/Attributor.h"

#include "llvm/ADT/PointerIntPair.h"
#include "llvm/ADT/STLExtras.h"
#include "llvm/ADT/Statistic.h"
#include "llvm/ADT/TinyPtrVector.h"
#include "llvm/Analysis/AliasAnalysis.h"
#include "llvm/Analysis/CallGraph.h"
#include "llvm/Analysis/CallGraphSCCPass.h"
#include "llvm/Analysis/InlineCost.h"
#include "llvm/Analysis/MemoryBuiltins.h"
#include "llvm/Analysis/MustExecute.h"
#include "llvm/IR/Attributes.h"
#include "llvm/IR/Constant.h"
#include "llvm/IR/ConstantFold.h"
#include "llvm/IR/Constants.h"
#include "llvm/IR/DataLayout.h"
#include "llvm/IR/GlobalValue.h"
#include "llvm/IR/GlobalVariable.h"
#include "llvm/IR/Instruction.h"
#include "llvm/IR/Instructions.h"
#include "llvm/IR/IntrinsicInst.h"
#include "llvm/IR/ValueHandle.h"
#include "llvm/InitializePasses.h"
#include "llvm/Support/Casting.h"
#include "llvm/Support/CommandLine.h"
#include "llvm/Support/Debug.h"
#include "llvm/Support/DebugCounter.h"
#include "llvm/Support/FileSystem.h"
#include "llvm/Support/GraphWriter.h"
#include "llvm/Support/raw_ostream.h"
#include "llvm/Transforms/Utils/BasicBlockUtils.h"
#include "llvm/Transforms/Utils/Cloning.h"
#include "llvm/Transforms/Utils/Local.h"
#include <cstdint>

#ifdef EXPENSIVE_CHECKS
#include "llvm/IR/Verifier.h"
#endif

#include <cassert>
#include <optional>
#include <string>

using namespace llvm;

#define DEBUG_TYPE "attributor"
#define VERBOSE_DEBUG_TYPE DEBUG_TYPE "-verbose"

DEBUG_COUNTER(ManifestDBGCounter, "attributor-manifest",
              "Determine what attributes are manifested in the IR");

STATISTIC(NumFnDeleted, "Number of function deleted");
STATISTIC(NumFnWithExactDefinition,
          "Number of functions with exact definitions");
STATISTIC(NumFnWithoutExactDefinition,
          "Number of functions without exact definitions");
STATISTIC(NumFnShallowWrappersCreated, "Number of shallow wrappers created");
STATISTIC(NumAttributesTimedOut,
          "Number of abstract attributes timed out before fixpoint");
STATISTIC(NumAttributesValidFixpoint,
          "Number of abstract attributes in a valid fixpoint state");
STATISTIC(NumAttributesManifested,
          "Number of abstract attributes manifested in IR");

// TODO: Determine a good default value.
//
// In the LLVM-TS and SPEC2006, 32 seems to not induce compile time overheads
// (when run with the first 5 abstract attributes). The results also indicate
// that we never reach 32 iterations but always find a fixpoint sooner.
//
// This will become more evolved once we perform two interleaved fixpoint
// iterations: bottom-up and top-down.
static cl::opt<unsigned>
    SetFixpointIterations("attributor-max-iterations", cl::Hidden,
                          cl::desc("Maximal number of fixpoint iterations."),
                          cl::init(32));

static cl::opt<unsigned, true> MaxInitializationChainLengthX(
    "attributor-max-initialization-chain-length", cl::Hidden,
    cl::desc(
        "Maximal number of chained initializations (to avoid stack overflows)"),
    cl::location(MaxInitializationChainLength), cl::init(1024));
unsigned llvm::MaxInitializationChainLength;

static cl::opt<bool> VerifyMaxFixpointIterations(
    "attributor-max-iterations-verify", cl::Hidden,
    cl::desc("Verify that max-iterations is a tight bound for a fixpoint"),
    cl::init(false));

static cl::opt<bool> AnnotateDeclarationCallSites(
    "attributor-annotate-decl-cs", cl::Hidden,
    cl::desc("Annotate call sites of function declarations."), cl::init(false));

static cl::opt<bool> EnableHeapToStack("enable-heap-to-stack-conversion",
                                       cl::init(true), cl::Hidden);

static cl::opt<bool>
    AllowShallowWrappers("attributor-allow-shallow-wrappers", cl::Hidden,
                         cl::desc("Allow the Attributor to create shallow "
                                  "wrappers for non-exact definitions."),
                         cl::init(false));

static cl::opt<bool>
    AllowDeepWrapper("attributor-allow-deep-wrappers", cl::Hidden,
                     cl::desc("Allow the Attributor to use IP information "
                              "derived from non-exact functions via cloning"),
                     cl::init(false));

// These options can only used for debug builds.
#ifndef NDEBUG
static cl::list<std::string>
    SeedAllowList("attributor-seed-allow-list", cl::Hidden,
                  cl::desc("Comma seperated list of attribute names that are "
                           "allowed to be seeded."),
                  cl::CommaSeparated);

static cl::list<std::string> FunctionSeedAllowList(
    "attributor-function-seed-allow-list", cl::Hidden,
    cl::desc("Comma seperated list of function names that are "
             "allowed to be seeded."),
    cl::CommaSeparated);
#endif

static cl::opt<bool>
    DumpDepGraph("attributor-dump-dep-graph", cl::Hidden,
                 cl::desc("Dump the dependency graph to dot files."),
                 cl::init(false));

static cl::opt<std::string> DepGraphDotFileNamePrefix(
    "attributor-depgraph-dot-filename-prefix", cl::Hidden,
    cl::desc("The prefix used for the CallGraph dot file names."));

static cl::opt<bool> ViewDepGraph("attributor-view-dep-graph", cl::Hidden,
                                  cl::desc("View the dependency graph."),
                                  cl::init(false));

static cl::opt<bool> PrintDependencies("attributor-print-dep", cl::Hidden,
                                       cl::desc("Print attribute dependencies"),
                                       cl::init(false));

static cl::opt<bool> EnableCallSiteSpecific(
    "attributor-enable-call-site-specific-deduction", cl::Hidden,
    cl::desc("Allow the Attributor to do call site specific analysis"),
    cl::init(false));

static cl::opt<bool>
    PrintCallGraph("attributor-print-call-graph", cl::Hidden,
                   cl::desc("Print Attributor's internal call graph"),
                   cl::init(false));

static cl::opt<bool> SimplifyAllLoads("attributor-simplify-all-loads",
                                      cl::Hidden,
                                      cl::desc("Try to simplify all loads."),
                                      cl::init(true));

/// Logic operators for the change status enum class.
///
///{
ChangeStatus llvm::operator|(ChangeStatus L, ChangeStatus R) {
  return L == ChangeStatus::CHANGED ? L : R;
}
ChangeStatus &llvm::operator|=(ChangeStatus &L, ChangeStatus R) {
  L = L | R;
  return L;
}
ChangeStatus llvm::operator&(ChangeStatus L, ChangeStatus R) {
  return L == ChangeStatus::UNCHANGED ? L : R;
}
ChangeStatus &llvm::operator&=(ChangeStatus &L, ChangeStatus R) {
  L = L & R;
  return L;
}
///}

bool AA::isNoSyncInst(Attributor &A, const Instruction &I,
                      const AbstractAttribute &QueryingAA) {
  // We are looking for volatile instructions or non-relaxed atomics.
  if (const auto *CB = dyn_cast<CallBase>(&I)) {
    if (CB->hasFnAttr(Attribute::NoSync))
      return true;

    // Non-convergent and readnone imply nosync.
    if (!CB->isConvergent() && !CB->mayReadOrWriteMemory())
      return true;

    if (AANoSync::isNoSyncIntrinsic(&I))
      return true;

    const auto &NoSyncAA = A.getAAFor<AANoSync>(
        QueryingAA, IRPosition::callsite_function(*CB), DepClassTy::OPTIONAL);
    return NoSyncAA.isAssumedNoSync();
  }

  if (!I.mayReadOrWriteMemory())
    return true;

  return !I.isVolatile() && !AANoSync::isNonRelaxedAtomic(&I);
}

bool AA::isDynamicallyUnique(Attributor &A, const AbstractAttribute &QueryingAA,
                             const Value &V, bool ForAnalysisOnly) {
  // TODO: See the AAInstanceInfo class comment.
  if (!ForAnalysisOnly)
    return false;
  auto &InstanceInfoAA = A.getAAFor<AAInstanceInfo>(
      QueryingAA, IRPosition::value(V), DepClassTy::OPTIONAL);
  return InstanceInfoAA.isAssumedUniqueForAnalysis();
}

Constant *AA::getInitialValueForObj(Value &Obj, Type &Ty,
                                    const TargetLibraryInfo *TLI,
                                    const DataLayout &DL,
                                    AA::RangeTy *RangePtr) {
  if (isa<AllocaInst>(Obj))
    return UndefValue::get(&Ty);
  if (Constant *Init = getInitialValueOfAllocation(&Obj, TLI, &Ty))
    return Init;
  auto *GV = dyn_cast<GlobalVariable>(&Obj);
  if (!GV)
    return nullptr;
  if (!GV->hasLocalLinkage() && !(GV->isConstant() && GV->hasInitializer()))
    return nullptr;
  if (!GV->hasInitializer())
    return UndefValue::get(&Ty);

  if (RangePtr && !RangePtr->offsetOrSizeAreUnknown()) {
    APInt Offset = APInt(64, RangePtr->Offset);
    return ConstantFoldLoadFromConst(GV->getInitializer(), &Ty, Offset, DL);
  }

  return ConstantFoldLoadFromUniformValue(GV->getInitializer(), &Ty);
}

bool AA::isValidInScope(const Value &V, const Function *Scope) {
  if (isa<Constant>(V))
    return true;
  if (auto *I = dyn_cast<Instruction>(&V))
    return I->getFunction() == Scope;
  if (auto *A = dyn_cast<Argument>(&V))
    return A->getParent() == Scope;
  return false;
}

bool AA::isValidAtPosition(const AA::ValueAndContext &VAC,
                           InformationCache &InfoCache) {
  if (isa<Constant>(VAC.getValue()) || VAC.getValue() == VAC.getCtxI())
    return true;
  const Function *Scope = nullptr;
  const Instruction *CtxI = VAC.getCtxI();
  if (CtxI)
    Scope = CtxI->getFunction();
  if (auto *A = dyn_cast<Argument>(VAC.getValue()))
    return A->getParent() == Scope;
  if (auto *I = dyn_cast<Instruction>(VAC.getValue())) {
    if (I->getFunction() == Scope) {
      if (const DominatorTree *DT =
              InfoCache.getAnalysisResultForFunction<DominatorTreeAnalysis>(
                  *Scope))
        return DT->dominates(I, CtxI);
      // Local dominance check mostly for the old PM passes.
      if (CtxI && I->getParent() == CtxI->getParent())
        return llvm::any_of(
            make_range(I->getIterator(), I->getParent()->end()),
            [&](const Instruction &AfterI) { return &AfterI == CtxI; });
    }
  }
  return false;
}

Value *AA::getWithType(Value &V, Type &Ty) {
  if (V.getType() == &Ty)
    return &V;
  if (isa<PoisonValue>(V))
    return PoisonValue::get(&Ty);
  if (isa<UndefValue>(V))
    return UndefValue::get(&Ty);
  if (auto *C = dyn_cast<Constant>(&V)) {
    if (C->isNullValue())
      return Constant::getNullValue(&Ty);
    if (C->getType()->isPointerTy() && Ty.isPointerTy())
      return ConstantExpr::getPointerCast(C, &Ty);
    if (C->getType()->getPrimitiveSizeInBits() >= Ty.getPrimitiveSizeInBits()) {
      if (C->getType()->isIntegerTy() && Ty.isIntegerTy())
        return ConstantExpr::getTrunc(C, &Ty, /* OnlyIfReduced */ true);
      if (C->getType()->isFloatingPointTy() && Ty.isFloatingPointTy())
        return ConstantExpr::getFPTrunc(C, &Ty, /* OnlyIfReduced */ true);
    }
  }
  return nullptr;
}

std::optional<Value *>
AA::combineOptionalValuesInAAValueLatice(const std::optional<Value *> &A,
                                         const std::optional<Value *> &B,
                                         Type *Ty) {
  if (A == B)
    return A;
  if (!B)
    return A;
  if (*B == nullptr)
    return nullptr;
  if (!A)
    return Ty ? getWithType(**B, *Ty) : nullptr;
  if (*A == nullptr)
    return nullptr;
  if (!Ty)
    Ty = (*A)->getType();
  if (isa_and_nonnull<UndefValue>(*A))
    return getWithType(**B, *Ty);
  if (isa<UndefValue>(*B))
    return A;
  if (*A && *B && *A == getWithType(**B, *Ty))
    return A;
  return nullptr;
}

template <bool IsLoad, typename Ty>
static bool getPotentialCopiesOfMemoryValue(
    Attributor &A, Ty &I, SmallSetVector<Value *, 4> &PotentialCopies,
    SmallSetVector<Instruction *, 4> &PotentialValueOrigins,
    const AbstractAttribute &QueryingAA, bool &UsedAssumedInformation,
    bool OnlyExact) {
  LLVM_DEBUG(dbgs() << "Trying to determine the potential copies of " << I
                    << " (only exact: " << OnlyExact << ")\n";);

  Value &Ptr = *I.getPointerOperand();
  // Containers to remember the pointer infos and new copies while we are not
  // sure that we can find all of them. If we abort we want to avoid spurious
  // dependences and potential copies in the provided container.
  SmallVector<const AAPointerInfo *> PIs;
  SmallVector<Value *> NewCopies;
  SmallVector<Instruction *> NewCopyOrigins;

  const auto *TLI =
      A.getInfoCache().getTargetLibraryInfoForFunction(*I.getFunction());

  auto Pred = [&](Value &Obj) {
    LLVM_DEBUG(dbgs() << "Visit underlying object " << Obj << "\n");
    if (isa<UndefValue>(&Obj))
      return true;
    if (isa<ConstantPointerNull>(&Obj)) {
      // A null pointer access can be undefined but any offset from null may
      // be OK. We do not try to optimize the latter.
      if (!NullPointerIsDefined(I.getFunction(),
                                Ptr.getType()->getPointerAddressSpace()) &&
          A.getAssumedSimplified(Ptr, QueryingAA, UsedAssumedInformation,
                                 AA::Interprocedural) == &Obj)
        return true;
      LLVM_DEBUG(
          dbgs() << "Underlying object is a valid nullptr, giving up.\n";);
      return false;
    }
    // TODO: Use assumed noalias return.
    if (!isa<AllocaInst>(&Obj) && !isa<GlobalVariable>(&Obj) &&
        !(IsLoad ? isAllocationFn(&Obj, TLI) : isNoAliasCall(&Obj))) {
      LLVM_DEBUG(dbgs() << "Underlying object is not supported yet: " << Obj
                        << "\n";);
      return false;
    }
    if (auto *GV = dyn_cast<GlobalVariable>(&Obj))
      if (!GV->hasLocalLinkage() &&
          !(GV->isConstant() && GV->hasInitializer())) {
        LLVM_DEBUG(dbgs() << "Underlying object is global with external "
                             "linkage, not supported yet: "
                          << Obj << "\n";);
        return false;
      }

    bool NullOnly = true;
    bool NullRequired = false;
    auto CheckForNullOnlyAndUndef = [&](std::optional<Value *> V,
                                        bool IsExact) {
      if (!V || *V == nullptr)
        NullOnly = false;
      else if (isa<UndefValue>(*V))
        /* No op */;
      else if (isa<Constant>(*V) && cast<Constant>(*V)->isNullValue())
        NullRequired = !IsExact;
      else
        NullOnly = false;
    };

    auto CheckAccess = [&](const AAPointerInfo::Access &Acc, bool IsExact) {
      if ((IsLoad && !Acc.isWriteOrAssumption()) || (!IsLoad && !Acc.isRead()))
        return true;
      if (IsLoad && Acc.isWrittenValueYetUndetermined())
        return true;
      CheckForNullOnlyAndUndef(Acc.getContent(), IsExact);
      if (OnlyExact && !IsExact && !NullOnly &&
          !isa_and_nonnull<UndefValue>(Acc.getWrittenValue())) {
        LLVM_DEBUG(dbgs() << "Non exact access " << *Acc.getRemoteInst()
                          << ", abort!\n");
        return false;
      }
      if (NullRequired && !NullOnly) {
        LLVM_DEBUG(dbgs() << "Required all `null` accesses due to non exact "
                             "one, however found non-null one: "
                          << *Acc.getRemoteInst() << ", abort!\n");
        return false;
      }
      if (IsLoad) {
        assert(isa<LoadInst>(I) && "Expected load or store instruction only!");
        if (!Acc.isWrittenValueUnknown()) {
          NewCopies.push_back(Acc.getWrittenValue());
          NewCopyOrigins.push_back(Acc.getRemoteInst());
          return true;
        }
        auto *SI = dyn_cast<StoreInst>(Acc.getRemoteInst());
        if (!SI) {
          LLVM_DEBUG(dbgs() << "Underlying object written through a non-store "
                               "instruction not supported yet: "
                            << *Acc.getRemoteInst() << "\n";);
          return false;
        }
        NewCopies.push_back(SI->getValueOperand());
        NewCopyOrigins.push_back(SI);
      } else {
        assert(isa<StoreInst>(I) && "Expected load or store instruction only!");
        auto *LI = dyn_cast<LoadInst>(Acc.getRemoteInst());
        if (!LI && OnlyExact) {
          LLVM_DEBUG(dbgs() << "Underlying object read through a non-load "
                               "instruction not supported yet: "
                            << *Acc.getRemoteInst() << "\n";);
          return false;
        }
        NewCopies.push_back(Acc.getRemoteInst());
      }
      return true;
    };

    // If the value has been written to we don't need the initial value of the
    // object.
    bool HasBeenWrittenTo = false;

    AA::RangeTy Range;
    auto &PI = A.getAAFor<AAPointerInfo>(QueryingAA, IRPosition::value(Obj),
                                         DepClassTy::NONE);
    if (!PI.forallInterferingAccesses(A, QueryingAA, I, CheckAccess,
                                      HasBeenWrittenTo, Range)) {
      LLVM_DEBUG(
          dbgs()
          << "Failed to verify all interfering accesses for underlying object: "
          << Obj << "\n");
      return false;
    }

    if (IsLoad && !HasBeenWrittenTo && !Range.isUnassigned()) {
      const DataLayout &DL = A.getDataLayout();
      Value *InitialValue =
          AA::getInitialValueForObj(Obj, *I.getType(), TLI, DL, &Range);
      if (!InitialValue) {
        LLVM_DEBUG(dbgs() << "Could not determine required initial value of "
                             "underlying object, abort!\n");
        return false;
      }
      CheckForNullOnlyAndUndef(InitialValue, /* IsExact */ true);
      if (NullRequired && !NullOnly) {
        LLVM_DEBUG(dbgs() << "Non exact access but initial value that is not "
                             "null or undef, abort!\n");
        return false;
      }

      NewCopies.push_back(InitialValue);
      NewCopyOrigins.push_back(nullptr);
    }

    PIs.push_back(&PI);

    return true;
  };

  const auto &AAUO = A.getAAFor<AAUnderlyingObjects>(
      QueryingAA, IRPosition::value(Ptr), DepClassTy::OPTIONAL);
  if (!AAUO.forallUnderlyingObjects(Pred)) {
    LLVM_DEBUG(
        dbgs() << "Underlying objects stored into could not be determined\n";);
    return false;
  }

  // Only if we were successful collection all potential copies we record
  // dependences (on non-fix AAPointerInfo AAs). We also only then modify the
  // given PotentialCopies container.
  for (const auto *PI : PIs) {
    if (!PI->getState().isAtFixpoint())
      UsedAssumedInformation = true;
    A.recordDependence(*PI, QueryingAA, DepClassTy::OPTIONAL);
  }
  PotentialCopies.insert(NewCopies.begin(), NewCopies.end());
  PotentialValueOrigins.insert(NewCopyOrigins.begin(), NewCopyOrigins.end());

  return true;
}

bool AA::getPotentiallyLoadedValues(
    Attributor &A, LoadInst &LI, SmallSetVector<Value *, 4> &PotentialValues,
    SmallSetVector<Instruction *, 4> &PotentialValueOrigins,
    const AbstractAttribute &QueryingAA, bool &UsedAssumedInformation,
    bool OnlyExact) {
  return getPotentialCopiesOfMemoryValue</* IsLoad */ true>(
      A, LI, PotentialValues, PotentialValueOrigins, QueryingAA,
      UsedAssumedInformation, OnlyExact);
}

bool AA::getPotentialCopiesOfStoredValue(
    Attributor &A, StoreInst &SI, SmallSetVector<Value *, 4> &PotentialCopies,
    const AbstractAttribute &QueryingAA, bool &UsedAssumedInformation,
    bool OnlyExact) {
  SmallSetVector<Instruction *, 4> PotentialValueOrigins;
  return getPotentialCopiesOfMemoryValue</* IsLoad */ false>(
      A, SI, PotentialCopies, PotentialValueOrigins, QueryingAA,
      UsedAssumedInformation, OnlyExact);
}

static bool isAssumedReadOnlyOrReadNone(Attributor &A, const IRPosition &IRP,
                                        const AbstractAttribute &QueryingAA,
                                        bool RequireReadNone, bool &IsKnown) {

  IRPosition::Kind Kind = IRP.getPositionKind();
  if (Kind == IRPosition::IRP_FUNCTION || Kind == IRPosition::IRP_CALL_SITE) {
    const auto &MemLocAA =
        A.getAAFor<AAMemoryLocation>(QueryingAA, IRP, DepClassTy::NONE);
    if (MemLocAA.isAssumedReadNone()) {
      IsKnown = MemLocAA.isKnownReadNone();
      if (!IsKnown)
        A.recordDependence(MemLocAA, QueryingAA, DepClassTy::OPTIONAL);
      return true;
    }
  }

  const auto &MemBehaviorAA =
      A.getAAFor<AAMemoryBehavior>(QueryingAA, IRP, DepClassTy::NONE);
  if (MemBehaviorAA.isAssumedReadNone() ||
      (!RequireReadNone && MemBehaviorAA.isAssumedReadOnly())) {
    IsKnown = RequireReadNone ? MemBehaviorAA.isKnownReadNone()
                              : MemBehaviorAA.isKnownReadOnly();
    if (!IsKnown)
      A.recordDependence(MemBehaviorAA, QueryingAA, DepClassTy::OPTIONAL);
    return true;
  }

  return false;
}

bool AA::isAssumedReadOnly(Attributor &A, const IRPosition &IRP,
                           const AbstractAttribute &QueryingAA, bool &IsKnown) {
  return isAssumedReadOnlyOrReadNone(A, IRP, QueryingAA,
                                     /* RequireReadNone */ false, IsKnown);
}
bool AA::isAssumedReadNone(Attributor &A, const IRPosition &IRP,
                           const AbstractAttribute &QueryingAA, bool &IsKnown) {
  return isAssumedReadOnlyOrReadNone(A, IRP, QueryingAA,
                                     /* RequireReadNone */ true, IsKnown);
}

static bool
isPotentiallyReachable(Attributor &A, const Instruction &FromI,
                       const Instruction *ToI, const Function &ToFn,
                       const AbstractAttribute &QueryingAA,
                       std::function<bool(const Function &F)> GoBackwardsCB) {
  LLVM_DEBUG(dbgs() << "[AA] isPotentiallyReachable @" << ToFn.getName()
                    << " from " << FromI << " [GBCB: " << bool(GoBackwardsCB)
                    << "]\n");

  // TODO: If we can go arbitrarily backwards we will eventually reach an
  // entry point that can reach ToI. Only once this takes a set of blocks
  // through which we cannot go, or once we track internal functions not
  // accessible from the outside, it makes sense to perform backwards analysis
  // in the absence of a GoBackwardsCB.
  if (!GoBackwardsCB) {
    LLVM_DEBUG(dbgs() << "[AA] check @" << ToFn.getName() << " from " << FromI
                      << " is not checked backwards, abort\n");
    return true;
  }

  SmallPtrSet<const Instruction *, 8> Visited;
  SmallVector<const Instruction *> Worklist;
  Worklist.push_back(&FromI);

  while (!Worklist.empty()) {
    const Instruction *CurFromI = Worklist.pop_back_val();
    if (!Visited.insert(CurFromI).second)
      continue;

    const Function *FromFn = CurFromI->getFunction();
    if (FromFn == &ToFn) {
      if (!ToI)
        return true;
      LLVM_DEBUG(dbgs() << "[AA] check " << *ToI << " from " << *CurFromI
                        << " intraprocedurally\n");
      const auto &ReachabilityAA = A.getAAFor<AAReachability>(
          QueryingAA, IRPosition::function(ToFn), DepClassTy::OPTIONAL);
      bool Result = ReachabilityAA.isAssumedReachable(A, *CurFromI, *ToI);
      LLVM_DEBUG(dbgs() << "[AA] " << *CurFromI << " "
                        << (Result ? "can potentially " : "cannot ") << "reach "
                        << *ToI << " [Intra]\n");
      if (Result)
        return true;
    }

    // Check if the current instruction is already known to reach the ToFn.
    const auto &FnReachabilityAA = A.getAAFor<AAFunctionReachability>(
        QueryingAA, IRPosition::function(*FromFn), DepClassTy::OPTIONAL);
<<<<<<< HEAD
    bool Result = FnReachabilityAA.instructionCanReach(A, *CurFromI, ToFn);
    LLVM_DEBUG(dbgs() << "[AA] " << *CurFromI << " in @" << FromFn->getName()
                      << " " << (Result ? "can potentially " : "cannot ")
                      << "reach @" << ToFn.getName() << " [FromFn]\n");
    if (Result)
=======
    auto ReturnInstCB = [&](Instruction &Ret) {
      bool Result =
          ReachabilityAA.isAssumedReachable(A, *CurFromI, Ret, ExclusionSet);
      LLVM_DEBUG(dbgs() << "[AA][Ret] " << *CurFromI << " "
                        << (Result ? "can potentially " : "cannot ") << "reach "
                        << Ret << " [Intra]\n");
      return !Result;
    };

    // Check if we can reach returns.
    bool UsedAssumedInformation = false;
    if (A.checkForAllInstructions(ReturnInstCB, FromFn, QueryingAA,
                                  {Instruction::Ret}, UsedAssumedInformation)) {
      LLVM_DEBUG(dbgs() << "[AA] No return is reachable, done\n");
      continue;
    }

    if (!GoBackwardsCB) {
      LLVM_DEBUG(dbgs() << "[AA] check @" << ToFn.getName() << " from " << FromI
                        << " is not checked backwards, abort\n");
>>>>>>> e1acf65b
      return true;

    // If we do not go backwards from the FromFn we are done here and so far we
    // could not find a way to reach ToFn/ToI.
    if (!GoBackwardsCB(*FromFn))
      continue;

    LLVM_DEBUG(dbgs() << "Stepping backwards to the call sites of @"
                      << FromFn->getName() << "\n");

    auto CheckCallSite = [&](AbstractCallSite ACS) {
      CallBase *CB = ACS.getInstruction();
      if (!CB)
        return false;

      if (isa<InvokeInst>(CB))
        return false;

      Instruction *Inst = CB->getNextNonDebugInstruction();
      Worklist.push_back(Inst);
      return true;
    };

    bool UsedAssumedInformation = false;
    Result = !A.checkForAllCallSites(CheckCallSite, *FromFn,
                                     /* RequireAllCallSites */ true,
                                     &QueryingAA, UsedAssumedInformation);
    if (Result) {
      LLVM_DEBUG(dbgs() << "[AA] stepping back to call sites from " << *CurFromI
                        << " in @" << FromFn->getName()
                        << " failed, give up\n");
      return true;
    }

    LLVM_DEBUG(dbgs() << "[AA] stepped back to call sites from " << *CurFromI
                      << " in @" << FromFn->getName()
                      << " worklist size is: " << Worklist.size() << "\n");
  }
  return false;
}

bool AA::isPotentiallyReachable(
    Attributor &A, const Instruction &FromI, const Instruction &ToI,
    const AbstractAttribute &QueryingAA,
    std::function<bool(const Function &F)> GoBackwardsCB) {
  LLVM_DEBUG(dbgs() << "[AA] isPotentiallyReachable " << ToI << " from "
                    << FromI << " [GBCB: " << bool(GoBackwardsCB) << "]\n");
  const Function *ToFn = ToI.getFunction();
  return ::isPotentiallyReachable(A, FromI, &ToI, *ToFn, QueryingAA,
                                  GoBackwardsCB);
}

bool AA::isPotentiallyReachable(
    Attributor &A, const Instruction &FromI, const Function &ToFn,
    const AbstractAttribute &QueryingAA,
    std::function<bool(const Function &F)> GoBackwardsCB) {
  return ::isPotentiallyReachable(A, FromI, /* ToI */ nullptr, ToFn, QueryingAA,
                                  GoBackwardsCB);
}

bool AA::isAssumedThreadLocalObject(Attributor &A, Value &Obj,
                                    const AbstractAttribute &QueryingAA) {
  if (isa<UndefValue>(Obj))
    return true;
  if (isa<AllocaInst>(Obj)) {
    InformationCache &InfoCache = A.getInfoCache();
    if (!InfoCache.stackIsAccessibleByOtherThreads()) {
      LLVM_DEBUG(
          dbgs() << "[AA] Object '" << Obj
                 << "' is thread local; stack objects are thread local.\n");
      return true;
    }
    const auto &NoCaptureAA = A.getAAFor<AANoCapture>(
        QueryingAA, IRPosition::value(Obj), DepClassTy::OPTIONAL);
    LLVM_DEBUG(dbgs() << "[AA] Object '" << Obj << "' is "
                      << (NoCaptureAA.isAssumedNoCapture() ? "" : "not")
                      << " thread local; "
                      << (NoCaptureAA.isAssumedNoCapture() ? "non-" : "")
                      << "captured stack object.\n");
    return NoCaptureAA.isAssumedNoCapture();
  }
  if (auto *GV = dyn_cast<GlobalVariable>(&Obj)) {
    if (GV->isConstant()) {
      LLVM_DEBUG(dbgs() << "[AA] Object '" << Obj
                        << "' is thread local; constant global\n");
      return true;
    }
    if (GV->isThreadLocal()) {
      LLVM_DEBUG(dbgs() << "[AA] Object '" << Obj
                        << "' is thread local; thread local global\n");
      return true;
    }
  }

  if (A.getInfoCache().targetIsGPU()) {
    if (Obj.getType()->getPointerAddressSpace() ==
        (int)AA::GPUAddressSpace::Local) {
      LLVM_DEBUG(dbgs() << "[AA] Object '" << Obj
                        << "' is thread local; GPU local memory\n");
      return true;
    }
    if (Obj.getType()->getPointerAddressSpace() ==
        (int)AA::GPUAddressSpace::Constant) {
      LLVM_DEBUG(dbgs() << "[AA] Object '" << Obj
                        << "' is thread local; GPU constant memory\n");
      return true;
    }
  }

  LLVM_DEBUG(dbgs() << "[AA] Object '" << Obj << "' is not thread local\n");
  return false;
}

bool AA::isPotentiallyAffectedByBarrier(Attributor &A, const Instruction &I,
                                        const AbstractAttribute &QueryingAA) {
  if (!I.mayHaveSideEffects() && !I.mayReadFromMemory())
    return false;

  SmallSetVector<const Value *, 8> Ptrs;

  auto AddLocationPtr = [&](std::optional<MemoryLocation> Loc) {
    if (!Loc || !Loc->Ptr) {
      LLVM_DEBUG(
          dbgs() << "[AA] Access to unknown location; -> requires barriers\n");
      return false;
    }
    Ptrs.insert(Loc->Ptr);
    return true;
  };

  if (const MemIntrinsic *MI = dyn_cast<MemIntrinsic>(&I)) {
    if (!AddLocationPtr(MemoryLocation::getForDest(MI)))
      return true;
    if (const MemTransferInst *MTI = dyn_cast<MemTransferInst>(&I))
      if (!AddLocationPtr(MemoryLocation::getForSource(MTI)))
        return true;
  } else if (!AddLocationPtr(MemoryLocation::getOrNone(&I)))
    return true;

  return isPotentiallyAffectedByBarrier(A, Ptrs.getArrayRef(), QueryingAA, &I);
}

bool AA::isPotentiallyAffectedByBarrier(Attributor &A,
                                        ArrayRef<const Value *> Ptrs,
                                        const AbstractAttribute &QueryingAA,
                                        const Instruction *CtxI) {
  for (const Value *Ptr : Ptrs) {
    if (!Ptr) {
      LLVM_DEBUG(dbgs() << "[AA] nullptr; -> requires barriers\n");
      return true;
    }

    auto Pred = [&](Value &Obj) {
      if (AA::isAssumedThreadLocalObject(A, Obj, QueryingAA))
        return true;
      LLVM_DEBUG(dbgs() << "[AA] Access to '" << Obj << "' via '" << *Ptr
                        << "'; -> requires barrier\n");
      return false;
    };

    const auto &UnderlyingObjsAA = A.getAAFor<AAUnderlyingObjects>(
        QueryingAA, IRPosition::value(*Ptr), DepClassTy::OPTIONAL);
    if (!UnderlyingObjsAA.forallUnderlyingObjects(Pred))
      return true;
  }
  return false;
}

/// Return true if \p New is equal or worse than \p Old.
static bool isEqualOrWorse(const Attribute &New, const Attribute &Old) {
  if (!Old.isIntAttribute())
    return true;

  return Old.getValueAsInt() >= New.getValueAsInt();
}

/// Return true if the information provided by \p Attr was added to the
/// attribute list \p Attrs. This is only the case if it was not already present
/// in \p Attrs at the position describe by \p PK and \p AttrIdx.
static bool addIfNotExistent(LLVMContext &Ctx, const Attribute &Attr,
                             AttributeList &Attrs, int AttrIdx,
                             bool ForceReplace = false) {

  if (Attr.isEnumAttribute()) {
    Attribute::AttrKind Kind = Attr.getKindAsEnum();
    if (Attrs.hasAttributeAtIndex(AttrIdx, Kind))
      if (!ForceReplace &&
          isEqualOrWorse(Attr, Attrs.getAttributeAtIndex(AttrIdx, Kind)))
        return false;
    Attrs = Attrs.addAttributeAtIndex(Ctx, AttrIdx, Attr);
    return true;
  }
  if (Attr.isStringAttribute()) {
    StringRef Kind = Attr.getKindAsString();
    if (Attrs.hasAttributeAtIndex(AttrIdx, Kind))
      if (!ForceReplace &&
          isEqualOrWorse(Attr, Attrs.getAttributeAtIndex(AttrIdx, Kind)))
        return false;
    Attrs = Attrs.addAttributeAtIndex(Ctx, AttrIdx, Attr);
    return true;
  }
  if (Attr.isIntAttribute()) {
    Attribute::AttrKind Kind = Attr.getKindAsEnum();
    if (Attrs.hasAttributeAtIndex(AttrIdx, Kind))
      if (!ForceReplace &&
          isEqualOrWorse(Attr, Attrs.getAttributeAtIndex(AttrIdx, Kind)))
        return false;
    Attrs = Attrs.removeAttributeAtIndex(Ctx, AttrIdx, Kind);
    Attrs = Attrs.addAttributeAtIndex(Ctx, AttrIdx, Attr);
    return true;
  }

  llvm_unreachable("Expected enum or string attribute!");
}

Argument *IRPosition::getAssociatedArgument() const {
  if (getPositionKind() == IRP_ARGUMENT)
    return cast<Argument>(&getAnchorValue());

  // Not an Argument and no argument number means this is not a call site
  // argument, thus we cannot find a callback argument to return.
  int ArgNo = getCallSiteArgNo();
  if (ArgNo < 0)
    return nullptr;

  // Use abstract call sites to make the connection between the call site
  // values and the ones in callbacks. If a callback was found that makes use
  // of the underlying call site operand, we want the corresponding callback
  // callee argument and not the direct callee argument.
  std::optional<Argument *> CBCandidateArg;
  SmallVector<const Use *, 4> CallbackUses;
  const auto &CB = cast<CallBase>(getAnchorValue());
  AbstractCallSite::getCallbackUses(CB, CallbackUses);
  for (const Use *U : CallbackUses) {
    AbstractCallSite ACS(U);
    assert(ACS && ACS.isCallbackCall());
    if (!ACS.getCalledFunction())
      continue;

    for (unsigned u = 0, e = ACS.getNumArgOperands(); u < e; u++) {

      // Test if the underlying call site operand is argument number u of the
      // callback callee.
      if (ACS.getCallArgOperandNo(u) != ArgNo)
        continue;

      assert(ACS.getCalledFunction()->arg_size() > u &&
             "ACS mapped into var-args arguments!");
      if (CBCandidateArg) {
        CBCandidateArg = nullptr;
        break;
      }
      CBCandidateArg = ACS.getCalledFunction()->getArg(u);
    }
  }

  // If we found a unique callback candidate argument, return it.
  if (CBCandidateArg && *CBCandidateArg)
    return *CBCandidateArg;

  // If no callbacks were found, or none used the underlying call site operand
  // exclusively, use the direct callee argument if available.
  const Function *Callee = CB.getCalledFunction();
  if (Callee && Callee->arg_size() > unsigned(ArgNo))
    return Callee->getArg(ArgNo);

  return nullptr;
}

ChangeStatus AbstractAttribute::update(Attributor &A) {
  ChangeStatus HasChanged = ChangeStatus::UNCHANGED;
  if (getState().isAtFixpoint())
    return HasChanged;

  LLVM_DEBUG(dbgs() << "[Attributor] Update: " << *this << "\n");

  HasChanged = updateImpl(A);

  LLVM_DEBUG(dbgs() << "[Attributor] Update " << HasChanged << " " << *this
                    << "\n");

  return HasChanged;
}

ChangeStatus
IRAttributeManifest::manifestAttrs(Attributor &A, const IRPosition &IRP,
                                   const ArrayRef<Attribute> &DeducedAttrs,
                                   bool ForceReplace) {
  Function *ScopeFn = IRP.getAnchorScope();
  IRPosition::Kind PK = IRP.getPositionKind();

  // In the following some generic code that will manifest attributes in
  // DeducedAttrs if they improve the current IR. Due to the different
  // annotation positions we use the underlying AttributeList interface.

  AttributeList Attrs;
  switch (PK) {
  case IRPosition::IRP_INVALID:
  case IRPosition::IRP_FLOAT:
    return ChangeStatus::UNCHANGED;
  case IRPosition::IRP_ARGUMENT:
  case IRPosition::IRP_FUNCTION:
  case IRPosition::IRP_RETURNED:
    Attrs = ScopeFn->getAttributes();
    break;
  case IRPosition::IRP_CALL_SITE:
  case IRPosition::IRP_CALL_SITE_RETURNED:
  case IRPosition::IRP_CALL_SITE_ARGUMENT:
    Attrs = cast<CallBase>(IRP.getAnchorValue()).getAttributes();
    break;
  }

  ChangeStatus HasChanged = ChangeStatus::UNCHANGED;
  LLVMContext &Ctx = IRP.getAnchorValue().getContext();
  for (const Attribute &Attr : DeducedAttrs) {
    if (!addIfNotExistent(Ctx, Attr, Attrs, IRP.getAttrIdx(), ForceReplace))
      continue;

    HasChanged = ChangeStatus::CHANGED;
  }

  if (HasChanged == ChangeStatus::UNCHANGED)
    return HasChanged;

  switch (PK) {
  case IRPosition::IRP_ARGUMENT:
  case IRPosition::IRP_FUNCTION:
  case IRPosition::IRP_RETURNED:
    ScopeFn->setAttributes(Attrs);
    break;
  case IRPosition::IRP_CALL_SITE:
  case IRPosition::IRP_CALL_SITE_RETURNED:
  case IRPosition::IRP_CALL_SITE_ARGUMENT:
    cast<CallBase>(IRP.getAnchorValue()).setAttributes(Attrs);
    break;
  case IRPosition::IRP_INVALID:
  case IRPosition::IRP_FLOAT:
    break;
  }

  return HasChanged;
}

const IRPosition IRPosition::EmptyKey(DenseMapInfo<void *>::getEmptyKey());
const IRPosition
    IRPosition::TombstoneKey(DenseMapInfo<void *>::getTombstoneKey());

SubsumingPositionIterator::SubsumingPositionIterator(const IRPosition &IRP) {
  IRPositions.emplace_back(IRP);

  // Helper to determine if operand bundles on a call site are benin or
  // potentially problematic. We handle only llvm.assume for now.
  auto CanIgnoreOperandBundles = [](const CallBase &CB) {
    return (isa<IntrinsicInst>(CB) &&
            cast<IntrinsicInst>(CB).getIntrinsicID() == Intrinsic ::assume);
  };

  const auto *CB = dyn_cast<CallBase>(&IRP.getAnchorValue());
  switch (IRP.getPositionKind()) {
  case IRPosition::IRP_INVALID:
  case IRPosition::IRP_FLOAT:
  case IRPosition::IRP_FUNCTION:
    return;
  case IRPosition::IRP_ARGUMENT:
  case IRPosition::IRP_RETURNED:
    IRPositions.emplace_back(IRPosition::function(*IRP.getAnchorScope()));
    return;
  case IRPosition::IRP_CALL_SITE:
    assert(CB && "Expected call site!");
    // TODO: We need to look at the operand bundles similar to the redirection
    //       in CallBase.
    if (!CB->hasOperandBundles() || CanIgnoreOperandBundles(*CB))
      if (const Function *Callee = CB->getCalledFunction())
        IRPositions.emplace_back(IRPosition::function(*Callee));
    return;
  case IRPosition::IRP_CALL_SITE_RETURNED:
    assert(CB && "Expected call site!");
    // TODO: We need to look at the operand bundles similar to the redirection
    //       in CallBase.
    if (!CB->hasOperandBundles() || CanIgnoreOperandBundles(*CB)) {
      if (const Function *Callee = CB->getCalledFunction()) {
        IRPositions.emplace_back(IRPosition::returned(*Callee));
        IRPositions.emplace_back(IRPosition::function(*Callee));
        for (const Argument &Arg : Callee->args())
          if (Arg.hasReturnedAttr()) {
            IRPositions.emplace_back(
                IRPosition::callsite_argument(*CB, Arg.getArgNo()));
            IRPositions.emplace_back(
                IRPosition::value(*CB->getArgOperand(Arg.getArgNo())));
            IRPositions.emplace_back(IRPosition::argument(Arg));
          }
      }
    }
    IRPositions.emplace_back(IRPosition::callsite_function(*CB));
    return;
  case IRPosition::IRP_CALL_SITE_ARGUMENT: {
    assert(CB && "Expected call site!");
    // TODO: We need to look at the operand bundles similar to the redirection
    //       in CallBase.
    if (!CB->hasOperandBundles() || CanIgnoreOperandBundles(*CB)) {
      const Function *Callee = CB->getCalledFunction();
      if (Callee) {
        if (Argument *Arg = IRP.getAssociatedArgument())
          IRPositions.emplace_back(IRPosition::argument(*Arg));
        IRPositions.emplace_back(IRPosition::function(*Callee));
      }
    }
    IRPositions.emplace_back(IRPosition::value(IRP.getAssociatedValue()));
    return;
  }
  }
}

bool IRPosition::hasAttr(ArrayRef<Attribute::AttrKind> AKs,
                         bool IgnoreSubsumingPositions, Attributor *A) const {
  SmallVector<Attribute, 4> Attrs;
  for (const IRPosition &EquivIRP : SubsumingPositionIterator(*this)) {
    for (Attribute::AttrKind AK : AKs)
      if (EquivIRP.getAttrsFromIRAttr(AK, Attrs))
        return true;
    // The first position returned by the SubsumingPositionIterator is
    // always the position itself. If we ignore subsuming positions we
    // are done after the first iteration.
    if (IgnoreSubsumingPositions)
      break;
  }
  if (A)
    for (Attribute::AttrKind AK : AKs)
      if (getAttrsFromAssumes(AK, Attrs, *A))
        return true;
  return false;
}

void IRPosition::getAttrs(ArrayRef<Attribute::AttrKind> AKs,
                          SmallVectorImpl<Attribute> &Attrs,
                          bool IgnoreSubsumingPositions, Attributor *A) const {
  for (const IRPosition &EquivIRP : SubsumingPositionIterator(*this)) {
    for (Attribute::AttrKind AK : AKs)
      EquivIRP.getAttrsFromIRAttr(AK, Attrs);
    // The first position returned by the SubsumingPositionIterator is
    // always the position itself. If we ignore subsuming positions we
    // are done after the first iteration.
    if (IgnoreSubsumingPositions)
      break;
  }
  if (A)
    for (Attribute::AttrKind AK : AKs)
      getAttrsFromAssumes(AK, Attrs, *A);
}

bool IRPosition::getAttrsFromIRAttr(Attribute::AttrKind AK,
                                    SmallVectorImpl<Attribute> &Attrs) const {
  if (getPositionKind() == IRP_INVALID || getPositionKind() == IRP_FLOAT)
    return false;

  AttributeList AttrList;
  if (const auto *CB = dyn_cast<CallBase>(&getAnchorValue()))
    AttrList = CB->getAttributes();
  else
    AttrList = getAssociatedFunction()->getAttributes();

  bool HasAttr = AttrList.hasAttributeAtIndex(getAttrIdx(), AK);
  if (HasAttr)
    Attrs.push_back(AttrList.getAttributeAtIndex(getAttrIdx(), AK));
  return HasAttr;
}

bool IRPosition::getAttrsFromAssumes(Attribute::AttrKind AK,
                                     SmallVectorImpl<Attribute> &Attrs,
                                     Attributor &A) const {
  assert(getPositionKind() != IRP_INVALID && "Did expect a valid position!");
  Value &AssociatedValue = getAssociatedValue();

  const Assume2KnowledgeMap &A2K =
      A.getInfoCache().getKnowledgeMap().lookup({&AssociatedValue, AK});

  // Check if we found any potential assume use, if not we don't need to create
  // explorer iterators.
  if (A2K.empty())
    return false;

  LLVMContext &Ctx = AssociatedValue.getContext();
  unsigned AttrsSize = Attrs.size();
  MustBeExecutedContextExplorer &Explorer =
      A.getInfoCache().getMustBeExecutedContextExplorer();
  auto EIt = Explorer.begin(getCtxI()), EEnd = Explorer.end(getCtxI());
  for (const auto &It : A2K)
    if (Explorer.findInContextOf(It.first, EIt, EEnd))
      Attrs.push_back(Attribute::get(Ctx, AK, It.second.Max));
  return AttrsSize != Attrs.size();
}

void IRPosition::verify() {
#ifdef EXPENSIVE_CHECKS
  switch (getPositionKind()) {
  case IRP_INVALID:
    assert((CBContext == nullptr) &&
           "Invalid position must not have CallBaseContext!");
    assert(!Enc.getOpaqueValue() &&
           "Expected a nullptr for an invalid position!");
    return;
  case IRP_FLOAT:
    assert((!isa<Argument>(&getAssociatedValue())) &&
           "Expected specialized kind for argument values!");
    return;
  case IRP_RETURNED:
    assert(isa<Function>(getAsValuePtr()) &&
           "Expected function for a 'returned' position!");
    assert(getAsValuePtr() == &getAssociatedValue() &&
           "Associated value mismatch!");
    return;
  case IRP_CALL_SITE_RETURNED:
    assert((CBContext == nullptr) &&
           "'call site returned' position must not have CallBaseContext!");
    assert((isa<CallBase>(getAsValuePtr())) &&
           "Expected call base for 'call site returned' position!");
    assert(getAsValuePtr() == &getAssociatedValue() &&
           "Associated value mismatch!");
    return;
  case IRP_CALL_SITE:
    assert((CBContext == nullptr) &&
           "'call site function' position must not have CallBaseContext!");
    assert((isa<CallBase>(getAsValuePtr())) &&
           "Expected call base for 'call site function' position!");
    assert(getAsValuePtr() == &getAssociatedValue() &&
           "Associated value mismatch!");
    return;
  case IRP_FUNCTION:
    assert(isa<Function>(getAsValuePtr()) &&
           "Expected function for a 'function' position!");
    assert(getAsValuePtr() == &getAssociatedValue() &&
           "Associated value mismatch!");
    return;
  case IRP_ARGUMENT:
    assert(isa<Argument>(getAsValuePtr()) &&
           "Expected argument for a 'argument' position!");
    assert(getAsValuePtr() == &getAssociatedValue() &&
           "Associated value mismatch!");
    return;
  case IRP_CALL_SITE_ARGUMENT: {
    assert((CBContext == nullptr) &&
           "'call site argument' position must not have CallBaseContext!");
    Use *U = getAsUsePtr();
    (void)U; // Silence unused variable warning.
    assert(U && "Expected use for a 'call site argument' position!");
    assert(isa<CallBase>(U->getUser()) &&
           "Expected call base user for a 'call site argument' position!");
    assert(cast<CallBase>(U->getUser())->isArgOperand(U) &&
           "Expected call base argument operand for a 'call site argument' "
           "position");
    assert(cast<CallBase>(U->getUser())->getArgOperandNo(U) ==
               unsigned(getCallSiteArgNo()) &&
           "Argument number mismatch!");
    assert(U->get() == &getAssociatedValue() && "Associated value mismatch!");
    return;
  }
  }
#endif
}

std::optional<Constant *>
Attributor::getAssumedConstant(const IRPosition &IRP,
                               const AbstractAttribute &AA,
                               bool &UsedAssumedInformation) {
  // First check all callbacks provided by outside AAs. If any of them returns
  // a non-null value that is different from the associated value, or
  // std::nullopt, we assume it's simplified.
  for (auto &CB : SimplificationCallbacks.lookup(IRP)) {
    std::optional<Value *> SimplifiedV = CB(IRP, &AA, UsedAssumedInformation);
    if (!SimplifiedV)
      return std::nullopt;
    if (isa_and_nonnull<Constant>(*SimplifiedV))
      return cast<Constant>(*SimplifiedV);
    return nullptr;
  }
  if (auto *C = dyn_cast<Constant>(&IRP.getAssociatedValue()))
    return C;
  SmallVector<AA::ValueAndContext> Values;
  if (getAssumedSimplifiedValues(IRP, &AA, Values,
                                 AA::ValueScope::Interprocedural,
                                 UsedAssumedInformation)) {
    if (Values.empty())
      return std::nullopt;
    if (auto *C = dyn_cast_or_null<Constant>(
            AAPotentialValues::getSingleValue(*this, AA, IRP, Values)))
      return C;
  }
  return nullptr;
}

std::optional<Value *> Attributor::getAssumedSimplified(
    const IRPosition &IRP, const AbstractAttribute *AA,
    bool &UsedAssumedInformation, AA::ValueScope S) {
  // First check all callbacks provided by outside AAs. If any of them returns
  // a non-null value that is different from the associated value, or
  // std::nullopt, we assume it's simplified.
  for (auto &CB : SimplificationCallbacks.lookup(IRP))
    return CB(IRP, AA, UsedAssumedInformation);

  SmallVector<AA::ValueAndContext> Values;
  if (!getAssumedSimplifiedValues(IRP, AA, Values, S, UsedAssumedInformation))
    return &IRP.getAssociatedValue();
  if (Values.empty())
    return std::nullopt;
  if (AA)
    if (Value *V = AAPotentialValues::getSingleValue(*this, *AA, IRP, Values))
      return V;
  if (IRP.getPositionKind() == IRPosition::IRP_RETURNED ||
      IRP.getPositionKind() == IRPosition::IRP_CALL_SITE_RETURNED)
    return nullptr;
  return &IRP.getAssociatedValue();
}

bool Attributor::getAssumedSimplifiedValues(
    const IRPosition &IRP, const AbstractAttribute *AA,
    SmallVectorImpl<AA::ValueAndContext> &Values, AA::ValueScope S,
    bool &UsedAssumedInformation) {
  // First check all callbacks provided by outside AAs. If any of them returns
  // a non-null value that is different from the associated value, or
  // std::nullopt, we assume it's simplified.
  const auto &SimplificationCBs = SimplificationCallbacks.lookup(IRP);
  for (const auto &CB : SimplificationCBs) {
    std::optional<Value *> CBResult = CB(IRP, AA, UsedAssumedInformation);
    if (!CBResult.has_value())
      continue;
    Value *V = *CBResult;
    if (!V)
      return false;
    if ((S & AA::ValueScope::Interprocedural) ||
        AA::isValidInScope(*V, IRP.getAnchorScope()))
      Values.push_back(AA::ValueAndContext{*V, nullptr});
    else
      return false;
  }
  if (!SimplificationCBs.empty())
    return true;

  // If no high-level/outside simplification occurred, use AAPotentialValues.
  const auto &PotentialValuesAA =
      getOrCreateAAFor<AAPotentialValues>(IRP, AA, DepClassTy::OPTIONAL);
  if (!PotentialValuesAA.getAssumedSimplifiedValues(*this, Values, S))
    return false;
  UsedAssumedInformation |= !PotentialValuesAA.isAtFixpoint();
  return true;
}

std::optional<Value *> Attributor::translateArgumentToCallSiteContent(
    std::optional<Value *> V, CallBase &CB, const AbstractAttribute &AA,
    bool &UsedAssumedInformation) {
  if (!V)
    return V;
  if (*V == nullptr || isa<Constant>(*V))
    return V;
  if (auto *Arg = dyn_cast<Argument>(*V))
    if (CB.getCalledFunction() == Arg->getParent())
      if (!Arg->hasPointeeInMemoryValueAttr())
        return getAssumedSimplified(
            IRPosition::callsite_argument(CB, Arg->getArgNo()), AA,
            UsedAssumedInformation, AA::Intraprocedural);
  return nullptr;
}

Attributor::~Attributor() {
  // The abstract attributes are allocated via the BumpPtrAllocator Allocator,
  // thus we cannot delete them. We can, and want to, destruct them though.
  for (auto &It : AAMap) {
    AbstractAttribute *AA = It.getSecond();
    AA->~AbstractAttribute();
  }
}

bool Attributor::isAssumedDead(const AbstractAttribute &AA,
                               const AAIsDead *FnLivenessAA,
                               bool &UsedAssumedInformation,
                               bool CheckBBLivenessOnly, DepClassTy DepClass) {
  const IRPosition &IRP = AA.getIRPosition();
  if (!Functions.count(IRP.getAnchorScope()))
    return false;
  return isAssumedDead(IRP, &AA, FnLivenessAA, UsedAssumedInformation,
                       CheckBBLivenessOnly, DepClass);
}

bool Attributor::isAssumedDead(const Use &U,
                               const AbstractAttribute *QueryingAA,
                               const AAIsDead *FnLivenessAA,
                               bool &UsedAssumedInformation,
                               bool CheckBBLivenessOnly, DepClassTy DepClass) {
  Instruction *UserI = dyn_cast<Instruction>(U.getUser());
  if (!UserI)
    return isAssumedDead(IRPosition::value(*U.get()), QueryingAA, FnLivenessAA,
                         UsedAssumedInformation, CheckBBLivenessOnly, DepClass);

  if (auto *CB = dyn_cast<CallBase>(UserI)) {
    // For call site argument uses we can check if the argument is
    // unused/dead.
    if (CB->isArgOperand(&U)) {
      const IRPosition &CSArgPos =
          IRPosition::callsite_argument(*CB, CB->getArgOperandNo(&U));
      return isAssumedDead(CSArgPos, QueryingAA, FnLivenessAA,
                           UsedAssumedInformation, CheckBBLivenessOnly,
                           DepClass);
    }
  } else if (ReturnInst *RI = dyn_cast<ReturnInst>(UserI)) {
    const IRPosition &RetPos = IRPosition::returned(*RI->getFunction());
    return isAssumedDead(RetPos, QueryingAA, FnLivenessAA,
                         UsedAssumedInformation, CheckBBLivenessOnly, DepClass);
  } else if (PHINode *PHI = dyn_cast<PHINode>(UserI)) {
    BasicBlock *IncomingBB = PHI->getIncomingBlock(U);
    return isAssumedDead(*IncomingBB->getTerminator(), QueryingAA, FnLivenessAA,
                         UsedAssumedInformation, CheckBBLivenessOnly, DepClass);
  } else if (StoreInst *SI = dyn_cast<StoreInst>(UserI)) {
    if (!CheckBBLivenessOnly && SI->getPointerOperand() != U.get()) {
      const IRPosition IRP = IRPosition::inst(*SI);
      const AAIsDead &IsDeadAA =
          getOrCreateAAFor<AAIsDead>(IRP, QueryingAA, DepClassTy::NONE);
      if (IsDeadAA.isRemovableStore()) {
        if (QueryingAA)
          recordDependence(IsDeadAA, *QueryingAA, DepClass);
        if (!IsDeadAA.isKnown(AAIsDead::IS_REMOVABLE))
          UsedAssumedInformation = true;
        return true;
      }
    }
  }

  return isAssumedDead(IRPosition::inst(*UserI), QueryingAA, FnLivenessAA,
                       UsedAssumedInformation, CheckBBLivenessOnly, DepClass);
}

bool Attributor::isAssumedDead(const Instruction &I,
                               const AbstractAttribute *QueryingAA,
                               const AAIsDead *FnLivenessAA,
                               bool &UsedAssumedInformation,
                               bool CheckBBLivenessOnly, DepClassTy DepClass,
                               bool CheckForDeadStore) {
  const IRPosition::CallBaseContext *CBCtx =
      QueryingAA ? QueryingAA->getCallBaseContext() : nullptr;

  if (ManifestAddedBlocks.contains(I.getParent()))
    return false;

  const Function &F = *I.getFunction();
  if (!FnLivenessAA || FnLivenessAA->getAnchorScope() != &F)
    FnLivenessAA = &getOrCreateAAFor<AAIsDead>(IRPosition::function(F, CBCtx),
                                               QueryingAA, DepClassTy::NONE);

  // Don't use recursive reasoning.
  if (QueryingAA == FnLivenessAA)
    return false;

  // If we have a context instruction and a liveness AA we use it.
  if (CheckBBLivenessOnly ? FnLivenessAA->isAssumedDead(I.getParent())
                          : FnLivenessAA->isAssumedDead(&I)) {
    if (QueryingAA)
      recordDependence(*FnLivenessAA, *QueryingAA, DepClass);
    if (!FnLivenessAA->isKnownDead(&I))
      UsedAssumedInformation = true;
    return true;
  }

  if (CheckBBLivenessOnly)
    return false;

  const IRPosition IRP = IRPosition::inst(I, CBCtx);
  const AAIsDead &IsDeadAA =
      getOrCreateAAFor<AAIsDead>(IRP, QueryingAA, DepClassTy::NONE);

  // Don't use recursive reasoning.
  if (QueryingAA == &IsDeadAA)
    return false;

  if (IsDeadAA.isAssumedDead()) {
    if (QueryingAA)
      recordDependence(IsDeadAA, *QueryingAA, DepClass);
    if (!IsDeadAA.isKnownDead())
      UsedAssumedInformation = true;
    return true;
  }

  if (CheckForDeadStore && isa<StoreInst>(I) && IsDeadAA.isRemovableStore()) {
    if (QueryingAA)
      recordDependence(IsDeadAA, *QueryingAA, DepClass);
    if (!IsDeadAA.isKnownDead())
      UsedAssumedInformation = true;
    return true;
  }

  return false;
}

bool Attributor::isAssumedDead(const IRPosition &IRP,
                               const AbstractAttribute *QueryingAA,
                               const AAIsDead *FnLivenessAA,
                               bool &UsedAssumedInformation,
                               bool CheckBBLivenessOnly, DepClassTy DepClass) {
  // Don't check liveness for constants, e.g. functions, used as (floating)
  // values since the context instruction and such is here meaningless.
  if (IRP.getPositionKind() == IRPosition::IRP_FLOAT &&
      isa<Constant>(IRP.getAssociatedValue())) {
    return false;
  }

  Instruction *CtxI = IRP.getCtxI();
  if (CtxI &&
      isAssumedDead(*CtxI, QueryingAA, FnLivenessAA, UsedAssumedInformation,
                    /* CheckBBLivenessOnly */ true,
                    CheckBBLivenessOnly ? DepClass : DepClassTy::OPTIONAL))
    return true;

  if (CheckBBLivenessOnly)
    return false;

  // If we haven't succeeded we query the specific liveness info for the IRP.
  const AAIsDead *IsDeadAA;
  if (IRP.getPositionKind() == IRPosition::IRP_CALL_SITE)
    IsDeadAA = &getOrCreateAAFor<AAIsDead>(
        IRPosition::callsite_returned(cast<CallBase>(IRP.getAssociatedValue())),
        QueryingAA, DepClassTy::NONE);
  else
    IsDeadAA = &getOrCreateAAFor<AAIsDead>(IRP, QueryingAA, DepClassTy::NONE);

  // Don't use recursive reasoning.
  if (QueryingAA == IsDeadAA)
    return false;

  if (IsDeadAA->isAssumedDead()) {
    if (QueryingAA)
      recordDependence(*IsDeadAA, *QueryingAA, DepClass);
    if (!IsDeadAA->isKnownDead())
      UsedAssumedInformation = true;
    return true;
  }

  return false;
}

bool Attributor::isAssumedDead(const BasicBlock &BB,
                               const AbstractAttribute *QueryingAA,
                               const AAIsDead *FnLivenessAA,
                               DepClassTy DepClass) {
  const Function &F = *BB.getParent();
  if (!FnLivenessAA || FnLivenessAA->getAnchorScope() != &F)
    FnLivenessAA = &getOrCreateAAFor<AAIsDead>(IRPosition::function(F),
                                               QueryingAA, DepClassTy::NONE);

  // Don't use recursive reasoning.
  if (QueryingAA == FnLivenessAA)
    return false;

  if (FnLivenessAA->isAssumedDead(&BB)) {
    if (QueryingAA)
      recordDependence(*FnLivenessAA, *QueryingAA, DepClass);
    return true;
  }

  return false;
}

bool Attributor::checkForAllUses(
    function_ref<bool(const Use &, bool &)> Pred,
    const AbstractAttribute &QueryingAA, const Value &V,
    bool CheckBBLivenessOnly, DepClassTy LivenessDepClass,
    bool IgnoreDroppableUses,
    function_ref<bool(const Use &OldU, const Use &NewU)> EquivalentUseCB) {

  // Check virtual uses first.
  for (VirtualUseCallbackTy &CB : VirtualUseCallbacks.lookup(&V))
    if (!CB(*this, &QueryingAA))
      return false;

  // Check the trivial case first as it catches void values.
  if (V.use_empty())
    return true;

  const IRPosition &IRP = QueryingAA.getIRPosition();
  SmallVector<const Use *, 16> Worklist;
  SmallPtrSet<const Use *, 16> Visited;

  auto AddUsers = [&](const Value &V, const Use *OldUse) {
    for (const Use &UU : V.uses()) {
      if (OldUse && EquivalentUseCB && !EquivalentUseCB(*OldUse, UU)) {
        LLVM_DEBUG(dbgs() << "[Attributor] Potential copy was "
                             "rejected by the equivalence call back: "
                          << *UU << "!\n");
        return false;
      }

      Worklist.push_back(&UU);
    }
    return true;
  };

  AddUsers(V, /* OldUse */ nullptr);

  LLVM_DEBUG(dbgs() << "[Attributor] Got " << Worklist.size()
                    << " initial uses to check\n");

  const Function *ScopeFn = IRP.getAnchorScope();
  const auto *LivenessAA =
      ScopeFn ? &getAAFor<AAIsDead>(QueryingAA, IRPosition::function(*ScopeFn),
                                    DepClassTy::NONE)
              : nullptr;

  while (!Worklist.empty()) {
    const Use *U = Worklist.pop_back_val();
    if (isa<PHINode>(U->getUser()) && !Visited.insert(U).second)
      continue;
    DEBUG_WITH_TYPE(VERBOSE_DEBUG_TYPE, {
      if (auto *Fn = dyn_cast<Function>(U->getUser()))
        dbgs() << "[Attributor] Check use: " << **U << " in " << Fn->getName()
               << "\n";
      else
        dbgs() << "[Attributor] Check use: " << **U << " in " << *U->getUser()
               << "\n";
    });
    bool UsedAssumedInformation = false;
    if (isAssumedDead(*U, &QueryingAA, LivenessAA, UsedAssumedInformation,
                      CheckBBLivenessOnly, LivenessDepClass)) {
      DEBUG_WITH_TYPE(VERBOSE_DEBUG_TYPE,
                      dbgs() << "[Attributor] Dead use, skip!\n");
      continue;
    }
    if (IgnoreDroppableUses && U->getUser()->isDroppable()) {
      DEBUG_WITH_TYPE(VERBOSE_DEBUG_TYPE,
                      dbgs() << "[Attributor] Droppable user, skip!\n");
      continue;
    }

    if (auto *SI = dyn_cast<StoreInst>(U->getUser())) {
      if (&SI->getOperandUse(0) == U) {
        if (!Visited.insert(U).second)
          continue;
        SmallSetVector<Value *, 4> PotentialCopies;
        if (AA::getPotentialCopiesOfStoredValue(
                *this, *SI, PotentialCopies, QueryingAA, UsedAssumedInformation,
                /* OnlyExact */ true)) {
          DEBUG_WITH_TYPE(VERBOSE_DEBUG_TYPE,
                          dbgs()
                              << "[Attributor] Value is stored, continue with "
                              << PotentialCopies.size()
                              << " potential copies instead!\n");
          for (Value *PotentialCopy : PotentialCopies)
            if (!AddUsers(*PotentialCopy, U))
              return false;
          continue;
        }
      }
    }

    bool Follow = false;
    if (!Pred(*U, Follow))
      return false;
    if (!Follow)
      continue;

    User &Usr = *U->getUser();
    AddUsers(Usr, /* OldUse */ nullptr);

    auto *RI = dyn_cast<ReturnInst>(&Usr);
    if (!RI)
      continue;

    Function &F = *RI->getFunction();
    auto CallSitePred = [&](AbstractCallSite ACS) {
      return AddUsers(*ACS.getInstruction(), U);
    };
    if (!checkForAllCallSites(CallSitePred, F, /* RequireAllCallSites */ true,
                              &QueryingAA, UsedAssumedInformation)) {
      LLVM_DEBUG(dbgs() << "[Attributor] Could not follow return instruction "
                           "to all call sites: "
                        << *RI << "\n");
      return false;
    }
  }

  return true;
}

bool Attributor::checkForAllCallSites(function_ref<bool(AbstractCallSite)> Pred,
                                      const AbstractAttribute &QueryingAA,
                                      bool RequireAllCallSites,
                                      bool &UsedAssumedInformation) {
  // We can try to determine information from
  // the call sites. However, this is only possible all call sites are known,
  // hence the function has internal linkage.
  const IRPosition &IRP = QueryingAA.getIRPosition();
  const Function *AssociatedFunction = IRP.getAssociatedFunction();
  if (!AssociatedFunction) {
    LLVM_DEBUG(dbgs() << "[Attributor] No function associated with " << IRP
                      << "\n");
    return false;
  }

  return checkForAllCallSites(Pred, *AssociatedFunction, RequireAllCallSites,
                              &QueryingAA, UsedAssumedInformation);
}

bool Attributor::checkForAllCallSites(function_ref<bool(AbstractCallSite)> Pred,
                                      const Function &Fn,
                                      bool RequireAllCallSites,
                                      const AbstractAttribute *QueryingAA,
                                      bool &UsedAssumedInformation,
                                      bool CheckPotentiallyDead) {
  if (RequireAllCallSites && !Fn.hasLocalLinkage()) {
    LLVM_DEBUG(
        dbgs()
        << "[Attributor] Function " << Fn.getName()
        << " has no internal linkage, hence not all call sites are known\n");
    return false;
  }
  // Check virtual uses first.
  for (VirtualUseCallbackTy &CB : VirtualUseCallbacks.lookup(&Fn))
    if (!CB(*this, QueryingAA))
      return false;

  SmallVector<const Use *, 8> Uses(make_pointer_range(Fn.uses()));
  for (unsigned u = 0; u < Uses.size(); ++u) {
    const Use &U = *Uses[u];
    DEBUG_WITH_TYPE(VERBOSE_DEBUG_TYPE, {
      if (auto *Fn = dyn_cast<Function>(U))
        dbgs() << "[Attributor] Check use: " << Fn->getName() << " in "
               << *U.getUser() << "\n";
      else
        dbgs() << "[Attributor] Check use: " << *U << " in " << *U.getUser()
               << "\n";
    });
    if (!CheckPotentiallyDead &&
        isAssumedDead(U, QueryingAA, nullptr, UsedAssumedInformation,
                      /* CheckBBLivenessOnly */ true)) {
      DEBUG_WITH_TYPE(VERBOSE_DEBUG_TYPE,
                      dbgs() << "[Attributor] Dead use, skip!\n");
      continue;
    }
    if (ConstantExpr *CE = dyn_cast<ConstantExpr>(U.getUser())) {
      if (CE->isCast() && CE->getType()->isPointerTy()) {
        DEBUG_WITH_TYPE(VERBOSE_DEBUG_TYPE, {
          dbgs() << "[Attributor] Use, is constant cast expression, add "
                 << CE->getNumUses() << " uses of that expression instead!\n";
        });
        for (const Use &CEU : CE->uses())
          Uses.push_back(&CEU);
        continue;
      }
    }

    AbstractCallSite ACS(&U);
    if (!ACS) {
      LLVM_DEBUG(dbgs() << "[Attributor] Function " << Fn.getName()
                        << " has non call site use " << *U.get() << " in "
                        << *U.getUser() << "\n");
      // BlockAddress users are allowed.
      if (isa<BlockAddress>(U.getUser()))
        continue;
      return false;
    }

    const Use *EffectiveUse =
        ACS.isCallbackCall() ? &ACS.getCalleeUseForCallback() : &U;
    if (!ACS.isCallee(EffectiveUse)) {
      if (!RequireAllCallSites) {
        LLVM_DEBUG(dbgs() << "[Attributor] User " << *EffectiveUse->getUser()
                          << " is not a call of " << Fn.getName()
                          << ", skip use\n");
        continue;
      }
      LLVM_DEBUG(dbgs() << "[Attributor] User " << *EffectiveUse->getUser()
                        << " is an invalid use of " << Fn.getName() << "\n");
      return false;
    }

    // Make sure the arguments that can be matched between the call site and the
    // callee argee on their type. It is unlikely they do not and it doesn't
    // make sense for all attributes to know/care about this.
    assert(&Fn == ACS.getCalledFunction() && "Expected known callee");
    unsigned MinArgsParams =
        std::min(size_t(ACS.getNumArgOperands()), Fn.arg_size());
    for (unsigned u = 0; u < MinArgsParams; ++u) {
      Value *CSArgOp = ACS.getCallArgOperand(u);
      if (CSArgOp && Fn.getArg(u)->getType() != CSArgOp->getType()) {
        LLVM_DEBUG(
            dbgs() << "[Attributor] Call site / callee argument type mismatch ["
                   << u << "@" << Fn.getName() << ": "
                   << *Fn.getArg(u)->getType() << " vs. "
                   << *ACS.getCallArgOperand(u)->getType() << "\n");
        return false;
      }
    }

    if (Pred(ACS))
      continue;

    LLVM_DEBUG(dbgs() << "[Attributor] Call site callback failed for "
                      << *ACS.getInstruction() << "\n");
    return false;
  }

  return true;
}

bool Attributor::shouldPropagateCallBaseContext(const IRPosition &IRP) {
  // TODO: Maintain a cache of Values that are
  // on the pathway from a Argument to a Instruction that would effect the
  // liveness/return state etc.
  return EnableCallSiteSpecific;
}

bool Attributor::checkForAllReturnedValuesAndReturnInsts(
    function_ref<bool(Value &, const SmallSetVector<ReturnInst *, 4> &)> Pred,
    const AbstractAttribute &QueryingAA) {

  const IRPosition &IRP = QueryingAA.getIRPosition();
  // Since we need to provide return instructions we have to have an exact
  // definition.
  const Function *AssociatedFunction = IRP.getAssociatedFunction();
  if (!AssociatedFunction)
    return false;

  // If this is a call site query we use the call site specific return values
  // and liveness information.
  // TODO: use the function scope once we have call site AAReturnedValues.
  const IRPosition &QueryIRP = IRPosition::function(*AssociatedFunction);
  const auto &AARetVal =
      getAAFor<AAReturnedValues>(QueryingAA, QueryIRP, DepClassTy::REQUIRED);
  if (!AARetVal.getState().isValidState())
    return false;

  return AARetVal.checkForAllReturnedValuesAndReturnInsts(Pred);
}

bool Attributor::checkForAllReturnedValues(
    function_ref<bool(Value &)> Pred, const AbstractAttribute &QueryingAA) {

  const IRPosition &IRP = QueryingAA.getIRPosition();
  const Function *AssociatedFunction = IRP.getAssociatedFunction();
  if (!AssociatedFunction)
    return false;

  // TODO: use the function scope once we have call site AAReturnedValues.
  const IRPosition &QueryIRP = IRPosition::function(
      *AssociatedFunction, QueryingAA.getCallBaseContext());
  const auto &AARetVal =
      getAAFor<AAReturnedValues>(QueryingAA, QueryIRP, DepClassTy::REQUIRED);
  if (!AARetVal.getState().isValidState())
    return false;

  return AARetVal.checkForAllReturnedValuesAndReturnInsts(
      [&](Value &RV, const SmallSetVector<ReturnInst *, 4> &) {
        return Pred(RV);
      });
}

static bool checkForAllInstructionsImpl(
    Attributor *A, InformationCache::OpcodeInstMapTy &OpcodeInstMap,
    function_ref<bool(Instruction &)> Pred, const AbstractAttribute *QueryingAA,
    const AAIsDead *LivenessAA, const ArrayRef<unsigned> &Opcodes,
    bool &UsedAssumedInformation, bool CheckBBLivenessOnly = false,
    bool CheckPotentiallyDead = false) {
  for (unsigned Opcode : Opcodes) {
    // Check if we have instructions with this opcode at all first.
    auto *Insts = OpcodeInstMap.lookup(Opcode);
    if (!Insts)
      continue;

    for (Instruction *I : *Insts) {
      // Skip dead instructions.
      if (A && !CheckPotentiallyDead &&
          A->isAssumedDead(IRPosition::inst(*I), QueryingAA, LivenessAA,
                           UsedAssumedInformation, CheckBBLivenessOnly)) {
        DEBUG_WITH_TYPE(VERBOSE_DEBUG_TYPE,
                        dbgs() << "[Attributor] Instruction " << *I
                               << " is potentially dead, skip!\n";);
        continue;
      }

      if (!Pred(*I))
        return false;
    }
  }
  return true;
}

bool Attributor::checkForAllInstructions(function_ref<bool(Instruction &)> Pred,
                                         const Function *Fn,
                                         const AbstractAttribute &QueryingAA,
                                         const ArrayRef<unsigned> &Opcodes,
                                         bool &UsedAssumedInformation,
                                         bool CheckBBLivenessOnly,
                                         bool CheckPotentiallyDead) {
  // Since we need to provide instructions we have to have an exact definition.
  if (!Fn || Fn->isDeclaration())
    return false;

  // TODO: use the function scope once we have call site AAReturnedValues.
  const IRPosition &QueryIRP = IRPosition::function(*Fn);
  const auto *LivenessAA =
      (CheckBBLivenessOnly || CheckPotentiallyDead)
          ? nullptr
          : &(getAAFor<AAIsDead>(QueryingAA, QueryIRP, DepClassTy::NONE));

  auto &OpcodeInstMap = InfoCache.getOpcodeInstMapForFunction(*Fn);
  if (!checkForAllInstructionsImpl(this, OpcodeInstMap, Pred, &QueryingAA,
                                   LivenessAA, Opcodes, UsedAssumedInformation,
                                   CheckBBLivenessOnly, CheckPotentiallyDead))
    return false;

  return true;
}

bool Attributor::checkForAllInstructions(function_ref<bool(Instruction &)> Pred,
                                         const AbstractAttribute &QueryingAA,
                                         const ArrayRef<unsigned> &Opcodes,
                                         bool &UsedAssumedInformation,
                                         bool CheckBBLivenessOnly,
                                         bool CheckPotentiallyDead) {
  const IRPosition &IRP = QueryingAA.getIRPosition();
  const Function *AssociatedFunction = IRP.getAssociatedFunction();
  return checkForAllInstructions(Pred, AssociatedFunction, QueryingAA, Opcodes,
                                 UsedAssumedInformation, CheckBBLivenessOnly,
                                 CheckPotentiallyDead);
}

bool Attributor::checkForAllReadWriteInstructions(
    function_ref<bool(Instruction &)> Pred, AbstractAttribute &QueryingAA,
    bool &UsedAssumedInformation) {

  const Function *AssociatedFunction =
      QueryingAA.getIRPosition().getAssociatedFunction();
  if (!AssociatedFunction)
    return false;

  // TODO: use the function scope once we have call site AAReturnedValues.
  const IRPosition &QueryIRP = IRPosition::function(*AssociatedFunction);
  const auto &LivenessAA =
      getAAFor<AAIsDead>(QueryingAA, QueryIRP, DepClassTy::NONE);

  for (Instruction *I :
       InfoCache.getReadOrWriteInstsForFunction(*AssociatedFunction)) {
    // Skip dead instructions.
    if (isAssumedDead(IRPosition::inst(*I), &QueryingAA, &LivenessAA,
                      UsedAssumedInformation))
      continue;

    if (!Pred(*I))
      return false;
  }

  return true;
}

void Attributor::runTillFixpoint() {
  TimeTraceScope TimeScope("Attributor::runTillFixpoint");
  LLVM_DEBUG(dbgs() << "[Attributor] Identified and initialized "
                    << DG.SyntheticRoot.Deps.size()
                    << " abstract attributes.\n");

  // Now that all abstract attributes are collected and initialized we start
  // the abstract analysis.

  unsigned IterationCounter = 1;
  unsigned MaxIterations =
      Configuration.MaxFixpointIterations.value_or(SetFixpointIterations);

  SmallVector<AbstractAttribute *, 32> ChangedAAs;
  SetVector<AbstractAttribute *> Worklist, InvalidAAs;
  Worklist.insert(DG.SyntheticRoot.begin(), DG.SyntheticRoot.end());

  do {
    // Remember the size to determine new attributes.
    size_t NumAAs = DG.SyntheticRoot.Deps.size();
    LLVM_DEBUG(dbgs() << "\n\n[Attributor] #Iteration: " << IterationCounter
                      << ", Worklist size: " << Worklist.size() << "\n");

    // For invalid AAs we can fix dependent AAs that have a required dependence,
    // thereby folding long dependence chains in a single step without the need
    // to run updates.
    for (unsigned u = 0; u < InvalidAAs.size(); ++u) {
      AbstractAttribute *InvalidAA = InvalidAAs[u];

      // Check the dependences to fast track invalidation.
      DEBUG_WITH_TYPE(VERBOSE_DEBUG_TYPE,
                      dbgs() << "[Attributor] InvalidAA: " << *InvalidAA
                             << " has " << InvalidAA->Deps.size()
                             << " required & optional dependences\n");
      while (!InvalidAA->Deps.empty()) {
        const auto &Dep = InvalidAA->Deps.back();
        InvalidAA->Deps.pop_back();
        AbstractAttribute *DepAA = cast<AbstractAttribute>(Dep.getPointer());
        if (Dep.getInt() == unsigned(DepClassTy::OPTIONAL)) {
          DEBUG_WITH_TYPE(VERBOSE_DEBUG_TYPE,
                          dbgs() << " - recompute: " << *DepAA);
          Worklist.insert(DepAA);
          continue;
        }
        DEBUG_WITH_TYPE(VERBOSE_DEBUG_TYPE, dbgs()
                                                << " - invalidate: " << *DepAA);
        DepAA->getState().indicatePessimisticFixpoint();
        assert(DepAA->getState().isAtFixpoint() && "Expected fixpoint state!");
        if (!DepAA->getState().isValidState())
          InvalidAAs.insert(DepAA);
        else
          ChangedAAs.push_back(DepAA);
      }
    }

    // Add all abstract attributes that are potentially dependent on one that
    // changed to the work list.
    for (AbstractAttribute *ChangedAA : ChangedAAs)
      while (!ChangedAA->Deps.empty()) {
        Worklist.insert(
            cast<AbstractAttribute>(ChangedAA->Deps.back().getPointer()));
        ChangedAA->Deps.pop_back();
      }

    LLVM_DEBUG(dbgs() << "[Attributor] #Iteration: " << IterationCounter
                      << ", Worklist+Dependent size: " << Worklist.size()
                      << "\n");

    // Reset the changed and invalid set.
    ChangedAAs.clear();
    InvalidAAs.clear();

    // Update all abstract attribute in the work list and record the ones that
    // changed.
    for (AbstractAttribute *AA : Worklist) {
      const auto &AAState = AA->getState();
      if (!AAState.isAtFixpoint())
        if (updateAA(*AA) == ChangeStatus::CHANGED)
          ChangedAAs.push_back(AA);

      // Use the InvalidAAs vector to propagate invalid states fast transitively
      // without requiring updates.
      if (!AAState.isValidState())
        InvalidAAs.insert(AA);
    }

    // Add attributes to the changed set if they have been created in the last
    // iteration.
    ChangedAAs.append(DG.SyntheticRoot.begin() + NumAAs,
                      DG.SyntheticRoot.end());

    // Reset the work list and repopulate with the changed abstract attributes.
    // Note that dependent ones are added above.
    Worklist.clear();
    Worklist.insert(ChangedAAs.begin(), ChangedAAs.end());
    Worklist.insert(QueryAAsAwaitingUpdate.begin(),
                    QueryAAsAwaitingUpdate.end());
    QueryAAsAwaitingUpdate.clear();

  } while (!Worklist.empty() &&
           (IterationCounter++ < MaxIterations || VerifyMaxFixpointIterations));

  if (IterationCounter > MaxIterations && !Functions.empty()) {
    auto Remark = [&](OptimizationRemarkMissed ORM) {
      return ORM << "Attributor did not reach a fixpoint after "
                 << ore::NV("Iterations", MaxIterations) << " iterations.";
    };
    Function *F = Functions.front();
    emitRemark<OptimizationRemarkMissed>(F, "FixedPoint", Remark);
  }

  LLVM_DEBUG(dbgs() << "\n[Attributor] Fixpoint iteration done after: "
                    << IterationCounter << "/" << MaxIterations
                    << " iterations\n");

  // Reset abstract arguments not settled in a sound fixpoint by now. This
  // happens when we stopped the fixpoint iteration early. Note that only the
  // ones marked as "changed" *and* the ones transitively depending on them
  // need to be reverted to a pessimistic state. Others might not be in a
  // fixpoint state but we can use the optimistic results for them anyway.
  SmallPtrSet<AbstractAttribute *, 32> Visited;
  for (unsigned u = 0; u < ChangedAAs.size(); u++) {
    AbstractAttribute *ChangedAA = ChangedAAs[u];
    if (!Visited.insert(ChangedAA).second)
      continue;

    AbstractState &State = ChangedAA->getState();
    if (!State.isAtFixpoint()) {
      State.indicatePessimisticFixpoint();

      NumAttributesTimedOut++;
    }

    while (!ChangedAA->Deps.empty()) {
      ChangedAAs.push_back(
          cast<AbstractAttribute>(ChangedAA->Deps.back().getPointer()));
      ChangedAA->Deps.pop_back();
    }
  }

  LLVM_DEBUG({
    if (!Visited.empty())
      dbgs() << "\n[Attributor] Finalized " << Visited.size()
             << " abstract attributes.\n";
  });

  if (VerifyMaxFixpointIterations && IterationCounter != MaxIterations) {
    errs() << "\n[Attributor] Fixpoint iteration done after: "
           << IterationCounter << "/" << MaxIterations << " iterations\n";
    llvm_unreachable("The fixpoint was not reached with exactly the number of "
                     "specified iterations!");
  }
}

void Attributor::registerForUpdate(AbstractAttribute &AA) {
  assert(AA.isQueryAA() &&
         "Non-query AAs should not be required to register for updates!");
  QueryAAsAwaitingUpdate.insert(&AA);
}

ChangeStatus Attributor::manifestAttributes() {
  TimeTraceScope TimeScope("Attributor::manifestAttributes");
  size_t NumFinalAAs = DG.SyntheticRoot.Deps.size();

  unsigned NumManifested = 0;
  unsigned NumAtFixpoint = 0;
  ChangeStatus ManifestChange = ChangeStatus::UNCHANGED;
  for (auto &DepAA : DG.SyntheticRoot.Deps) {
    AbstractAttribute *AA = cast<AbstractAttribute>(DepAA.getPointer());
    AbstractState &State = AA->getState();

    // If there is not already a fixpoint reached, we can now take the
    // optimistic state. This is correct because we enforced a pessimistic one
    // on abstract attributes that were transitively dependent on a changed one
    // already above.
    if (!State.isAtFixpoint())
      State.indicateOptimisticFixpoint();

    // We must not manifest Attributes that use Callbase info.
    if (AA->hasCallBaseContext())
      continue;
    // If the state is invalid, we do not try to manifest it.
    if (!State.isValidState())
      continue;

    if (AA->getCtxI() && !isRunOn(*AA->getAnchorScope()))
      continue;

    // Skip dead code.
    bool UsedAssumedInformation = false;
    if (isAssumedDead(*AA, nullptr, UsedAssumedInformation,
                      /* CheckBBLivenessOnly */ true))
      continue;
    // Check if the manifest debug counter that allows skipping manifestation of
    // AAs
    if (!DebugCounter::shouldExecute(ManifestDBGCounter))
      continue;
    // Manifest the state and record if we changed the IR.
    ChangeStatus LocalChange = AA->manifest(*this);
    if (LocalChange == ChangeStatus::CHANGED && AreStatisticsEnabled())
      AA->trackStatistics();
    LLVM_DEBUG(dbgs() << "[Attributor] Manifest " << LocalChange << " : " << *AA
                      << "\n");

    ManifestChange = ManifestChange | LocalChange;

    NumAtFixpoint++;
    NumManifested += (LocalChange == ChangeStatus::CHANGED);
  }

  (void)NumManifested;
  (void)NumAtFixpoint;
  LLVM_DEBUG(dbgs() << "\n[Attributor] Manifested " << NumManifested
                    << " arguments while " << NumAtFixpoint
                    << " were in a valid fixpoint state\n");

  NumAttributesManifested += NumManifested;
  NumAttributesValidFixpoint += NumAtFixpoint;

  (void)NumFinalAAs;
  if (NumFinalAAs != DG.SyntheticRoot.Deps.size()) {
    for (unsigned u = NumFinalAAs; u < DG.SyntheticRoot.Deps.size(); ++u)
      errs() << "Unexpected abstract attribute: "
             << cast<AbstractAttribute>(DG.SyntheticRoot.Deps[u].getPointer())
             << " :: "
             << cast<AbstractAttribute>(DG.SyntheticRoot.Deps[u].getPointer())
                    ->getIRPosition()
                    .getAssociatedValue()
             << "\n";
    llvm_unreachable("Expected the final number of abstract attributes to "
                     "remain unchanged!");
  }
  return ManifestChange;
}

void Attributor::identifyDeadInternalFunctions() {
  // Early exit if we don't intend to delete functions.
  if (!Configuration.DeleteFns)
    return;

  // To avoid triggering an assertion in the lazy call graph we will not delete
  // any internal library functions. We should modify the assertion though and
  // allow internals to be deleted.
  const auto *TLI =
      isModulePass()
          ? nullptr
          : getInfoCache().getTargetLibraryInfoForFunction(*Functions.back());
  LibFunc LF;

  // Identify dead internal functions and delete them. This happens outside
  // the other fixpoint analysis as we might treat potentially dead functions
  // as live to lower the number of iterations. If they happen to be dead, the
  // below fixpoint loop will identify and eliminate them.

  SmallVector<Function *, 8> InternalFns;
  for (Function *F : Functions)
    if (F->hasLocalLinkage() && (isModulePass() || !TLI->getLibFunc(*F, LF)))
      InternalFns.push_back(F);

  SmallPtrSet<Function *, 8> LiveInternalFns;
  bool FoundLiveInternal = true;
  while (FoundLiveInternal) {
    FoundLiveInternal = false;
    for (unsigned u = 0, e = InternalFns.size(); u < e; ++u) {
      Function *F = InternalFns[u];
      if (!F)
        continue;

      bool UsedAssumedInformation = false;
      if (checkForAllCallSites(
              [&](AbstractCallSite ACS) {
                Function *Callee = ACS.getInstruction()->getFunction();
                return ToBeDeletedFunctions.count(Callee) ||
                       (Functions.count(Callee) && Callee->hasLocalLinkage() &&
                        !LiveInternalFns.count(Callee));
              },
              *F, true, nullptr, UsedAssumedInformation)) {
        continue;
      }

      LiveInternalFns.insert(F);
      InternalFns[u] = nullptr;
      FoundLiveInternal = true;
    }
  }

  for (unsigned u = 0, e = InternalFns.size(); u < e; ++u)
    if (Function *F = InternalFns[u])
      ToBeDeletedFunctions.insert(F);
}

ChangeStatus Attributor::cleanupIR() {
  TimeTraceScope TimeScope("Attributor::cleanupIR");
  // Delete stuff at the end to avoid invalid references and a nice order.
  LLVM_DEBUG(dbgs() << "\n[Attributor] Delete/replace at least "
                    << ToBeDeletedFunctions.size() << " functions and "
                    << ToBeDeletedBlocks.size() << " blocks and "
                    << ToBeDeletedInsts.size() << " instructions and "
                    << ToBeChangedValues.size() << " values and "
                    << ToBeChangedUses.size() << " uses. To insert "
                    << ToBeChangedToUnreachableInsts.size()
                    << " unreachables.\n"
                    << "Preserve manifest added " << ManifestAddedBlocks.size()
                    << " blocks\n");

  SmallVector<WeakTrackingVH, 32> DeadInsts;
  SmallVector<Instruction *, 32> TerminatorsToFold;

  auto ReplaceUse = [&](Use *U, Value *NewV) {
    Value *OldV = U->get();

    // If we plan to replace NewV we need to update it at this point.
    do {
      const auto &Entry = ToBeChangedValues.lookup(NewV);
      if (!get<0>(Entry))
        break;
      NewV = get<0>(Entry);
    } while (true);

    Instruction *I = dyn_cast<Instruction>(U->getUser());
    assert((!I || isRunOn(*I->getFunction())) &&
           "Cannot replace an instruction outside the current SCC!");

    // Do not replace uses in returns if the value is a must-tail call we will
    // not delete.
    if (auto *RI = dyn_cast_or_null<ReturnInst>(I)) {
      if (auto *CI = dyn_cast<CallInst>(OldV->stripPointerCasts()))
        if (CI->isMustTailCall() && !ToBeDeletedInsts.count(CI))
          return;
      // If we rewrite a return and the new value is not an argument, strip the
      // `returned` attribute as it is wrong now.
      if (!isa<Argument>(NewV))
        for (auto &Arg : RI->getFunction()->args())
          Arg.removeAttr(Attribute::Returned);
    }

    LLVM_DEBUG(dbgs() << "Use " << *NewV << " in " << *U->getUser()
                      << " instead of " << *OldV << "\n");
    U->set(NewV);

    if (Instruction *I = dyn_cast<Instruction>(OldV)) {
      CGModifiedFunctions.insert(I->getFunction());
      if (!isa<PHINode>(I) && !ToBeDeletedInsts.count(I) &&
          isInstructionTriviallyDead(I))
        DeadInsts.push_back(I);
    }
    if (isa<UndefValue>(NewV) && isa<CallBase>(U->getUser())) {
      auto *CB = cast<CallBase>(U->getUser());
      if (CB->isArgOperand(U)) {
        unsigned Idx = CB->getArgOperandNo(U);
        CB->removeParamAttr(Idx, Attribute::NoUndef);
        Function *Fn = CB->getCalledFunction();
        if (Fn && Fn->arg_size() > Idx)
          Fn->removeParamAttr(Idx, Attribute::NoUndef);
      }
    }
    if (isa<Constant>(NewV) && isa<BranchInst>(U->getUser())) {
      Instruction *UserI = cast<Instruction>(U->getUser());
      if (isa<UndefValue>(NewV)) {
        ToBeChangedToUnreachableInsts.insert(UserI);
      } else {
        TerminatorsToFold.push_back(UserI);
      }
    }
  };

  for (auto &It : ToBeChangedUses) {
    Use *U = It.first;
    Value *NewV = It.second;
    ReplaceUse(U, NewV);
  }

  SmallVector<Use *, 4> Uses;
  for (auto &It : ToBeChangedValues) {
    Value *OldV = It.first;
    auto [NewV, Done] = It.second;
    Uses.clear();
    for (auto &U : OldV->uses())
      if (Done || !U.getUser()->isDroppable())
        Uses.push_back(&U);
    for (Use *U : Uses) {
      if (auto *I = dyn_cast<Instruction>(U->getUser()))
        if (!isRunOn(*I->getFunction()))
          continue;
      ReplaceUse(U, NewV);
    }
  }

  for (const auto &V : InvokeWithDeadSuccessor)
    if (InvokeInst *II = dyn_cast_or_null<InvokeInst>(V)) {
      assert(isRunOn(*II->getFunction()) &&
             "Cannot replace an invoke outside the current SCC!");
      bool UnwindBBIsDead = II->hasFnAttr(Attribute::NoUnwind);
      bool NormalBBIsDead = II->hasFnAttr(Attribute::NoReturn);
      bool Invoke2CallAllowed =
          !AAIsDead::mayCatchAsynchronousExceptions(*II->getFunction());
      assert((UnwindBBIsDead || NormalBBIsDead) &&
             "Invoke does not have dead successors!");
      BasicBlock *BB = II->getParent();
      BasicBlock *NormalDestBB = II->getNormalDest();
      if (UnwindBBIsDead) {
        Instruction *NormalNextIP = &NormalDestBB->front();
        if (Invoke2CallAllowed) {
          changeToCall(II);
          NormalNextIP = BB->getTerminator();
        }
        if (NormalBBIsDead)
          ToBeChangedToUnreachableInsts.insert(NormalNextIP);
      } else {
        assert(NormalBBIsDead && "Broken invariant!");
        if (!NormalDestBB->getUniquePredecessor())
          NormalDestBB = SplitBlockPredecessors(NormalDestBB, {BB}, ".dead");
        ToBeChangedToUnreachableInsts.insert(&NormalDestBB->front());
      }
    }
  for (Instruction *I : TerminatorsToFold) {
    assert(isRunOn(*I->getFunction()) &&
           "Cannot replace a terminator outside the current SCC!");
    CGModifiedFunctions.insert(I->getFunction());
    ConstantFoldTerminator(I->getParent());
  }
  for (const auto &V : ToBeChangedToUnreachableInsts)
    if (Instruction *I = dyn_cast_or_null<Instruction>(V)) {
      LLVM_DEBUG(dbgs() << "[Attributor] Change to unreachable: " << *I
                        << "\n");
      assert(isRunOn(*I->getFunction()) &&
             "Cannot replace an instruction outside the current SCC!");
      CGModifiedFunctions.insert(I->getFunction());
      changeToUnreachable(I);
    }

  for (const auto &V : ToBeDeletedInsts) {
    if (Instruction *I = dyn_cast_or_null<Instruction>(V)) {
      if (auto *CB = dyn_cast<CallBase>(I)) {
        assert((isa<IntrinsicInst>(CB) || isRunOn(*I->getFunction())) &&
               "Cannot delete an instruction outside the current SCC!");
        if (!isa<IntrinsicInst>(CB))
          Configuration.CGUpdater.removeCallSite(*CB);
      }
      I->dropDroppableUses();
      CGModifiedFunctions.insert(I->getFunction());
      if (!I->getType()->isVoidTy())
        I->replaceAllUsesWith(UndefValue::get(I->getType()));
      if (!isa<PHINode>(I) && isInstructionTriviallyDead(I))
        DeadInsts.push_back(I);
      else
        I->eraseFromParent();
    }
  }

  llvm::erase_if(DeadInsts, [&](WeakTrackingVH I) { return !I; });

  LLVM_DEBUG({
    dbgs() << "[Attributor] DeadInsts size: " << DeadInsts.size() << "\n";
    for (auto &I : DeadInsts)
      if (I)
        dbgs() << "  - " << *I << "\n";
  });

  RecursivelyDeleteTriviallyDeadInstructions(DeadInsts);

  if (unsigned NumDeadBlocks = ToBeDeletedBlocks.size()) {
    SmallVector<BasicBlock *, 8> ToBeDeletedBBs;
    ToBeDeletedBBs.reserve(NumDeadBlocks);
    for (BasicBlock *BB : ToBeDeletedBlocks) {
      assert(isRunOn(*BB->getParent()) &&
             "Cannot delete a block outside the current SCC!");
      CGModifiedFunctions.insert(BB->getParent());
      // Do not delete BBs added during manifests of AAs.
      if (ManifestAddedBlocks.contains(BB))
        continue;
      ToBeDeletedBBs.push_back(BB);
    }
    // Actually we do not delete the blocks but squash them into a single
    // unreachable but untangling branches that jump here is something we need
    // to do in a more generic way.
    detachDeadBlocks(ToBeDeletedBBs, nullptr);
  }

  identifyDeadInternalFunctions();

  // Rewrite the functions as requested during manifest.
  ChangeStatus ManifestChange = rewriteFunctionSignatures(CGModifiedFunctions);

  for (Function *Fn : CGModifiedFunctions)
    if (!ToBeDeletedFunctions.count(Fn) && Functions.count(Fn))
      Configuration.CGUpdater.reanalyzeFunction(*Fn);

  for (Function *Fn : ToBeDeletedFunctions) {
    if (!Functions.count(Fn))
      continue;
    Configuration.CGUpdater.removeFunction(*Fn);
  }

  if (!ToBeChangedUses.empty())
    ManifestChange = ChangeStatus::CHANGED;

  if (!ToBeChangedToUnreachableInsts.empty())
    ManifestChange = ChangeStatus::CHANGED;

  if (!ToBeDeletedFunctions.empty())
    ManifestChange = ChangeStatus::CHANGED;

  if (!ToBeDeletedBlocks.empty())
    ManifestChange = ChangeStatus::CHANGED;

  if (!ToBeDeletedInsts.empty())
    ManifestChange = ChangeStatus::CHANGED;

  if (!InvokeWithDeadSuccessor.empty())
    ManifestChange = ChangeStatus::CHANGED;

  if (!DeadInsts.empty())
    ManifestChange = ChangeStatus::CHANGED;

  NumFnDeleted += ToBeDeletedFunctions.size();

  LLVM_DEBUG(dbgs() << "[Attributor] Deleted " << ToBeDeletedFunctions.size()
                    << " functions after manifest.\n");

#ifdef EXPENSIVE_CHECKS
  for (Function *F : Functions) {
    if (ToBeDeletedFunctions.count(F))
      continue;
    assert(!verifyFunction(*F, &errs()) && "Module verification failed!");
  }
#endif

  return ManifestChange;
}

ChangeStatus Attributor::run() {
  TimeTraceScope TimeScope("Attributor::run");
  AttributorCallGraph ACallGraph(*this);

  if (PrintCallGraph)
    ACallGraph.populateAll();

  Phase = AttributorPhase::UPDATE;
  runTillFixpoint();

  // dump graphs on demand
  if (DumpDepGraph)
    DG.dumpGraph();

  if (ViewDepGraph)
    DG.viewGraph();

  if (PrintDependencies)
    DG.print();

  Phase = AttributorPhase::MANIFEST;
  ChangeStatus ManifestChange = manifestAttributes();

  Phase = AttributorPhase::CLEANUP;
  ChangeStatus CleanupChange = cleanupIR();

  if (PrintCallGraph)
    ACallGraph.print();

  return ManifestChange | CleanupChange;
}

ChangeStatus Attributor::updateAA(AbstractAttribute &AA) {
  TimeTraceScope TimeScope(
      AA.getName() + std::to_string(AA.getIRPosition().getPositionKind()) +
      "::updateAA");
  assert(Phase == AttributorPhase::UPDATE &&
         "We can update AA only in the update stage!");

  // Use a new dependence vector for this update.
  DependenceVector DV;
  DependenceStack.push_back(&DV);

  auto &AAState = AA.getState();
  ChangeStatus CS = ChangeStatus::UNCHANGED;
  bool UsedAssumedInformation = false;
  if (!isAssumedDead(AA, nullptr, UsedAssumedInformation,
                     /* CheckBBLivenessOnly */ true))
    CS = AA.update(*this);

  if (!AA.isQueryAA() && DV.empty() && !AA.getState().isAtFixpoint()) {
    // If the AA did not rely on outside information but changed, we run it
    // again to see if it found a fixpoint. Most AAs do but we don't require
    // them to. Hence, it might take the AA multiple iterations to get to a
    // fixpoint even if it does not rely on outside information, which is fine.
    ChangeStatus RerunCS = ChangeStatus::UNCHANGED;
    if (CS == ChangeStatus::CHANGED)
      RerunCS = AA.update(*this);

    // If the attribute did not change during the run or rerun, and it still did
    // not query any non-fix information, the state will not change and we can
    // indicate that right at this point.
    if (RerunCS == ChangeStatus::UNCHANGED && !AA.isQueryAA() && DV.empty())
      AAState.indicateOptimisticFixpoint();
  }

  if (!AAState.isAtFixpoint())
    rememberDependences();

  // Verify the stack was used properly, that is we pop the dependence vector we
  // put there earlier.
  DependenceVector *PoppedDV = DependenceStack.pop_back_val();
  (void)PoppedDV;
  assert(PoppedDV == &DV && "Inconsistent usage of the dependence stack!");

  return CS;
}

void Attributor::createShallowWrapper(Function &F) {
  assert(!F.isDeclaration() && "Cannot create a wrapper around a declaration!");

  Module &M = *F.getParent();
  LLVMContext &Ctx = M.getContext();
  FunctionType *FnTy = F.getFunctionType();

  Function *Wrapper =
      Function::Create(FnTy, F.getLinkage(), F.getAddressSpace(), F.getName());
  F.setName(""); // set the inside function anonymous
  M.getFunctionList().insert(F.getIterator(), Wrapper);

  F.setLinkage(GlobalValue::InternalLinkage);

  F.replaceAllUsesWith(Wrapper);
  assert(F.use_empty() && "Uses remained after wrapper was created!");

  // Move the COMDAT section to the wrapper.
  // TODO: Check if we need to keep it for F as well.
  Wrapper->setComdat(F.getComdat());
  F.setComdat(nullptr);

  // Copy all metadata and attributes but keep them on F as well.
  SmallVector<std::pair<unsigned, MDNode *>, 1> MDs;
  F.getAllMetadata(MDs);
  for (auto MDIt : MDs)
    Wrapper->addMetadata(MDIt.first, *MDIt.second);
  Wrapper->setAttributes(F.getAttributes());

  // Create the call in the wrapper.
  BasicBlock *EntryBB = BasicBlock::Create(Ctx, "entry", Wrapper);

  SmallVector<Value *, 8> Args;
  Argument *FArgIt = F.arg_begin();
  for (Argument &Arg : Wrapper->args()) {
    Args.push_back(&Arg);
    Arg.setName((FArgIt++)->getName());
  }

  CallInst *CI = CallInst::Create(&F, Args, "", EntryBB);
  CI->setTailCall(true);
  CI->addFnAttr(Attribute::NoInline);
  ReturnInst::Create(Ctx, CI->getType()->isVoidTy() ? nullptr : CI, EntryBB);

  NumFnShallowWrappersCreated++;
}

bool Attributor::isInternalizable(Function &F) {
  if (F.isDeclaration() || F.hasLocalLinkage() ||
      GlobalValue::isInterposableLinkage(F.getLinkage()))
    return false;
  return true;
}

Function *Attributor::internalizeFunction(Function &F, bool Force) {
  if (!AllowDeepWrapper && !Force)
    return nullptr;
  if (!isInternalizable(F))
    return nullptr;

  SmallPtrSet<Function *, 2> FnSet = {&F};
  DenseMap<Function *, Function *> InternalizedFns;
  internalizeFunctions(FnSet, InternalizedFns);

  return InternalizedFns[&F];
}

bool Attributor::internalizeFunctions(SmallPtrSetImpl<Function *> &FnSet,
                                      DenseMap<Function *, Function *> &FnMap) {
  for (Function *F : FnSet)
    if (!Attributor::isInternalizable(*F))
      return false;

  FnMap.clear();
  // Generate the internalized version of each function.
  for (Function *F : FnSet) {
    Module &M = *F->getParent();
    FunctionType *FnTy = F->getFunctionType();

    // Create a copy of the current function
    Function *Copied =
        Function::Create(FnTy, F->getLinkage(), F->getAddressSpace(),
                         F->getName() + ".internalized");
    ValueToValueMapTy VMap;
    auto *NewFArgIt = Copied->arg_begin();
    for (auto &Arg : F->args()) {
      auto ArgName = Arg.getName();
      NewFArgIt->setName(ArgName);
      VMap[&Arg] = &(*NewFArgIt++);
    }
    SmallVector<ReturnInst *, 8> Returns;

    // Copy the body of the original function to the new one
    CloneFunctionInto(Copied, F, VMap,
                      CloneFunctionChangeType::LocalChangesOnly, Returns);

    // Set the linakage and visibility late as CloneFunctionInto has some
    // implicit requirements.
    Copied->setVisibility(GlobalValue::DefaultVisibility);
    Copied->setLinkage(GlobalValue::PrivateLinkage);

    // Copy metadata
    SmallVector<std::pair<unsigned, MDNode *>, 1> MDs;
    F->getAllMetadata(MDs);
    for (auto MDIt : MDs)
      if (!Copied->hasMetadata())
        Copied->addMetadata(MDIt.first, *MDIt.second);

    M.getFunctionList().insert(F->getIterator(), Copied);
    Copied->setDSOLocal(true);
    FnMap[F] = Copied;
  }

  // Replace all uses of the old function with the new internalized function
  // unless the caller is a function that was just internalized.
  for (Function *F : FnSet) {
    auto &InternalizedFn = FnMap[F];
    auto IsNotInternalized = [&](Use &U) -> bool {
      if (auto *CB = dyn_cast<CallBase>(U.getUser()))
        return !FnMap.lookup(CB->getCaller());
      return false;
    };
    F->replaceUsesWithIf(InternalizedFn, IsNotInternalized);
  }

  return true;
}

bool Attributor::isValidFunctionSignatureRewrite(
    Argument &Arg, ArrayRef<Type *> ReplacementTypes) {

  if (!Configuration.RewriteSignatures)
    return false;

  Function *Fn = Arg.getParent();
  auto CallSiteCanBeChanged = [Fn](AbstractCallSite ACS) {
    // Forbid the call site to cast the function return type. If we need to
    // rewrite these functions we need to re-create a cast for the new call site
    // (if the old had uses).
    if (!ACS.getCalledFunction() ||
        ACS.getInstruction()->getType() !=
            ACS.getCalledFunction()->getReturnType())
      return false;
    if (ACS.getCalledOperand()->getType() != Fn->getType())
      return false;
    // Forbid must-tail calls for now.
    return !ACS.isCallbackCall() && !ACS.getInstruction()->isMustTailCall();
  };

  // Avoid var-arg functions for now.
  if (Fn->isVarArg()) {
    LLVM_DEBUG(dbgs() << "[Attributor] Cannot rewrite var-args functions\n");
    return false;
  }

  // Avoid functions with complicated argument passing semantics.
  AttributeList FnAttributeList = Fn->getAttributes();
  if (FnAttributeList.hasAttrSomewhere(Attribute::Nest) ||
      FnAttributeList.hasAttrSomewhere(Attribute::StructRet) ||
      FnAttributeList.hasAttrSomewhere(Attribute::InAlloca) ||
      FnAttributeList.hasAttrSomewhere(Attribute::Preallocated)) {
    LLVM_DEBUG(
        dbgs() << "[Attributor] Cannot rewrite due to complex attribute\n");
    return false;
  }

  // Avoid callbacks for now.
  bool UsedAssumedInformation = false;
  if (!checkForAllCallSites(CallSiteCanBeChanged, *Fn, true, nullptr,
                            UsedAssumedInformation)) {
    LLVM_DEBUG(dbgs() << "[Attributor] Cannot rewrite all call sites\n");
    return false;
  }

  auto InstPred = [](Instruction &I) {
    if (auto *CI = dyn_cast<CallInst>(&I))
      return !CI->isMustTailCall();
    return true;
  };

  // Forbid must-tail calls for now.
  // TODO:
  auto &OpcodeInstMap = InfoCache.getOpcodeInstMapForFunction(*Fn);
  if (!checkForAllInstructionsImpl(nullptr, OpcodeInstMap, InstPred, nullptr,
                                   nullptr, {Instruction::Call},
                                   UsedAssumedInformation)) {
    LLVM_DEBUG(dbgs() << "[Attributor] Cannot rewrite due to instructions\n");
    return false;
  }

  return true;
}

bool Attributor::registerFunctionSignatureRewrite(
    Argument &Arg, ArrayRef<Type *> ReplacementTypes,
    ArgumentReplacementInfo::CalleeRepairCBTy &&CalleeRepairCB,
    ArgumentReplacementInfo::ACSRepairCBTy &&ACSRepairCB) {
  LLVM_DEBUG(dbgs() << "[Attributor] Register new rewrite of " << Arg << " in "
                    << Arg.getParent()->getName() << " with "
                    << ReplacementTypes.size() << " replacements\n");
  assert(isValidFunctionSignatureRewrite(Arg, ReplacementTypes) &&
         "Cannot register an invalid rewrite");

  Function *Fn = Arg.getParent();
  SmallVectorImpl<std::unique_ptr<ArgumentReplacementInfo>> &ARIs =
      ArgumentReplacementMap[Fn];
  if (ARIs.empty())
    ARIs.resize(Fn->arg_size());

  // If we have a replacement already with less than or equal new arguments,
  // ignore this request.
  std::unique_ptr<ArgumentReplacementInfo> &ARI = ARIs[Arg.getArgNo()];
  if (ARI && ARI->getNumReplacementArgs() <= ReplacementTypes.size()) {
    LLVM_DEBUG(dbgs() << "[Attributor] Existing rewrite is preferred\n");
    return false;
  }

  // If we have a replacement already but we like the new one better, delete
  // the old.
  ARI.reset();

  LLVM_DEBUG(dbgs() << "[Attributor] Register new rewrite of " << Arg << " in "
                    << Arg.getParent()->getName() << " with "
                    << ReplacementTypes.size() << " replacements\n");

  // Remember the replacement.
  ARI.reset(new ArgumentReplacementInfo(*this, Arg, ReplacementTypes,
                                        std::move(CalleeRepairCB),
                                        std::move(ACSRepairCB)));

  return true;
}

bool Attributor::shouldSeedAttribute(AbstractAttribute &AA) {
  bool Result = true;
#ifndef NDEBUG
  if (SeedAllowList.size() != 0)
    Result = llvm::is_contained(SeedAllowList, AA.getName());
  Function *Fn = AA.getAnchorScope();
  if (FunctionSeedAllowList.size() != 0 && Fn)
    Result &= llvm::is_contained(FunctionSeedAllowList, Fn->getName());
#endif
  return Result;
}

ChangeStatus Attributor::rewriteFunctionSignatures(
    SmallSetVector<Function *, 8> &ModifiedFns) {
  ChangeStatus Changed = ChangeStatus::UNCHANGED;

  for (auto &It : ArgumentReplacementMap) {
    Function *OldFn = It.getFirst();

    // Deleted functions do not require rewrites.
    if (!Functions.count(OldFn) || ToBeDeletedFunctions.count(OldFn))
      continue;

    const SmallVectorImpl<std::unique_ptr<ArgumentReplacementInfo>> &ARIs =
        It.getSecond();
    assert(ARIs.size() == OldFn->arg_size() && "Inconsistent state!");

    SmallVector<Type *, 16> NewArgumentTypes;
    SmallVector<AttributeSet, 16> NewArgumentAttributes;

    // Collect replacement argument types and copy over existing attributes.
    AttributeList OldFnAttributeList = OldFn->getAttributes();
    for (Argument &Arg : OldFn->args()) {
      if (const std::unique_ptr<ArgumentReplacementInfo> &ARI =
              ARIs[Arg.getArgNo()]) {
        NewArgumentTypes.append(ARI->ReplacementTypes.begin(),
                                ARI->ReplacementTypes.end());
        NewArgumentAttributes.append(ARI->getNumReplacementArgs(),
                                     AttributeSet());
      } else {
        NewArgumentTypes.push_back(Arg.getType());
        NewArgumentAttributes.push_back(
            OldFnAttributeList.getParamAttrs(Arg.getArgNo()));
      }
    }

    uint64_t LargestVectorWidth = 0;
    for (auto *I : NewArgumentTypes)
      if (auto *VT = dyn_cast<llvm::VectorType>(I))
        LargestVectorWidth =
            std::max(LargestVectorWidth,
                     VT->getPrimitiveSizeInBits().getKnownMinValue());

    FunctionType *OldFnTy = OldFn->getFunctionType();
    Type *RetTy = OldFnTy->getReturnType();

    // Construct the new function type using the new arguments types.
    FunctionType *NewFnTy =
        FunctionType::get(RetTy, NewArgumentTypes, OldFnTy->isVarArg());

    LLVM_DEBUG(dbgs() << "[Attributor] Function rewrite '" << OldFn->getName()
                      << "' from " << *OldFn->getFunctionType() << " to "
                      << *NewFnTy << "\n");

    // Create the new function body and insert it into the module.
    Function *NewFn = Function::Create(NewFnTy, OldFn->getLinkage(),
                                       OldFn->getAddressSpace(), "");
    Functions.insert(NewFn);
    OldFn->getParent()->getFunctionList().insert(OldFn->getIterator(), NewFn);
    NewFn->takeName(OldFn);
    NewFn->copyAttributesFrom(OldFn);

    // Patch the pointer to LLVM function in debug info descriptor.
    NewFn->setSubprogram(OldFn->getSubprogram());
    OldFn->setSubprogram(nullptr);

    // Recompute the parameter attributes list based on the new arguments for
    // the function.
    LLVMContext &Ctx = OldFn->getContext();
    NewFn->setAttributes(AttributeList::get(
        Ctx, OldFnAttributeList.getFnAttrs(), OldFnAttributeList.getRetAttrs(),
        NewArgumentAttributes));
    AttributeFuncs::updateMinLegalVectorWidthAttr(*NewFn, LargestVectorWidth);

    // Since we have now created the new function, splice the body of the old
    // function right into the new function, leaving the old rotting hulk of the
    // function empty.
    NewFn->splice(NewFn->begin(), OldFn);

    // Fixup block addresses to reference new function.
    SmallVector<BlockAddress *, 8u> BlockAddresses;
    for (User *U : OldFn->users())
      if (auto *BA = dyn_cast<BlockAddress>(U))
        BlockAddresses.push_back(BA);
    for (auto *BA : BlockAddresses)
      BA->replaceAllUsesWith(BlockAddress::get(NewFn, BA->getBasicBlock()));

    // Set of all "call-like" instructions that invoke the old function mapped
    // to their new replacements.
    SmallVector<std::pair<CallBase *, CallBase *>, 8> CallSitePairs;

    // Callback to create a new "call-like" instruction for a given one.
    auto CallSiteReplacementCreator = [&](AbstractCallSite ACS) {
      CallBase *OldCB = cast<CallBase>(ACS.getInstruction());
      const AttributeList &OldCallAttributeList = OldCB->getAttributes();

      // Collect the new argument operands for the replacement call site.
      SmallVector<Value *, 16> NewArgOperands;
      SmallVector<AttributeSet, 16> NewArgOperandAttributes;
      for (unsigned OldArgNum = 0; OldArgNum < ARIs.size(); ++OldArgNum) {
        unsigned NewFirstArgNum = NewArgOperands.size();
        (void)NewFirstArgNum; // only used inside assert.
        if (const std::unique_ptr<ArgumentReplacementInfo> &ARI =
                ARIs[OldArgNum]) {
          if (ARI->ACSRepairCB)
            ARI->ACSRepairCB(*ARI, ACS, NewArgOperands);
          assert(ARI->getNumReplacementArgs() + NewFirstArgNum ==
                     NewArgOperands.size() &&
                 "ACS repair callback did not provide as many operand as new "
                 "types were registered!");
          // TODO: Exose the attribute set to the ACS repair callback
          NewArgOperandAttributes.append(ARI->ReplacementTypes.size(),
                                         AttributeSet());
        } else {
          NewArgOperands.push_back(ACS.getCallArgOperand(OldArgNum));
          NewArgOperandAttributes.push_back(
              OldCallAttributeList.getParamAttrs(OldArgNum));
        }
      }

      assert(NewArgOperands.size() == NewArgOperandAttributes.size() &&
             "Mismatch # argument operands vs. # argument operand attributes!");
      assert(NewArgOperands.size() == NewFn->arg_size() &&
             "Mismatch # argument operands vs. # function arguments!");

      SmallVector<OperandBundleDef, 4> OperandBundleDefs;
      OldCB->getOperandBundlesAsDefs(OperandBundleDefs);

      // Create a new call or invoke instruction to replace the old one.
      CallBase *NewCB;
      if (InvokeInst *II = dyn_cast<InvokeInst>(OldCB)) {
        NewCB =
            InvokeInst::Create(NewFn, II->getNormalDest(), II->getUnwindDest(),
                               NewArgOperands, OperandBundleDefs, "", OldCB);
      } else {
        auto *NewCI = CallInst::Create(NewFn, NewArgOperands, OperandBundleDefs,
                                       "", OldCB);
        NewCI->setTailCallKind(cast<CallInst>(OldCB)->getTailCallKind());
        NewCB = NewCI;
      }

      // Copy over various properties and the new attributes.
      NewCB->copyMetadata(*OldCB, {LLVMContext::MD_prof, LLVMContext::MD_dbg});
      NewCB->setCallingConv(OldCB->getCallingConv());
      NewCB->takeName(OldCB);
      NewCB->setAttributes(AttributeList::get(
          Ctx, OldCallAttributeList.getFnAttrs(),
          OldCallAttributeList.getRetAttrs(), NewArgOperandAttributes));

      AttributeFuncs::updateMinLegalVectorWidthAttr(*NewCB->getCaller(),
                                                    LargestVectorWidth);

      CallSitePairs.push_back({OldCB, NewCB});
      return true;
    };

    // Use the CallSiteReplacementCreator to create replacement call sites.
    bool UsedAssumedInformation = false;
    bool Success = checkForAllCallSites(CallSiteReplacementCreator, *OldFn,
                                        true, nullptr, UsedAssumedInformation,
                                        /* CheckPotentiallyDead */ true);
    (void)Success;
    assert(Success && "Assumed call site replacement to succeed!");

    // Rewire the arguments.
    Argument *OldFnArgIt = OldFn->arg_begin();
    Argument *NewFnArgIt = NewFn->arg_begin();
    for (unsigned OldArgNum = 0; OldArgNum < ARIs.size();
         ++OldArgNum, ++OldFnArgIt) {
      if (const std::unique_ptr<ArgumentReplacementInfo> &ARI =
              ARIs[OldArgNum]) {
        if (ARI->CalleeRepairCB)
          ARI->CalleeRepairCB(*ARI, *NewFn, NewFnArgIt);
        if (ARI->ReplacementTypes.empty())
          OldFnArgIt->replaceAllUsesWith(
              PoisonValue::get(OldFnArgIt->getType()));
        NewFnArgIt += ARI->ReplacementTypes.size();
      } else {
        NewFnArgIt->takeName(&*OldFnArgIt);
        OldFnArgIt->replaceAllUsesWith(&*NewFnArgIt);
        ++NewFnArgIt;
      }
    }

    // Eliminate the instructions *after* we visited all of them.
    for (auto &CallSitePair : CallSitePairs) {
      CallBase &OldCB = *CallSitePair.first;
      CallBase &NewCB = *CallSitePair.second;
      assert(OldCB.getType() == NewCB.getType() &&
             "Cannot handle call sites with different types!");
      ModifiedFns.insert(OldCB.getFunction());
      Configuration.CGUpdater.replaceCallSite(OldCB, NewCB);
      OldCB.replaceAllUsesWith(&NewCB);
      OldCB.eraseFromParent();
    }

    // Replace the function in the call graph (if any).
    Configuration.CGUpdater.replaceFunctionWith(*OldFn, *NewFn);

    // If the old function was modified and needed to be reanalyzed, the new one
    // does now.
    if (ModifiedFns.remove(OldFn))
      ModifiedFns.insert(NewFn);

    Changed = ChangeStatus::CHANGED;
  }

  return Changed;
}

void InformationCache::initializeInformationCache(const Function &CF,
                                                  FunctionInfo &FI) {
  // As we do not modify the function here we can remove the const
  // withouth breaking implicit assumptions. At the end of the day, we could
  // initialize the cache eagerly which would look the same to the users.
  Function &F = const_cast<Function &>(CF);

  // Walk all instructions to find interesting instructions that might be
  // queried by abstract attributes during their initialization or update.
  // This has to happen before we create attributes.

  DenseMap<const Value *, std::optional<short>> AssumeUsesMap;

  // Add \p V to the assume uses map which track the number of uses outside of
  // "visited" assumes. If no outside uses are left the value is added to the
  // assume only use vector.
  auto AddToAssumeUsesMap = [&](const Value &V) -> void {
    SmallVector<const Instruction *> Worklist;
    if (auto *I = dyn_cast<Instruction>(&V))
      Worklist.push_back(I);
    while (!Worklist.empty()) {
      const Instruction *I = Worklist.pop_back_val();
      std::optional<short> &NumUses = AssumeUsesMap[I];
      if (!NumUses)
        NumUses = I->getNumUses();
      NumUses = *NumUses - /* this assume */ 1;
      if (*NumUses != 0)
        continue;
      AssumeOnlyValues.insert(I);
      for (const Value *Op : I->operands())
        if (auto *OpI = dyn_cast<Instruction>(Op))
          Worklist.push_back(OpI);
    }
  };

  for (Instruction &I : instructions(&F)) {
    bool IsInterestingOpcode = false;

    // To allow easy access to all instructions in a function with a given
    // opcode we store them in the InfoCache. As not all opcodes are interesting
    // to concrete attributes we only cache the ones that are as identified in
    // the following switch.
    // Note: There are no concrete attributes now so this is initially empty.
    switch (I.getOpcode()) {
    default:
      assert(!isa<CallBase>(&I) &&
             "New call base instruction type needs to be known in the "
             "Attributor.");
      break;
    case Instruction::Call:
      // Calls are interesting on their own, additionally:
      // For `llvm.assume` calls we also fill the KnowledgeMap as we find them.
      // For `must-tail` calls we remember the caller and callee.
      if (auto *Assume = dyn_cast<AssumeInst>(&I)) {
        AssumeOnlyValues.insert(Assume);
        fillMapFromAssume(*Assume, KnowledgeMap);
        AddToAssumeUsesMap(*Assume->getArgOperand(0));
      } else if (cast<CallInst>(I).isMustTailCall()) {
        FI.ContainsMustTailCall = true;
        if (const Function *Callee = cast<CallInst>(I).getCalledFunction())
          getFunctionInfo(*Callee).CalledViaMustTail = true;
      }
      [[fallthrough]];
    case Instruction::CallBr:
    case Instruction::Invoke:
    case Instruction::CleanupRet:
    case Instruction::CatchSwitch:
    case Instruction::AtomicRMW:
    case Instruction::AtomicCmpXchg:
    case Instruction::Br:
    case Instruction::Resume:
    case Instruction::Ret:
    case Instruction::Load:
      // The alignment of a pointer is interesting for loads.
    case Instruction::Store:
      // The alignment of a pointer is interesting for stores.
    case Instruction::Alloca:
    case Instruction::AddrSpaceCast:
      IsInterestingOpcode = true;
    }
    if (IsInterestingOpcode) {
      auto *&Insts = FI.OpcodeInstMap[I.getOpcode()];
      if (!Insts)
        Insts = new (Allocator) InstructionVectorTy();
      Insts->push_back(&I);
    }
    if (I.mayReadOrWriteMemory())
      FI.RWInsts.push_back(&I);
  }

  if (F.hasFnAttribute(Attribute::AlwaysInline) &&
      isInlineViable(F).isSuccess())
    InlineableFunctions.insert(&F);
}

AAResults *InformationCache::getAAResultsForFunction(const Function &F) {
  return AG.getAnalysis<AAManager>(F);
}

InformationCache::FunctionInfo::~FunctionInfo() {
  // The instruction vectors are allocated using a BumpPtrAllocator, we need to
  // manually destroy them.
  for (auto &It : OpcodeInstMap)
    It.getSecond()->~InstructionVectorTy();
}

void Attributor::recordDependence(const AbstractAttribute &FromAA,
                                  const AbstractAttribute &ToAA,
                                  DepClassTy DepClass) {
  if (DepClass == DepClassTy::NONE)
    return;
  // If we are outside of an update, thus before the actual fixpoint iteration
  // started (= when we create AAs), we do not track dependences because we will
  // put all AAs into the initial worklist anyway.
  if (DependenceStack.empty())
    return;
  if (FromAA.getState().isAtFixpoint())
    return;
  DependenceStack.back()->push_back({&FromAA, &ToAA, DepClass});
}

void Attributor::rememberDependences() {
  assert(!DependenceStack.empty() && "No dependences to remember!");

  for (DepInfo &DI : *DependenceStack.back()) {
    assert((DI.DepClass == DepClassTy::REQUIRED ||
            DI.DepClass == DepClassTy::OPTIONAL) &&
           "Expected required or optional dependence (1 bit)!");
    auto &DepAAs = const_cast<AbstractAttribute &>(*DI.FromAA).Deps;
    DepAAs.push_back(AbstractAttribute::DepTy(
        const_cast<AbstractAttribute *>(DI.ToAA), unsigned(DI.DepClass)));
  }
}

void Attributor::identifyDefaultAbstractAttributes(Function &F) {
  if (!VisitedFunctions.insert(&F).second)
    return;
  if (F.isDeclaration())
    return;

  // In non-module runs we need to look at the call sites of a function to
  // determine if it is part of a must-tail call edge. This will influence what
  // attributes we can derive.
  InformationCache::FunctionInfo &FI = InfoCache.getFunctionInfo(F);
  if (!isModulePass() && !FI.CalledViaMustTail) {
    for (const Use &U : F.uses())
      if (const auto *CB = dyn_cast<CallBase>(U.getUser()))
        if (CB->isCallee(&U) && CB->isMustTailCall())
          FI.CalledViaMustTail = true;
  }

  IRPosition FPos = IRPosition::function(F);

  // Check for dead BasicBlocks in every function.
  // We need dead instruction detection because we do not want to deal with
  // broken IR in which SSA rules do not apply.
  getOrCreateAAFor<AAIsDead>(FPos);

  // Every function might be "will-return".
  getOrCreateAAFor<AAWillReturn>(FPos);

  // Every function might contain instructions that cause "undefined behavior".
  getOrCreateAAFor<AAUndefinedBehavior>(FPos);

  // Every function can be nounwind.
  getOrCreateAAFor<AANoUnwind>(FPos);

  // Every function might be marked "nosync"
  getOrCreateAAFor<AANoSync>(FPos);

  // Every function might be "no-free".
  getOrCreateAAFor<AANoFree>(FPos);

  // Every function might be "no-return".
  getOrCreateAAFor<AANoReturn>(FPos);

  // Every function might be "no-recurse".
  getOrCreateAAFor<AANoRecurse>(FPos);

  // Every function might be "readnone/readonly/writeonly/...".
  getOrCreateAAFor<AAMemoryBehavior>(FPos);

  // Every function can be "readnone/argmemonly/inaccessiblememonly/...".
  getOrCreateAAFor<AAMemoryLocation>(FPos);

  // Every function can track active assumptions.
  getOrCreateAAFor<AAAssumptionInfo>(FPos);

  // Every function might be applicable for Heap-To-Stack conversion.
  if (EnableHeapToStack)
    getOrCreateAAFor<AAHeapToStack>(FPos);

  // Return attributes are only appropriate if the return type is non void.
  Type *ReturnType = F.getReturnType();
  if (!ReturnType->isVoidTy()) {
    // Argument attribute "returned" --- Create only one per function even
    // though it is an argument attribute.
    getOrCreateAAFor<AAReturnedValues>(FPos);

    IRPosition RetPos = IRPosition::returned(F);

    // Every returned value might be dead.
    getOrCreateAAFor<AAIsDead>(RetPos);

    // Every function might be simplified.
    bool UsedAssumedInformation = false;
    getAssumedSimplified(RetPos, nullptr, UsedAssumedInformation,
                         AA::Intraprocedural);

    // Every returned value might be marked noundef.
    getOrCreateAAFor<AANoUndef>(RetPos);

    if (ReturnType->isPointerTy()) {

      // Every function with pointer return type might be marked align.
      getOrCreateAAFor<AAAlign>(RetPos);

      // Every function with pointer return type might be marked nonnull.
      getOrCreateAAFor<AANonNull>(RetPos);

      // Every function with pointer return type might be marked noalias.
      getOrCreateAAFor<AANoAlias>(RetPos);

      // Every function with pointer return type might be marked
      // dereferenceable.
      getOrCreateAAFor<AADereferenceable>(RetPos);
    }
  }

  for (Argument &Arg : F.args()) {
    IRPosition ArgPos = IRPosition::argument(Arg);

    // Every argument might be simplified. We have to go through the Attributor
    // interface though as outside AAs can register custom simplification
    // callbacks.
    bool UsedAssumedInformation = false;
    getAssumedSimplified(ArgPos, /* AA */ nullptr, UsedAssumedInformation,
                         AA::Intraprocedural);

    // Every argument might be dead.
    getOrCreateAAFor<AAIsDead>(ArgPos);

    // Every argument might be marked noundef.
    getOrCreateAAFor<AANoUndef>(ArgPos);

    if (Arg.getType()->isPointerTy()) {
      // Every argument with pointer type might be marked nonnull.
      getOrCreateAAFor<AANonNull>(ArgPos);

      // Every argument with pointer type might be marked noalias.
      getOrCreateAAFor<AANoAlias>(ArgPos);

      // Every argument with pointer type might be marked dereferenceable.
      getOrCreateAAFor<AADereferenceable>(ArgPos);

      // Every argument with pointer type might be marked align.
      getOrCreateAAFor<AAAlign>(ArgPos);

      // Every argument with pointer type might be marked nocapture.
      getOrCreateAAFor<AANoCapture>(ArgPos);

      // Every argument with pointer type might be marked
      // "readnone/readonly/writeonly/..."
      getOrCreateAAFor<AAMemoryBehavior>(ArgPos);

      // Every argument with pointer type might be marked nofree.
      getOrCreateAAFor<AANoFree>(ArgPos);

      // Every argument with pointer type might be privatizable (or promotable)
      getOrCreateAAFor<AAPrivatizablePtr>(ArgPos);
    }
  }

  auto CallSitePred = [&](Instruction &I) -> bool {
    auto &CB = cast<CallBase>(I);
    IRPosition CBInstPos = IRPosition::inst(CB);
    IRPosition CBFnPos = IRPosition::callsite_function(CB);

    // Call sites might be dead if they do not have side effects and no live
    // users. The return value might be dead if there are no live users.
    getOrCreateAAFor<AAIsDead>(CBInstPos);

    Function *Callee = CB.getCalledFunction();
    // TODO: Even if the callee is not known now we might be able to simplify
    //       the call/callee.
    if (!Callee)
      return true;

    // Every call site can track active assumptions.
    getOrCreateAAFor<AAAssumptionInfo>(CBFnPos);

    // Skip declarations except if annotations on their call sites were
    // explicitly requested.
    if (!AnnotateDeclarationCallSites && Callee->isDeclaration() &&
        !Callee->hasMetadata(LLVMContext::MD_callback))
      return true;

    if (!Callee->getReturnType()->isVoidTy() && !CB.use_empty()) {

      IRPosition CBRetPos = IRPosition::callsite_returned(CB);
      bool UsedAssumedInformation = false;
      getAssumedSimplified(CBRetPos, nullptr, UsedAssumedInformation,
                           AA::Intraprocedural);
    }

    for (int I = 0, E = CB.arg_size(); I < E; ++I) {

      IRPosition CBArgPos = IRPosition::callsite_argument(CB, I);

      // Every call site argument might be dead.
      getOrCreateAAFor<AAIsDead>(CBArgPos);

      // Call site argument might be simplified. We have to go through the
      // Attributor interface though as outside AAs can register custom
      // simplification callbacks.
      bool UsedAssumedInformation = false;
      getAssumedSimplified(CBArgPos, /* AA */ nullptr, UsedAssumedInformation,
                           AA::Intraprocedural);

      // Every call site argument might be marked "noundef".
      getOrCreateAAFor<AANoUndef>(CBArgPos);

      if (!CB.getArgOperand(I)->getType()->isPointerTy())
        continue;

      // Call site argument attribute "non-null".
      getOrCreateAAFor<AANonNull>(CBArgPos);

      // Call site argument attribute "nocapture".
      getOrCreateAAFor<AANoCapture>(CBArgPos);

      // Call site argument attribute "no-alias".
      getOrCreateAAFor<AANoAlias>(CBArgPos);

      // Call site argument attribute "dereferenceable".
      getOrCreateAAFor<AADereferenceable>(CBArgPos);

      // Call site argument attribute "align".
      getOrCreateAAFor<AAAlign>(CBArgPos);

      // Call site argument attribute
      // "readnone/readonly/writeonly/..."
      getOrCreateAAFor<AAMemoryBehavior>(CBArgPos);

      // Call site argument attribute "nofree".
      getOrCreateAAFor<AANoFree>(CBArgPos);
    }
    return true;
  };

  auto &OpcodeInstMap = InfoCache.getOpcodeInstMapForFunction(F);
  bool Success;
  bool UsedAssumedInformation = false;
  Success = checkForAllInstructionsImpl(
      nullptr, OpcodeInstMap, CallSitePred, nullptr, nullptr,
      {(unsigned)Instruction::Invoke, (unsigned)Instruction::CallBr,
       (unsigned)Instruction::Call},
      UsedAssumedInformation);
  (void)Success;
  assert(Success && "Expected the check call to be successful!");

  auto LoadStorePred = [&](Instruction &I) -> bool {
    if (isa<LoadInst>(I)) {
      getOrCreateAAFor<AAAlign>(
          IRPosition::value(*cast<LoadInst>(I).getPointerOperand()));
      if (SimplifyAllLoads)
        getAssumedSimplified(IRPosition::value(I), nullptr,
                             UsedAssumedInformation, AA::Intraprocedural);
    } else {
      auto &SI = cast<StoreInst>(I);
      getOrCreateAAFor<AAIsDead>(IRPosition::inst(I));
      getAssumedSimplified(IRPosition::value(*SI.getValueOperand()), nullptr,
                           UsedAssumedInformation, AA::Intraprocedural);
      getOrCreateAAFor<AAAlign>(IRPosition::value(*SI.getPointerOperand()));
    }
    return true;
  };
  Success = checkForAllInstructionsImpl(
      nullptr, OpcodeInstMap, LoadStorePred, nullptr, nullptr,
      {(unsigned)Instruction::Load, (unsigned)Instruction::Store},
      UsedAssumedInformation);
  (void)Success;
  assert(Success && "Expected the check call to be successful!");
}

/// Helpers to ease debugging through output streams and print calls.
///
///{
raw_ostream &llvm::operator<<(raw_ostream &OS, ChangeStatus S) {
  return OS << (S == ChangeStatus::CHANGED ? "changed" : "unchanged");
}

raw_ostream &llvm::operator<<(raw_ostream &OS, IRPosition::Kind AP) {
  switch (AP) {
  case IRPosition::IRP_INVALID:
    return OS << "inv";
  case IRPosition::IRP_FLOAT:
    return OS << "flt";
  case IRPosition::IRP_RETURNED:
    return OS << "fn_ret";
  case IRPosition::IRP_CALL_SITE_RETURNED:
    return OS << "cs_ret";
  case IRPosition::IRP_FUNCTION:
    return OS << "fn";
  case IRPosition::IRP_CALL_SITE:
    return OS << "cs";
  case IRPosition::IRP_ARGUMENT:
    return OS << "arg";
  case IRPosition::IRP_CALL_SITE_ARGUMENT:
    return OS << "cs_arg";
  }
  llvm_unreachable("Unknown attribute position!");
}

raw_ostream &llvm::operator<<(raw_ostream &OS, const IRPosition &Pos) {
  const Value &AV = Pos.getAssociatedValue();
  OS << "{" << Pos.getPositionKind() << ":" << AV.getName() << " ["
     << Pos.getAnchorValue().getName() << "@" << Pos.getCallSiteArgNo() << "]";

  if (Pos.hasCallBaseContext())
    OS << "[cb_context:" << *Pos.getCallBaseContext() << "]";
  return OS << "}";
}

raw_ostream &llvm::operator<<(raw_ostream &OS, const IntegerRangeState &S) {
  OS << "range-state(" << S.getBitWidth() << ")<";
  S.getKnown().print(OS);
  OS << " / ";
  S.getAssumed().print(OS);
  OS << ">";

  return OS << static_cast<const AbstractState &>(S);
}

raw_ostream &llvm::operator<<(raw_ostream &OS, const AbstractState &S) {
  return OS << (!S.isValidState() ? "top" : (S.isAtFixpoint() ? "fix" : ""));
}

raw_ostream &llvm::operator<<(raw_ostream &OS, const AbstractAttribute &AA) {
  AA.print(OS);
  return OS;
}

raw_ostream &llvm::operator<<(raw_ostream &OS,
                              const PotentialConstantIntValuesState &S) {
  OS << "set-state(< {";
  if (!S.isValidState())
    OS << "full-set";
  else {
    for (const auto &It : S.getAssumedSet())
      OS << It << ", ";
    if (S.undefIsContained())
      OS << "undef ";
  }
  OS << "} >)";

  return OS;
}

raw_ostream &llvm::operator<<(raw_ostream &OS,
                              const PotentialLLVMValuesState &S) {
  OS << "set-state(< {";
  if (!S.isValidState())
    OS << "full-set";
  else {
    for (const auto &It : S.getAssumedSet()) {
      if (auto *F = dyn_cast<Function>(It.first.getValue()))
        OS << "@" << F->getName() << "[" << int(It.second) << "], ";
      else
        OS << *It.first.getValue() << "[" << int(It.second) << "], ";
    }
    if (S.undefIsContained())
      OS << "undef ";
  }
  OS << "} >)";

  return OS;
}

void AbstractAttribute::print(raw_ostream &OS) const {
  OS << "[";
  OS << getName();
  OS << "] for CtxI ";

  if (auto *I = getCtxI()) {
    OS << "'";
    I->print(OS);
    OS << "'";
  } else
    OS << "<<null inst>>";

  OS << " at position " << getIRPosition() << " with state " << getAsStr()
     << '\n';
}

void AbstractAttribute::printWithDeps(raw_ostream &OS) const {
  print(OS);

  for (const auto &DepAA : Deps) {
    auto *AA = DepAA.getPointer();
    OS << "  updates ";
    AA->print(OS);
  }

  OS << '\n';
}

raw_ostream &llvm::operator<<(raw_ostream &OS,
                              const AAPointerInfo::Access &Acc) {
  OS << " [" << Acc.getKind() << "] " << *Acc.getRemoteInst();
  if (Acc.getLocalInst() != Acc.getRemoteInst())
    OS << " via " << *Acc.getLocalInst();
  if (Acc.getContent()) {
    if (*Acc.getContent())
      OS << " [" << **Acc.getContent() << "]";
    else
      OS << " [ <unknown> ]";
  }
  return OS;
}
///}

/// ----------------------------------------------------------------------------
///                       Pass (Manager) Boilerplate
/// ----------------------------------------------------------------------------

static bool runAttributorOnFunctions(InformationCache &InfoCache,
                                     SetVector<Function *> &Functions,
                                     AnalysisGetter &AG,
                                     CallGraphUpdater &CGUpdater,
                                     bool DeleteFns, bool IsModulePass) {
  if (Functions.empty())
    return false;

  LLVM_DEBUG({
    dbgs() << "[Attributor] Run on module with " << Functions.size()
           << " functions:\n";
    for (Function *Fn : Functions)
      dbgs() << "  - " << Fn->getName() << "\n";
  });

  // Create an Attributor and initially empty information cache that is filled
  // while we identify default attribute opportunities.
  AttributorConfig AC(CGUpdater);
  AC.IsModulePass = IsModulePass;
  AC.DeleteFns = DeleteFns;
  Attributor A(Functions, InfoCache, AC);

  // Create shallow wrappers for all functions that are not IPO amendable
  if (AllowShallowWrappers)
    for (Function *F : Functions)
      if (!A.isFunctionIPOAmendable(*F))
        Attributor::createShallowWrapper(*F);

  // Internalize non-exact functions
  // TODO: for now we eagerly internalize functions without calculating the
  //       cost, we need a cost interface to determine whether internalizing
  //       a function is "beneficial"
  if (AllowDeepWrapper) {
    unsigned FunSize = Functions.size();
    for (unsigned u = 0; u < FunSize; u++) {
      Function *F = Functions[u];
      if (!F->isDeclaration() && !F->isDefinitionExact() && F->getNumUses() &&
          !GlobalValue::isInterposableLinkage(F->getLinkage())) {
        Function *NewF = Attributor::internalizeFunction(*F);
        assert(NewF && "Could not internalize function.");
        Functions.insert(NewF);

        // Update call graph
        CGUpdater.replaceFunctionWith(*F, *NewF);
        for (const Use &U : NewF->uses())
          if (CallBase *CB = dyn_cast<CallBase>(U.getUser())) {
            auto *CallerF = CB->getCaller();
            CGUpdater.reanalyzeFunction(*CallerF);
          }
      }
    }
  }

  for (Function *F : Functions) {
    if (F->hasExactDefinition())
      NumFnWithExactDefinition++;
    else
      NumFnWithoutExactDefinition++;

    // We look at internal functions only on-demand but if any use is not a
    // direct call or outside the current set of analyzed functions, we have
    // to do it eagerly.
    if (F->hasLocalLinkage()) {
      if (llvm::all_of(F->uses(), [&Functions](const Use &U) {
            const auto *CB = dyn_cast<CallBase>(U.getUser());
            return CB && CB->isCallee(&U) &&
                   Functions.count(const_cast<Function *>(CB->getCaller()));
          }))
        continue;
    }

    // Populate the Attributor with abstract attribute opportunities in the
    // function and the information cache with IR information.
    A.identifyDefaultAbstractAttributes(*F);
  }

  ChangeStatus Changed = A.run();

  LLVM_DEBUG(dbgs() << "[Attributor] Done with " << Functions.size()
                    << " functions, result: " << Changed << ".\n");
  return Changed == ChangeStatus::CHANGED;
}

void AADepGraph::viewGraph() { llvm::ViewGraph(this, "Dependency Graph"); }

void AADepGraph::dumpGraph() {
  static std::atomic<int> CallTimes;
  std::string Prefix;

  if (!DepGraphDotFileNamePrefix.empty())
    Prefix = DepGraphDotFileNamePrefix;
  else
    Prefix = "dep_graph";
  std::string Filename =
      Prefix + "_" + std::to_string(CallTimes.load()) + ".dot";

  outs() << "Dependency graph dump to " << Filename << ".\n";

  std::error_code EC;

  raw_fd_ostream File(Filename, EC, sys::fs::OF_TextWithCRLF);
  if (!EC)
    llvm::WriteGraph(File, this);

  CallTimes++;
}

void AADepGraph::print() {
  for (auto DepAA : SyntheticRoot.Deps)
    cast<AbstractAttribute>(DepAA.getPointer())->printWithDeps(outs());
}

PreservedAnalyses AttributorPass::run(Module &M, ModuleAnalysisManager &AM) {
  FunctionAnalysisManager &FAM =
      AM.getResult<FunctionAnalysisManagerModuleProxy>(M).getManager();
  AnalysisGetter AG(FAM);

  SetVector<Function *> Functions;
  for (Function &F : M)
    Functions.insert(&F);

  CallGraphUpdater CGUpdater;
  BumpPtrAllocator Allocator;
  InformationCache InfoCache(M, AG, Allocator, /* CGSCC */ nullptr);
  if (runAttributorOnFunctions(InfoCache, Functions, AG, CGUpdater,
                               /* DeleteFns */ true, /* IsModulePass */ true)) {
    // FIXME: Think about passes we will preserve and add them here.
    return PreservedAnalyses::none();
  }
  return PreservedAnalyses::all();
}

PreservedAnalyses AttributorCGSCCPass::run(LazyCallGraph::SCC &C,
                                           CGSCCAnalysisManager &AM,
                                           LazyCallGraph &CG,
                                           CGSCCUpdateResult &UR) {
  FunctionAnalysisManager &FAM =
      AM.getResult<FunctionAnalysisManagerCGSCCProxy>(C, CG).getManager();
  AnalysisGetter AG(FAM);

  SetVector<Function *> Functions;
  for (LazyCallGraph::Node &N : C)
    Functions.insert(&N.getFunction());

  if (Functions.empty())
    return PreservedAnalyses::all();

  Module &M = *Functions.back()->getParent();
  CallGraphUpdater CGUpdater;
  CGUpdater.initialize(CG, C, AM, UR);
  BumpPtrAllocator Allocator;
  InformationCache InfoCache(M, AG, Allocator, /* CGSCC */ &Functions);
  if (runAttributorOnFunctions(InfoCache, Functions, AG, CGUpdater,
                               /* DeleteFns */ false,
                               /* IsModulePass */ false)) {
    // FIXME: Think about passes we will preserve and add them here.
    PreservedAnalyses PA;
    PA.preserve<FunctionAnalysisManagerCGSCCProxy>();
    return PA;
  }
  return PreservedAnalyses::all();
}

namespace llvm {

template <> struct GraphTraits<AADepGraphNode *> {
  using NodeRef = AADepGraphNode *;
  using DepTy = PointerIntPair<AADepGraphNode *, 1>;
  using EdgeRef = PointerIntPair<AADepGraphNode *, 1>;

  static NodeRef getEntryNode(AADepGraphNode *DGN) { return DGN; }
  static NodeRef DepGetVal(DepTy &DT) { return DT.getPointer(); }

  using ChildIteratorType =
      mapped_iterator<TinyPtrVector<DepTy>::iterator, decltype(&DepGetVal)>;
  using ChildEdgeIteratorType = TinyPtrVector<DepTy>::iterator;

  static ChildIteratorType child_begin(NodeRef N) { return N->child_begin(); }

  static ChildIteratorType child_end(NodeRef N) { return N->child_end(); }
};

template <>
struct GraphTraits<AADepGraph *> : public GraphTraits<AADepGraphNode *> {
  static NodeRef getEntryNode(AADepGraph *DG) { return DG->GetEntryNode(); }

  using nodes_iterator =
      mapped_iterator<TinyPtrVector<DepTy>::iterator, decltype(&DepGetVal)>;

  static nodes_iterator nodes_begin(AADepGraph *DG) { return DG->begin(); }

  static nodes_iterator nodes_end(AADepGraph *DG) { return DG->end(); }
};

template <> struct DOTGraphTraits<AADepGraph *> : public DefaultDOTGraphTraits {
  DOTGraphTraits(bool isSimple = false) : DefaultDOTGraphTraits(isSimple) {}

  static std::string getNodeLabel(const AADepGraphNode *Node,
                                  const AADepGraph *DG) {
    std::string AAString;
    raw_string_ostream O(AAString);
    Node->print(O);
    return AAString;
  }
};

} // end namespace llvm

namespace {

struct AttributorLegacyPass : public ModulePass {
  static char ID;

  AttributorLegacyPass() : ModulePass(ID) {
    initializeAttributorLegacyPassPass(*PassRegistry::getPassRegistry());
  }

  bool runOnModule(Module &M) override {
    if (skipModule(M))
      return false;

    AnalysisGetter AG;
    SetVector<Function *> Functions;
    for (Function &F : M)
      Functions.insert(&F);

    CallGraphUpdater CGUpdater;
    BumpPtrAllocator Allocator;
    InformationCache InfoCache(M, AG, Allocator, /* CGSCC */ nullptr);
    return runAttributorOnFunctions(InfoCache, Functions, AG, CGUpdater,
                                    /* DeleteFns*/ true,
                                    /* IsModulePass */ true);
  }

  void getAnalysisUsage(AnalysisUsage &AU) const override {
    // FIXME: Think about passes we will preserve and add them here.
    AU.addRequired<TargetLibraryInfoWrapperPass>();
  }
};

struct AttributorCGSCCLegacyPass : public CallGraphSCCPass {
  static char ID;

  AttributorCGSCCLegacyPass() : CallGraphSCCPass(ID) {
    initializeAttributorCGSCCLegacyPassPass(*PassRegistry::getPassRegistry());
  }

  bool runOnSCC(CallGraphSCC &SCC) override {
    if (skipSCC(SCC))
      return false;

    SetVector<Function *> Functions;
    for (CallGraphNode *CGN : SCC)
      if (Function *Fn = CGN->getFunction())
        if (!Fn->isDeclaration())
          Functions.insert(Fn);

    if (Functions.empty())
      return false;

    AnalysisGetter AG;
    CallGraph &CG = const_cast<CallGraph &>(SCC.getCallGraph());
    CallGraphUpdater CGUpdater;
    CGUpdater.initialize(CG, SCC);
    Module &M = *Functions.back()->getParent();
    BumpPtrAllocator Allocator;
    InformationCache InfoCache(M, AG, Allocator, /* CGSCC */ &Functions);
    return runAttributorOnFunctions(InfoCache, Functions, AG, CGUpdater,
                                    /* DeleteFns */ false,
                                    /* IsModulePass */ false);
  }

  void getAnalysisUsage(AnalysisUsage &AU) const override {
    // FIXME: Think about passes we will preserve and add them here.
    AU.addRequired<TargetLibraryInfoWrapperPass>();
    CallGraphSCCPass::getAnalysisUsage(AU);
  }
};

} // end anonymous namespace

Pass *llvm::createAttributorLegacyPass() { return new AttributorLegacyPass(); }
Pass *llvm::createAttributorCGSCCLegacyPass() {
  return new AttributorCGSCCLegacyPass();
}

char AttributorLegacyPass::ID = 0;
char AttributorCGSCCLegacyPass::ID = 0;

INITIALIZE_PASS_BEGIN(AttributorLegacyPass, "attributor",
                      "Deduce and propagate attributes", false, false)
INITIALIZE_PASS_DEPENDENCY(TargetLibraryInfoWrapperPass)
INITIALIZE_PASS_END(AttributorLegacyPass, "attributor",
                    "Deduce and propagate attributes", false, false)
INITIALIZE_PASS_BEGIN(AttributorCGSCCLegacyPass, "attributor-cgscc",
                      "Deduce and propagate attributes (CGSCC pass)", false,
                      false)
INITIALIZE_PASS_DEPENDENCY(TargetLibraryInfoWrapperPass)
INITIALIZE_PASS_DEPENDENCY(CallGraphWrapperPass)
INITIALIZE_PASS_END(AttributorCGSCCLegacyPass, "attributor-cgscc",
                    "Deduce and propagate attributes (CGSCC pass)", false,
                    false)<|MERGE_RESOLUTION|>--- conflicted
+++ resolved
@@ -572,19 +572,27 @@
 isPotentiallyReachable(Attributor &A, const Instruction &FromI,
                        const Instruction *ToI, const Function &ToFn,
                        const AbstractAttribute &QueryingAA,
+                       const AA::InstExclusionSetTy *ExclusionSet,
                        std::function<bool(const Function &F)> GoBackwardsCB) {
-  LLVM_DEBUG(dbgs() << "[AA] isPotentiallyReachable @" << ToFn.getName()
-                    << " from " << FromI << " [GBCB: " << bool(GoBackwardsCB)
-                    << "]\n");
-
-  // TODO: If we can go arbitrarily backwards we will eventually reach an
-  // entry point that can reach ToI. Only once this takes a set of blocks
-  // through which we cannot go, or once we track internal functions not
-  // accessible from the outside, it makes sense to perform backwards analysis
-  // in the absence of a GoBackwardsCB.
-  if (!GoBackwardsCB) {
+  LLVM_DEBUG({
+    dbgs() << "[AA] isPotentiallyReachable @" << ToFn.getName() << " from "
+           << FromI << " [GBCB: " << bool(GoBackwardsCB) << "][#ExS: "
+           << (ExclusionSet ? std::to_string(ExclusionSet->size()) : "none")
+           << "]\n";
+    if (ExclusionSet)
+      for (auto *ES : *ExclusionSet)
+        dbgs() << *ES << "\n";
+  });
+
+  // If we can go arbitrarily backwards we will eventually reach an entry point
+  // that can reach ToI. Only if a set of blocks through which we cannot go is
+  // provided, or once we track internal functions not accessible from the
+  // outside, it makes sense to perform backwards analysis in the absence of a
+  // GoBackwardsCB.
+  if (!GoBackwardsCB && !ExclusionSet) {
     LLVM_DEBUG(dbgs() << "[AA] check @" << ToFn.getName() << " from " << FromI
-                      << " is not checked backwards, abort\n");
+                      << " is not checked backwards and does not have an "
+                         "exclusion set, abort\n");
     return true;
   }
 
@@ -603,9 +611,10 @@
         return true;
       LLVM_DEBUG(dbgs() << "[AA] check " << *ToI << " from " << *CurFromI
                         << " intraprocedurally\n");
-      const auto &ReachabilityAA = A.getAAFor<AAReachability>(
+      const auto &ReachabilityAA = A.getAAFor<AAIntraFnReachability>(
           QueryingAA, IRPosition::function(ToFn), DepClassTy::OPTIONAL);
-      bool Result = ReachabilityAA.isAssumedReachable(A, *CurFromI, *ToI);
+      bool Result =
+          ReachabilityAA.isAssumedReachable(A, *CurFromI, *ToI, ExclusionSet);
       LLVM_DEBUG(dbgs() << "[AA] " << *CurFromI << " "
                         << (Result ? "can potentially " : "cannot ") << "reach "
                         << *ToI << " [Intra]\n");
@@ -613,16 +622,35 @@
         return true;
     }
 
-    // Check if the current instruction is already known to reach the ToFn.
-    const auto &FnReachabilityAA = A.getAAFor<AAFunctionReachability>(
+    bool Result = true;
+    if (!ToFn.isDeclaration() && ToI) {
+      const auto &ToReachabilityAA = A.getAAFor<AAIntraFnReachability>(
+          QueryingAA, IRPosition::function(ToFn), DepClassTy::OPTIONAL);
+      const Instruction &EntryI = ToFn.getEntryBlock().front();
+      Result =
+          ToReachabilityAA.isAssumedReachable(A, EntryI, *ToI, ExclusionSet);
+      LLVM_DEBUG(dbgs() << "[AA] Entry " << EntryI << " of @" << ToFn.getName()
+                        << " " << (Result ? "can potentially " : "cannot ")
+                        << "reach @" << *ToI << " [ToFn]\n");
+    }
+
+    if (Result) {
+      // The entry of the ToFn can reach the instruction ToI. If the current
+      // instruction is already known to reach the ToFn.
+      const auto &FnReachabilityAA = A.getAAFor<AAInterFnReachability>(
+          QueryingAA, IRPosition::function(*FromFn), DepClassTy::OPTIONAL);
+      Result = FnReachabilityAA.instructionCanReach(A, *CurFromI, ToFn,
+                                                    ExclusionSet);
+      LLVM_DEBUG(dbgs() << "[AA] " << *CurFromI << " in @" << FromFn->getName()
+                        << " " << (Result ? "can potentially " : "cannot ")
+                        << "reach @" << ToFn.getName() << " [FromFn]\n");
+      if (Result)
+        return true;
+    }
+
+    // TODO: Check assumed nounwind.
+    const auto &ReachabilityAA = A.getAAFor<AAIntraFnReachability>(
         QueryingAA, IRPosition::function(*FromFn), DepClassTy::OPTIONAL);
-<<<<<<< HEAD
-    bool Result = FnReachabilityAA.instructionCanReach(A, *CurFromI, ToFn);
-    LLVM_DEBUG(dbgs() << "[AA] " << *CurFromI << " in @" << FromFn->getName()
-                      << " " << (Result ? "can potentially " : "cannot ")
-                      << "reach @" << ToFn.getName() << " [FromFn]\n");
-    if (Result)
-=======
     auto ReturnInstCB = [&](Instruction &Ret) {
       bool Result =
           ReachabilityAA.isAssumedReachable(A, *CurFromI, Ret, ExclusionSet);
@@ -643,8 +671,8 @@
     if (!GoBackwardsCB) {
       LLVM_DEBUG(dbgs() << "[AA] check @" << ToFn.getName() << " from " << FromI
                         << " is not checked backwards, abort\n");
->>>>>>> e1acf65b
       return true;
+    }
 
     // If we do not go backwards from the FromFn we are done here and so far we
     // could not find a way to reach ToFn/ToI.
@@ -667,7 +695,6 @@
       return true;
     };
 
-    bool UsedAssumedInformation = false;
     Result = !A.checkForAllCallSites(CheckCallSite, *FromFn,
                                      /* RequireAllCallSites */ true,
                                      &QueryingAA, UsedAssumedInformation);
@@ -688,20 +715,20 @@
 bool AA::isPotentiallyReachable(
     Attributor &A, const Instruction &FromI, const Instruction &ToI,
     const AbstractAttribute &QueryingAA,
+    const AA::InstExclusionSetTy *ExclusionSet,
     std::function<bool(const Function &F)> GoBackwardsCB) {
-  LLVM_DEBUG(dbgs() << "[AA] isPotentiallyReachable " << ToI << " from "
-                    << FromI << " [GBCB: " << bool(GoBackwardsCB) << "]\n");
   const Function *ToFn = ToI.getFunction();
   return ::isPotentiallyReachable(A, FromI, &ToI, *ToFn, QueryingAA,
-                                  GoBackwardsCB);
+                                  ExclusionSet, GoBackwardsCB);
 }
 
 bool AA::isPotentiallyReachable(
     Attributor &A, const Instruction &FromI, const Function &ToFn,
     const AbstractAttribute &QueryingAA,
+    const AA::InstExclusionSetTy *ExclusionSet,
     std::function<bool(const Function &F)> GoBackwardsCB) {
   return ::isPotentiallyReachable(A, FromI, /* ToI */ nullptr, ToFn, QueryingAA,
-                                  GoBackwardsCB);
+                                  ExclusionSet, GoBackwardsCB);
 }
 
 bool AA::isAssumedThreadLocalObject(Attributor &A, Value &Obj,
