--- conflicted
+++ resolved
@@ -391,11 +391,7 @@
   // PGONameMetadata should be set by compiler at profile use time
   // and read by symtab creation to look up symbols corresponding to
   // a MD5 hash.
-<<<<<<< HEAD
-  return getIRPGOObjectName(V, InLTO, nullptr /* PGONameMetadata */);
-=======
   return getIRPGOObjectName(V, InLTO, /*PGONameMetadata=*/nullptr);
->>>>>>> 6c8ebc05
 }
 
 // See getIRPGOObjectName() for a discription of the format.
@@ -482,18 +478,6 @@
 
   SmallVector<MDNode *, 2> Types;
   for (GlobalVariable &G : M.globals()) {
-<<<<<<< HEAD
-    if (!G.hasName())
-      continue;
-    Types.clear();
-    G.getMetadata(LLVMContext::MD_type, Types);
-    if (!Types.empty()) {
-      if (Error E = addVTableWithName(
-              G, getIRPGOObjectName(G, InLTO, /* PGONameMetadata */ nullptr)))
-        return E;
-    }
-  }
-=======
     if (!G.hasName() || !G.hasMetadata(LLVMContext::MD_type))
       continue;
     if (Error E = addVTableWithName(
@@ -501,7 +485,6 @@
       return E;
   }
 
->>>>>>> 6c8ebc05
   Sorted = false;
   finalizeSymtab();
   return Error::success();
@@ -509,26 +492,6 @@
 
 Error InstrProfSymtab::addVTableWithName(GlobalVariable &VTable,
                                          StringRef VTablePGOName) {
-<<<<<<< HEAD
-  if (Error E = addVTableName(VTablePGOName))
-    return E;
-
-  MD5VTableMap.emplace_back(GlobalValue::getGUID(VTablePGOName), &VTable);
-
-  // NOTE: `-funique-internal-linkage-names` doesn't uniqufy vtables, so no
-  // need to check ".__uniq."
-
-  // If a local-linkage vtable is promoted to have external linkage in ThinLTO,
-  // it will have `.llvm.` in its name. Use the name before externalization.
-  StringRef CanonicalName =
-      getCanonicalName(VTablePGOName, /* MayHaveUniqueSuffix= */ false);
-  if (CanonicalName != VTablePGOName) {
-    if (Error E = addVTableName(CanonicalName))
-      return E;
-
-    MD5VTableMap.emplace_back(GlobalValue::getGUID(CanonicalName), &VTable);
-  }
-=======
   auto mapName = [&](StringRef Name) -> Error {
     if (Error E = addSymbolName(Name))
       return E;
@@ -546,7 +509,6 @@
   StringRef CanonicalName = getCanonicalName(VTablePGOName);
   if (CanonicalName != VTablePGOName)
     return mapName(CanonicalName);
->>>>>>> 6c8ebc05
 
   return Error::success();
 }
@@ -623,32 +585,13 @@
       std::bind(&InstrProfSymtab::addVTableName, this, std::placeholders::_1));
 }
 
-<<<<<<< HEAD
-StringRef InstrProfSymtab::getCanonicalName(StringRef PGOName,
-                                            bool MayHaveUniqueSuffix) {
-  size_t pos = 0;
-=======
 StringRef InstrProfSymtab::getCanonicalName(StringRef PGOName) {
->>>>>>> 6c8ebc05
   // In ThinLTO, local function may have been promoted to global and have
   // suffix ".llvm." added to the function name. We need to add the
   // stripped function name to the symbol table so that we can find a match
   // from profile.
   //
   // ".__uniq." suffix is used to differentiate internal linkage functions in
-<<<<<<< HEAD
-  // different modules and should be kept. Now this is the only suffix with the
-  // pattern ".xxx" which is kept before matching, other suffixes similar as
-  // ".llvm." will be stripped.
-  if (MayHaveUniqueSuffix) {
-    const std::string UniqSuffix = ".__uniq.";
-    pos = PGOName.find(UniqSuffix);
-    if (pos != StringRef::npos)
-      pos += UniqSuffix.length();
-    else
-      pos = 0;
-  }
-=======
   // different modules and should be kept. This is the only suffix with the
   // pattern ".xxx" which is kept before matching, other suffixes similar as
   // ".llvm." will be stripped.
@@ -658,7 +601,6 @@
     pos += UniqSuffix.length();
   else
     pos = 0;
->>>>>>> 6c8ebc05
 
   // Search '.' after ".__uniq." if ".__uniq." exists, otherwise search '.' from
   // the beginning.
@@ -670,20 +612,6 @@
 }
 
 Error InstrProfSymtab::addFuncWithName(Function &F, StringRef PGOFuncName) {
-<<<<<<< HEAD
-  if (Error E = addFuncName(PGOFuncName))
-    return E;
-  MD5FuncMap.emplace_back(Function::getGUID(PGOFuncName), &F);
-
-  StringRef CanonicalName =
-      getCanonicalName(PGOFuncName, /* MayHaveUniqueSuffix= */ true);
-
-  if (CanonicalName != PGOFuncName) {
-    if (Error E = addFuncName(CanonicalName))
-      return E;
-    MD5FuncMap.emplace_back(Function::getGUID(CanonicalName), &F);
-  }
-=======
   auto mapName = [&](StringRef Name) -> Error {
     if (Error E = addFuncName(Name))
       return E;
@@ -696,37 +624,14 @@
   StringRef CanonicalFuncName = getCanonicalName(PGOFuncName);
   if (CanonicalFuncName != PGOFuncName)
     return mapName(CanonicalFuncName);
->>>>>>> 6c8ebc05
 
   return Error::success();
 }
 
 uint64_t InstrProfSymtab::getVTableHashFromAddress(uint64_t Address) {
-<<<<<<< HEAD
-  finalizeSymtab();
-  auto It = lower_bound(
-      VTableAddrRangeToMD5Map, Address,
-      [](std::pair<std::pair<uint64_t, uint64_t>, uint64_t> VTableRangeAddr,
-         uint64_t Addr) {
-        // Find the first address range of which end address is larger than
-        // `Addr`. Smaller-than-or-equal-to is used because the profiled address
-        // within a vtable should be [start-address, end-address).
-        return VTableRangeAddr.first.second <= Addr;
-      });
-
-  // Returns the MD5 hash if Address is within the address range of an entry.
-  if (It != VTableAddrRangeToMD5Map.end() && It->first.first <= Address) {
-    return It->second;
-  }
-  // The virtual table address collected from value profiler could be defined
-  // in another module that is not instrumented. Force the value to be 0 in
-  // this case.
-  return 0;
-=======
   // Given a runtime address, look up the hash value in the interval map, and
   // fallback to value 0 if a hash value is not found.
   return VTableAddrMap.lookup(Address, 0);
->>>>>>> 6c8ebc05
 }
 
 uint64_t InstrProfSymtab::getFunctionHashFromAddress(uint64_t Address) {
@@ -808,14 +713,8 @@
 Error collectVTableStrings(ArrayRef<GlobalVariable *> VTables,
                            std::string &Result, bool doCompression) {
   std::vector<std::string> VTableNameStrs;
-<<<<<<< HEAD
-  for (auto *VTable : VTables) {
-    VTableNameStrs.push_back(getPGOName(*VTable));
-  }
-=======
   for (auto *VTable : VTables)
     VTableNameStrs.push_back(getPGOName(*VTable));
->>>>>>> 6c8ebc05
   return collectGlobalObjectNameStrings(
       VTableNameStrs, compression::zlib::isAvailable() && doCompression,
       Result);
@@ -1416,11 +1315,7 @@
     return nullptr;
 
   MDString *Tag = cast<MDString>(MD->getOperand(0));
-<<<<<<< HEAD
-  if (!Tag || !Tag->getString().equals("VP"))
-=======
   if (!Tag || Tag->getString() != "VP")
->>>>>>> 6c8ebc05
     return nullptr;
 
   // Now check kind:
@@ -1429,17 +1324,10 @@
     return nullptr;
   if (KindInt->getZExtValue() != ValueKind)
     return nullptr;
-<<<<<<< HEAD
 
   return MD;
 }
 
-=======
-
-  return MD;
-}
-
->>>>>>> 6c8ebc05
 static bool getValueProfDataFromInstImpl(const MDNode *const MD,
                                          const uint32_t MaxNumDataWant,
                                          InstrProfValueData ValueData[],
@@ -1517,13 +1405,8 @@
   F.setMetadata(getPGOFuncNameMetadataName(), N);
 }
 
-<<<<<<< HEAD
-bool needsComdatForCounter(const GlobalValue &GV, const Module &M) {
-  if (GV.hasComdat())
-=======
 bool needsComdatForCounter(const GlobalObject &GO, const Module &M) {
   if (GO.hasComdat())
->>>>>>> 6c8ebc05
     return true;
 
   if (!Triple(M.getTargetTriple()).supportsCOMDAT())
@@ -1539,11 +1422,7 @@
   // available_externally functions will end up being duplicated in raw profile
   // data. This can result in distorted profile as the counts of those dups
   // will be accumulated by the profile merger.
-<<<<<<< HEAD
-  GlobalValue::LinkageTypes Linkage = GV.getLinkage();
-=======
   GlobalValue::LinkageTypes Linkage = GO.getLinkage();
->>>>>>> 6c8ebc05
   if (Linkage != GlobalValue::ExternalWeakLinkage &&
       Linkage != GlobalValue::AvailableExternallyLinkage)
     return false;
