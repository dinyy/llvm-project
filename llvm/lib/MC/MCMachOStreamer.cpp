//===- MCMachOStreamer.cpp - MachO Streamer -------------------------------===//
//
// Part of the LLVM Project, under the Apache License v2.0 with LLVM Exceptions.
// See https://llvm.org/LICENSE.txt for license information.
// SPDX-License-Identifier: Apache-2.0 WITH LLVM-exception
//
//===----------------------------------------------------------------------===//

#include "llvm/ADT/DenseMap.h"
#include "llvm/ADT/SmallString.h"
#include "llvm/ADT/SmallVector.h"
#include "llvm/ADT/StringRef.h"
#include "llvm/BinaryFormat/MachO.h"
#include "llvm/MC/MCAsmBackend.h"
#include "llvm/MC/MCAssembler.h"
#include "llvm/MC/MCCodeEmitter.h"
#include "llvm/MC/MCContext.h"
#include "llvm/MC/MCDirectives.h"
#include "llvm/MC/MCExpr.h"
#include "llvm/MC/MCFixup.h"
#include "llvm/MC/MCFragment.h"
#include "llvm/MC/MCLinkerOptimizationHint.h"
#include "llvm/MC/MCMachObjectWriter.h"
#include "llvm/MC/MCObjectFileInfo.h"
#include "llvm/MC/MCObjectStreamer.h"
#include "llvm/MC/MCObjectWriter.h"
#include "llvm/MC/MCSection.h"
#include "llvm/MC/MCSectionMachO.h"
#include "llvm/MC/MCSymbol.h"
#include "llvm/MC/MCSymbolMachO.h"
#include "llvm/MC/MCValue.h"
#include "llvm/MC/SectionKind.h"
#include "llvm/MC/TargetRegistry.h"
#include "llvm/Support/Casting.h"
#include "llvm/Support/ErrorHandling.h"
#include <cassert>
#include <vector>

namespace llvm {
class MCInst;
class MCStreamer;
class MCSubtargetInfo;
class Triple;
} // namespace llvm

using namespace llvm;

namespace {

class MCMachOStreamer : public MCObjectStreamer {
private:
  /// LabelSections - true if each section change should emit a linker local
  /// label for use in relocations for assembler local references. Obviates the
  /// need for local relocations. False by default.
  bool LabelSections;

  bool DWARFMustBeAtTheEnd;
  bool CreatedADWARFSection;

  /// HasSectionLabel - map of which sections have already had a non-local
  /// label emitted to them. Used so we don't emit extraneous linker local
  /// labels in the middle of the section.
  DenseMap<const MCSection*, bool> HasSectionLabel;

  void emitInstToData(const MCInst &Inst, const MCSubtargetInfo &STI) override;

  void emitDataRegion(MachO::DataRegionType Kind);
  void emitDataRegionEnd();

public:
  MCMachOStreamer(MCContext &Context, std::unique_ptr<MCAsmBackend> MAB,
                  std::unique_ptr<MCObjectWriter> OW,
                  std::unique_ptr<MCCodeEmitter> Emitter,
                  bool DWARFMustBeAtTheEnd, bool label)
      : MCObjectStreamer(Context, std::move(MAB), std::move(OW),
                         std::move(Emitter)),
        LabelSections(label), DWARFMustBeAtTheEnd(DWARFMustBeAtTheEnd),
        CreatedADWARFSection(false) {}

  /// state management
  void reset() override {
    CreatedADWARFSection = false;
    HasSectionLabel.clear();
    MCObjectStreamer::reset();
  }

  MachObjectWriter &getWriter() {
    return static_cast<MachObjectWriter &>(getAssembler().getWriter());
  }

  /// @name MCStreamer Interface
  /// @{

  void changeSection(MCSection *Sect, uint32_t Subsection = 0) override;
  void emitLabel(MCSymbol *Symbol, SMLoc Loc = SMLoc()) override;
  void emitAssignment(MCSymbol *Symbol, const MCExpr *Value) override;
  void emitEHSymAttributes(const MCSymbol *Symbol, MCSymbol *EHSymbol) override;
  void emitAssemblerFlag(MCAssemblerFlag Flag) override;
  void emitLinkerOptions(ArrayRef<std::string> Options) override;
  void emitDataRegion(MCDataRegionType Kind) override;
  void emitVersionMin(MCVersionMinType Kind, unsigned Major, unsigned Minor,
                      unsigned Update, VersionTuple SDKVersion) override;
  void emitBuildVersion(unsigned Platform, unsigned Major, unsigned Minor,
                        unsigned Update, VersionTuple SDKVersion) override;
  void emitDarwinTargetVariantBuildVersion(unsigned Platform, unsigned Major,
                                           unsigned Minor, unsigned Update,
                                           VersionTuple SDKVersion) override;
  void emitThumbFunc(MCSymbol *Func) override;
  bool emitSymbolAttribute(MCSymbol *Symbol, MCSymbolAttr Attribute) override;
  void emitSymbolDesc(MCSymbol *Symbol, unsigned DescValue) override;
  void emitCommonSymbol(MCSymbol *Symbol, uint64_t Size,
                        Align ByteAlignment) override;

  void emitLocalCommonSymbol(MCSymbol *Symbol, uint64_t Size,
                             Align ByteAlignment) override;
  void emitZerofill(MCSection *Section, MCSymbol *Symbol = nullptr,
                    uint64_t Size = 0, Align ByteAlignment = Align(1),
                    SMLoc Loc = SMLoc()) override;
  void emitTBSSSymbol(MCSection *Section, MCSymbol *Symbol, uint64_t Size,
                      Align ByteAlignment = Align(1)) override;

  void emitIdent(StringRef IdentString) override {
    llvm_unreachable("macho doesn't support this directive");
  }

  void emitLOHDirective(MCLOHType Kind, const MCLOHArgs &Args) override {
    getAssembler().getLOHContainer().addDirective(Kind, Args);
  }
  void emitCGProfileEntry(const MCSymbolRefExpr *From,
                          const MCSymbolRefExpr *To, uint64_t Count) override {
    if (!From->getSymbol().isTemporary() && !To->getSymbol().isTemporary())
      getAssembler().CGProfile.push_back({From, To, Count});
  }

  void finishImpl() override;

  void finalizeCGProfileEntry(const MCSymbolRefExpr *&SRE);
  void finalizeCGProfile();
  void createAddrSigSection();
};

} // end anonymous namespace.

static bool canGoAfterDWARF(const MCSectionMachO &MSec) {
  // These sections are created by the assembler itself after the end of
  // the .s file.
  StringRef SegName = MSec.getSegmentName();
  StringRef SecName = MSec.getName();

  if (SegName == "__LD" && SecName == "__compact_unwind")
    return true;

  if (SegName == "__IMPORT") {
    if (SecName == "__jump_table")
      return true;

    if (SecName == "__pointers")
      return true;
  }

  if (SegName == "__TEXT" && SecName == "__eh_frame")
    return true;

  if (SegName == "__DATA" &&
      (SecName == "__llvm_addrsig" || SecName == "__nl_symbol_ptr" ||
       SecName == "__thread_ptr"))
    return true;
  if (SegName == "__LLVM" && (SecName == "__cg_profile"))
    return true;
  return false;
}

void MCMachOStreamer::changeSection(MCSection *Section, uint32_t Subsection) {
  // Change the section normally.
  bool Created = changeSectionImpl(Section, Subsection);
  const MCSectionMachO &MSec = *cast<MCSectionMachO>(Section);
  StringRef SegName = MSec.getSegmentName();
  if (SegName == "__DWARF")
    CreatedADWARFSection = true;
  else if (Created && DWARFMustBeAtTheEnd && !canGoAfterDWARF(MSec))
    assert(!CreatedADWARFSection && "Creating regular section after DWARF");

  // Output a linker-local symbol so we don't need section-relative local
  // relocations. The linker hates us when we do that.
  if (LabelSections && !HasSectionLabel[Section] &&
      !Section->getBeginSymbol()) {
    MCSymbol *Label = getContext().createLinkerPrivateTempSymbol();
    Section->setBeginSymbol(Label);
    HasSectionLabel[Section] = true;
  }
}

void MCMachOStreamer::emitEHSymAttributes(const MCSymbol *Symbol,
                                          MCSymbol *EHSymbol) {
  getAssembler().registerSymbol(*Symbol);
  if (Symbol->isExternal())
    emitSymbolAttribute(EHSymbol, MCSA_Global);
  if (cast<MCSymbolMachO>(Symbol)->isWeakDefinition())
    emitSymbolAttribute(EHSymbol, MCSA_WeakDefinition);
  if (Symbol->isPrivateExtern())
    emitSymbolAttribute(EHSymbol, MCSA_PrivateExtern);
}

void MCMachOStreamer::emitLabel(MCSymbol *Symbol, SMLoc Loc) {
  // We have to create a new fragment if this is an atom defining symbol,
  // fragments cannot span atoms.
  if (cast<MCSymbolMachO>(Symbol)->isSymbolLinkerVisible())
    insert(getContext().allocFragment<MCDataFragment>());

  MCObjectStreamer::emitLabel(Symbol, Loc);

  // This causes the reference type flag to be cleared. Darwin 'as' was "trying"
  // to clear the weak reference and weak definition bits too, but the
  // implementation was buggy. For now we just try to match 'as', for
  // diffability.
  //
  // FIXME: Cleanup this code, these bits should be emitted based on semantic
  // properties, not on the order of definition, etc.
  cast<MCSymbolMachO>(Symbol)->clearReferenceType();
}

void MCMachOStreamer::emitAssignment(MCSymbol *Symbol, const MCExpr *Value) {
  MCValue Res;

  if (Value->evaluateAsRelocatable(Res, nullptr, nullptr)) {
    if (const MCSymbolRefExpr *SymAExpr = Res.getSymA()) {
      const MCSymbol &SymA = SymAExpr->getSymbol();
      if (!Res.getSymB() && (SymA.getName() == "" || Res.getConstant() != 0))
        cast<MCSymbolMachO>(Symbol)->setAltEntry();
    }
  }
  MCObjectStreamer::emitAssignment(Symbol, Value);
}

void MCMachOStreamer::emitDataRegion(MachO::DataRegionType Kind) {
  // Create a temporary label to mark the start of the data region.
  MCSymbol *Start = getContext().createTempSymbol();
  emitLabel(Start);
  // Record the region for the object writer to use.
  getWriter().getDataRegions().push_back({Kind, Start, nullptr});
}

void MCMachOStreamer::emitDataRegionEnd() {
  auto &Regions = getWriter().getDataRegions();
  assert(!Regions.empty() && "Mismatched .end_data_region!");
  auto &Data = Regions.back();
  assert(!Data.End && "Mismatched .end_data_region!");
  // Create a temporary label to mark the end of the data region.
  Data.End = getContext().createTempSymbol();
  emitLabel(Data.End);
}

void MCMachOStreamer::emitAssemblerFlag(MCAssemblerFlag Flag) {
  // Let the target do whatever target specific stuff it needs to do.
  getAssembler().getBackend().handleAssemblerFlag(Flag);
  // Do any generic stuff we need to do.
  switch (Flag) {
  case MCAF_SyntaxUnified: return; // no-op here.
  case MCAF_Code16: return; // Change parsing mode; no-op here.
  case MCAF_Code32: return; // Change parsing mode; no-op here.
  case MCAF_Code64: return; // Change parsing mode; no-op here.
  case MCAF_SubsectionsViaSymbols:
    getAssembler().setSubsectionsViaSymbols(true);
    return;
  }
}

void MCMachOStreamer::emitLinkerOptions(ArrayRef<std::string> Options) {
  getAssembler().getLinkerOptions().push_back(Options);
}

void MCMachOStreamer::emitDataRegion(MCDataRegionType Kind) {
  switch (Kind) {
  case MCDR_DataRegion:
    emitDataRegion(MachO::DataRegionType::DICE_KIND_DATA);
    return;
  case MCDR_DataRegionJT8:
    emitDataRegion(MachO::DataRegionType::DICE_KIND_JUMP_TABLE8);
    return;
  case MCDR_DataRegionJT16:
    emitDataRegion(MachO::DataRegionType::DICE_KIND_JUMP_TABLE16);
    return;
  case MCDR_DataRegionJT32:
    emitDataRegion(MachO::DataRegionType::DICE_KIND_JUMP_TABLE32);
    return;
  case MCDR_DataRegionEnd:
    emitDataRegionEnd();
    return;
  }
}

void MCMachOStreamer::emitVersionMin(MCVersionMinType Kind, unsigned Major,
                                     unsigned Minor, unsigned Update,
                                     VersionTuple SDKVersion) {
  getAssembler().setVersionMin(Kind, Major, Minor, Update, SDKVersion);
}

void MCMachOStreamer::emitBuildVersion(unsigned Platform, unsigned Major,
                                       unsigned Minor, unsigned Update,
                                       VersionTuple SDKVersion) {
  getAssembler().setBuildVersion((MachO::PlatformType)Platform, Major, Minor,
                                 Update, SDKVersion);
}

void MCMachOStreamer::emitDarwinTargetVariantBuildVersion(
    unsigned Platform, unsigned Major, unsigned Minor, unsigned Update,
    VersionTuple SDKVersion) {
  getAssembler().setDarwinTargetVariantBuildVersion(
      (MachO::PlatformType)Platform, Major, Minor, Update, SDKVersion);
}

void MCMachOStreamer::emitThumbFunc(MCSymbol *Symbol) {
  // Remember that the function is a thumb function. Fixup and relocation
  // values will need adjusted.
  getAssembler().setIsThumbFunc(Symbol);
  cast<MCSymbolMachO>(Symbol)->setThumbFunc();
}

bool MCMachOStreamer::emitSymbolAttribute(MCSymbol *Sym,
                                          MCSymbolAttr Attribute) {
  MCSymbolMachO *Symbol = cast<MCSymbolMachO>(Sym);

  // Indirect symbols are handled differently, to match how 'as' handles
  // them. This makes writing matching .o files easier.
  if (Attribute == MCSA_IndirectSymbol) {
    // Note that we intentionally cannot use the symbol data here; this is
    // important for matching the string table that 'as' generates.
    getWriter().getIndirectSymbols().push_back(
        {Symbol, getCurrentSectionOnly()});
    return true;
  }

  // Adding a symbol attribute always introduces the symbol, note that an
  // important side effect of calling registerSymbol here is to register
  // the symbol with the assembler.
  getAssembler().registerSymbol(*Symbol);

  // The implementation of symbol attributes is designed to match 'as', but it
  // leaves much to desired. It doesn't really make sense to arbitrarily add and
  // remove flags, but 'as' allows this (in particular, see .desc).
  //
  // In the future it might be worth trying to make these operations more well
  // defined.
  switch (Attribute) {
  case MCSA_Invalid:
  case MCSA_ELF_TypeFunction:
  case MCSA_ELF_TypeIndFunction:
  case MCSA_ELF_TypeObject:
  case MCSA_ELF_TypeTLS:
  case MCSA_ELF_TypeCommon:
  case MCSA_ELF_TypeNoType:
  case MCSA_ELF_TypeGnuUniqueObject:
  case MCSA_Extern:
  case MCSA_Hidden:
  case MCSA_IndirectSymbol:
  case MCSA_Internal:
  case MCSA_Protected:
  case MCSA_Weak:
  case MCSA_Local:
  case MCSA_LGlobal:
  case MCSA_Exported:
  case MCSA_Memtag:
  case MCSA_WeakAntiDep:
    return false;

  case MCSA_Global:
    Symbol->setExternal(true);
    // This effectively clears the undefined lazy bit, in Darwin 'as', although
    // it isn't very consistent because it implements this as part of symbol
    // lookup.
    //
    // FIXME: Cleanup this code, these bits should be emitted based on semantic
    // properties, not on the order of definition, etc.
    Symbol->setReferenceTypeUndefinedLazy(false);
    break;

  case MCSA_LazyReference:
    // FIXME: This requires -dynamic.
    Symbol->setNoDeadStrip();
    if (Symbol->isUndefined())
      Symbol->setReferenceTypeUndefinedLazy(true);
    break;

    // Since .reference sets the no dead strip bit, it is equivalent to
    // .no_dead_strip in practice.
  case MCSA_Reference:
  case MCSA_NoDeadStrip:
    Symbol->setNoDeadStrip();
    break;

  case MCSA_SymbolResolver:
    Symbol->setSymbolResolver();
    break;

  case MCSA_AltEntry:
    Symbol->setAltEntry();
    break;

  case MCSA_PrivateExtern:
    Symbol->setExternal(true);
    Symbol->setPrivateExtern(true);
    break;

  case MCSA_WeakReference:
    // FIXME: This requires -dynamic.
    if (Symbol->isUndefined())
      Symbol->setWeakReference();
    break;

  case MCSA_WeakDefinition:
    // FIXME: 'as' enforces that this is defined and global. The manual claims
    // it has to be in a coalesced section, but this isn't enforced.
    Symbol->setWeakDefinition();
    break;

  case MCSA_WeakDefAutoPrivate:
    Symbol->setWeakDefinition();
    Symbol->setWeakReference();
    break;

  case MCSA_Cold:
    Symbol->setCold();
    break;
  }

  return true;
}

void MCMachOStreamer::emitSymbolDesc(MCSymbol *Symbol, unsigned DescValue) {
  // Encode the 'desc' value into the lowest implementation defined bits.
  getAssembler().registerSymbol(*Symbol);
  cast<MCSymbolMachO>(Symbol)->setDesc(DescValue);
}

void MCMachOStreamer::emitCommonSymbol(MCSymbol *Symbol, uint64_t Size,
                                       Align ByteAlignment) {
  // FIXME: Darwin 'as' does appear to allow redef of a .comm by itself.
  assert(Symbol->isUndefined() && "Cannot define a symbol twice!");

  getAssembler().registerSymbol(*Symbol);
  Symbol->setExternal(true);
  Symbol->setCommon(Size, ByteAlignment);
}

void MCMachOStreamer::emitLocalCommonSymbol(MCSymbol *Symbol, uint64_t Size,
                                            Align ByteAlignment) {
  // '.lcomm' is equivalent to '.zerofill'.
  return emitZerofill(getContext().getObjectFileInfo()->getDataBSSSection(),
                      Symbol, Size, ByteAlignment);
}

void MCMachOStreamer::emitZerofill(MCSection *Section, MCSymbol *Symbol,
                                   uint64_t Size, Align ByteAlignment,
                                   SMLoc Loc) {
  // On darwin all virtual sections have zerofill type. Disallow the usage of
  // .zerofill in non-virtual functions. If something similar is needed, use
  // .space or .zero.
  if (!Section->isVirtualSection()) {
    getContext().reportError(
        Loc, "The usage of .zerofill is restricted to sections of "
             "ZEROFILL type. Use .zero or .space instead.");
    return; // Early returning here shouldn't harm. EmitZeros should work on any
            // section.
  }

  pushSection();
  switchSection(Section);

  // The symbol may not be present, which only creates the section.
  if (Symbol) {
    emitValueToAlignment(ByteAlignment, 0, 1, 0);
    emitLabel(Symbol);
    emitZeros(Size);
  }
  popSection();
}

// This should always be called with the thread local bss section.  Like the
// .zerofill directive this doesn't actually switch sections on us.
void MCMachOStreamer::emitTBSSSymbol(MCSection *Section, MCSymbol *Symbol,
                                     uint64_t Size, Align ByteAlignment) {
  emitZerofill(Section, Symbol, Size, ByteAlignment);
}

void MCMachOStreamer::emitInstToData(const MCInst &Inst,
                                     const MCSubtargetInfo &STI) {
  MCDataFragment *DF = getOrCreateDataFragment();

  SmallVector<MCFixup, 4> Fixups;
  SmallString<256> Code;
  getAssembler().getEmitter().encodeInstruction(Inst, Code, Fixups, STI);

  // Add the fixups and data.
  for (MCFixup &Fixup : Fixups) {
    Fixup.setOffset(Fixup.getOffset() + DF->getContents().size());
    DF->getFixups().push_back(Fixup);
  }
  DF->setHasInstructions(STI);
  DF->getContents().append(Code.begin(), Code.end());
}

void MCMachOStreamer::finishImpl() {
  emitFrames(&getAssembler().getBackend());

  // We have to set the fragment atom associations so we can relax properly for
  // Mach-O.

  // First, scan the symbol table to build a lookup table from fragments to
  // defining symbols.
  DenseMap<const MCFragment *, const MCSymbol *> DefiningSymbolMap;
  for (const MCSymbol &Symbol : getAssembler().symbols()) {
<<<<<<< HEAD
    if (getAssembler().isSymbolLinkerVisible(Symbol) && Symbol.isInSection() &&
        !Symbol.isVariable() && !cast<MCSymbolMachO>(Symbol).isAltEntry()) {
=======
    auto &Sym = cast<MCSymbolMachO>(Symbol);
    if (Sym.isSymbolLinkerVisible() && Sym.isInSection() && !Sym.isVariable() &&
        !Sym.isAltEntry()) {
>>>>>>> 3a497065
      // An atom defining symbol should never be internal to a fragment.
      assert(Symbol.getOffset() == 0 &&
             "Invalid offset in atom defining symbol!");
      DefiningSymbolMap[Symbol.getFragment()] = &Symbol;
    }
  }

  // Set the fragment atom associations by tracking the last seen atom defining
  // symbol.
  for (MCSection &Sec : getAssembler()) {
    cast<MCSectionMachO>(Sec).allocAtoms();
    const MCSymbol *CurrentAtom = nullptr;
    size_t I = 0;
    for (MCFragment &Frag : Sec) {
      if (const MCSymbol *Symbol = DefiningSymbolMap.lookup(&Frag))
        CurrentAtom = Symbol;
      cast<MCSectionMachO>(Sec).setAtom(I++, CurrentAtom);
    }
  }

  finalizeCGProfile();

  createAddrSigSection();
  this->MCObjectStreamer::finishImpl();
}

void MCMachOStreamer::finalizeCGProfileEntry(const MCSymbolRefExpr *&SRE) {
  const MCSymbol *S = &SRE->getSymbol();
  if (getAssembler().registerSymbol(*S))
    S->setExternal(true);
}

void MCMachOStreamer::finalizeCGProfile() {
  MCAssembler &Asm = getAssembler();
  if (Asm.CGProfile.empty())
    return;
  for (MCAssembler::CGProfileEntry &E : Asm.CGProfile) {
    finalizeCGProfileEntry(E.From);
    finalizeCGProfileEntry(E.To);
  }
  // We can't write the section out until symbol indices are finalized which
  // doesn't happen until after section layout. We need to create the section
  // and set its size now so that it's accounted for in layout.
  MCSection *CGProfileSection = Asm.getContext().getMachOSection(
      "__LLVM", "__cg_profile", 0, SectionKind::getMetadata());
  changeSection(CGProfileSection);
  // For each entry, reserve space for 2 32-bit indices and a 64-bit count.
  size_t SectionBytes =
      Asm.CGProfile.size() * (2 * sizeof(uint32_t) + sizeof(uint64_t));
  cast<MCDataFragment>(*CGProfileSection->begin())
      .getContents()
      .resize(SectionBytes);
}

MCStreamer *llvm::createMachOStreamer(MCContext &Context,
                                      std::unique_ptr<MCAsmBackend> &&MAB,
                                      std::unique_ptr<MCObjectWriter> &&OW,
                                      std::unique_ptr<MCCodeEmitter> &&CE,
                                      bool DWARFMustBeAtTheEnd,
                                      bool LabelSections) {
  MCMachOStreamer *S =
      new MCMachOStreamer(Context, std::move(MAB), std::move(OW), std::move(CE),
                          DWARFMustBeAtTheEnd, LabelSections);
  const Triple &Target = Context.getTargetTriple();
  S->emitVersionForTarget(
      Target, Context.getObjectFileInfo()->getSDKVersion(),
      Context.getObjectFileInfo()->getDarwinTargetVariantTriple(),
      Context.getObjectFileInfo()->getDarwinTargetVariantSDKVersion());
  return S;
}

// The AddrSig section uses a series of relocations to refer to the symbols that
// should be considered address-significant. The only interesting content of
// these relocations is their symbol; the type, length etc will be ignored by
// the linker. The reason we are not referring to the symbol indices directly is
// that those indices will be invalidated by tools that update the symbol table.
// Symbol relocations OTOH will have their indices updated by e.g. llvm-strip.
void MCMachOStreamer::createAddrSigSection() {
  MCAssembler &Asm = getAssembler();
  MCObjectWriter &writer = Asm.getWriter();
  if (!writer.getEmitAddrsigSection())
    return;
  // Create the AddrSig section and first data fragment here as its layout needs
  // to be computed immediately after in order for it to be exported correctly.
  MCSection *AddrSigSection =
      Asm.getContext().getObjectFileInfo()->getAddrSigSection();
  changeSection(AddrSigSection);
  auto *Frag = cast<MCDataFragment>(AddrSigSection->curFragList()->Head);
  // We will generate a series of pointer-sized symbol relocations at offset
  // 0x0. Set the section size to be large enough to contain a single pointer
  // (instead of emitting a zero-sized section) so these relocations are
  // technically valid, even though we don't expect these relocations to
  // actually be applied by the linker.
  Frag->getContents().resize(8);
}<|MERGE_RESOLUTION|>--- conflicted
+++ resolved
@@ -509,14 +509,9 @@
   // defining symbols.
   DenseMap<const MCFragment *, const MCSymbol *> DefiningSymbolMap;
   for (const MCSymbol &Symbol : getAssembler().symbols()) {
-<<<<<<< HEAD
-    if (getAssembler().isSymbolLinkerVisible(Symbol) && Symbol.isInSection() &&
-        !Symbol.isVariable() && !cast<MCSymbolMachO>(Symbol).isAltEntry()) {
-=======
     auto &Sym = cast<MCSymbolMachO>(Symbol);
     if (Sym.isSymbolLinkerVisible() && Sym.isInSection() && !Sym.isVariable() &&
         !Sym.isAltEntry()) {
->>>>>>> 3a497065
       // An atom defining symbol should never be internal to a fragment.
       assert(Symbol.getOffset() == 0 &&
              "Invalid offset in atom defining symbol!");
