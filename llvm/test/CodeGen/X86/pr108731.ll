--- conflicted
+++ resolved
@@ -141,8 +141,6 @@
   ret <16 x i8> %and3
 }
 
-<<<<<<< HEAD
-=======
 define <32 x i8> @test_v32i8(<32 x i8> %w, <32 x i8> %x, <32 x i8> %y, <32 x i8> %z) {
 ; NOBMI-LABEL: test_v32i8:
 ; NOBMI:       # %bb.0: # %Entry
@@ -175,7 +173,6 @@
   ret <32 x i8> %and3
 }
 
->>>>>>> f791cfc8
 ; PR112347 - don't fold if we'd be inverting a constant, as demorgan normalisation will invert it back again.
 define void @PR112347(ptr %p0, ptr %p1, ptr %p2) {
 ; CHECK-LABEL: PR112347:
@@ -194,8 +191,6 @@
   store i32 %mask, ptr %p2, align 4
   ret void
 }
-<<<<<<< HEAD
-=======
 
 define void @PR113240(i64 %a) {
 ; CHECK-LABEL: PR113240:
@@ -216,4 +211,3 @@
   store i64 %and4, ptr null, align 8
   ret void
 }
->>>>>>> f791cfc8
