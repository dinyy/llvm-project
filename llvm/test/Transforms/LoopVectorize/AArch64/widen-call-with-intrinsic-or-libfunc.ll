; NOTE: Assertions have been autogenerated by utils/update_test_checks.py
; REQUIRES: asserts

; RUN: opt -passes=loop-vectorize -force-vector-interleave=1 -vectorizer-maximize-bandwidth -mtriple=arm64-apple-ios -debug -S %s 2>&1 | FileCheck %s

target triple = "arm64-apple-ios"

; CHECK-LABEL: LV: Checking a loop in 'test'
; CHECK:      VPlan 'Initial VPlan for VF={2},UF>=1' {
; CHECK-NEXT: Live-in vp<[[VFxUF:%.+]]> = VF * UF
; CHECK-NEXT: Live-in vp<[[VTC:%.+]]> = vector-trip-count

; CHECK-NEXT: Live-in ir<1024> = original trip-count
; CHECK-EMPTY:
; CHECK-NEXT: vector.ph:
; CHECK-NEXT: Successor(s): vector loop
; CHECK-EMPTY:
; CHECK-NEXT: <x1> vector loop: {
; CHECK-NEXT:   vector.body:
; CHECK-NEXT:     EMIT vp<[[CAN_IV:%.+]]> = CANONICAL-INDUCTION
; CHECK-NEXT:     vp<[[STEPS:%.+]]>    = SCALAR-STEPS vp<[[CAN_IV]]>, ir<1>
; CHECK-NEXT:     CLONE ir<%gep.src> = getelementptr inbounds ir<%src>, vp<[[STEPS]]>
; CHECK-NEXT:     vp<[[VEC_PTR:%.+]]> = vector-pointer ir<%gep.src>
; CHECK-NEXT:     WIDEN ir<%l> = load vp<[[VEC_PTR]]>
; CHECK-NEXT:     WIDEN-CAST ir<%conv> = fpext ir<%l> to double
; CHECK-NEXT:     WIDEN-CALL ir<%s> = call reassoc nnan ninf nsz arcp contract afn @llvm.sin.f64(ir<%conv>) (using library function: __simd_sin_v2f64)
; CHECK-NEXT:     REPLICATE ir<%gep.dst> = getelementptr inbounds ir<%dst>, vp<[[STEPS]]>
; CHECK-NEXT:     REPLICATE store ir<%s>, ir<%gep.dst>
; CHECK-NEXT:     EMIT vp<[[CAN_IV_NEXT:%.+]]> = add nuw vp<[[CAN_IV]]>, vp<[[VFxUF]]>
; CHECK-NEXT:     EMIT branch-on-count vp<[[CAN_IV_NEXT]]>, vp<[[VTC]]>
; CHECK-NEXT:   No successors
; CHECK-NEXT: }
; CHECK-NEXT: Successor(s): middle.block
; CHECK-EMPTY:
; CHECK-NEXT: middle.block:
; CHECK-NEXT:   EMIT vp<[[CMP:%.+]]> = icmp eq ir<1024>, vp<[[VTC]]>
; CHECK-NEXT:   EMIT branch-on-cond vp<[[CMP]]>
; CHECK-NEXT: Successor(s): ir-bb<exit>, scalar.ph
; CHECK-EMPTY:
; CHECK-NEXT: ir-bb<exit>:
; CHECK-NEXT: No successors
; CHECK-EMPTY:
; CHECK-NEXT: scalar.ph:
; CHECK-NEXT: No successors
; CHECK-NEXT: }

; CHECK:      VPlan 'Initial VPlan for VF={4},UF>=1' {
; CHECK-NEXT: Live-in vp<[[VFxUF:%.+]]> = VF * UF
; CHECK-NEXT: Live-in vp<[[VTC:%.+]]> = vector-trip-count
; CHECK-NEXT: Live-in ir<1024> = original trip-count
; CHECK-EMPTY:
; CHECK-NEXT: vector.ph:
; CHECK-NEXT: Successor(s): vector loop
; CHECK-EMPTY:
; CHECK-NEXT: <x1> vector loop: {
; CHECK-NEXT:   vector.body:
; CHECK-NEXT:     EMIT vp<[[CAN_IV:%.+]]> = CANONICAL-INDUCTION
; CHECK-NEXT:     vp<[[STEPS:%.+]]>    = SCALAR-STEPS vp<[[CAN_IV]]>, ir<1>
; CHECK-NEXT:     CLONE ir<%gep.src> = getelementptr inbounds ir<%src>, vp<[[STEPS]]>
; CHECK-NEXT:     vp<[[VEC_PTR:%.+]]> = vector-pointer ir<%gep.src>
; CHECK-NEXT:     WIDEN ir<%l> = load vp<[[VEC_PTR]]>
; CHECK-NEXT:     WIDEN-CAST ir<%conv> = fpext ir<%l> to double
<<<<<<< HEAD
; CHECK-NEXT:     WIDEN-CALL ir<%s> = call reassoc nnan ninf nsz arcp contract afn @llvm.sin.f64(ir<%conv>) (using vector intrinsic)
=======
; CHECK-NEXT:     WIDEN-INTRINSIC ir<%s> = call reassoc nnan ninf nsz arcp contract afn llvm.sin(ir<%conv>)
>>>>>>> dd326b12
; CHECK-NEXT:     REPLICATE ir<%gep.dst> = getelementptr inbounds ir<%dst>, vp<[[STEPS]]>
; CHECK-NEXT:     REPLICATE store ir<%s>, ir<%gep.dst>
; CHECK-NEXT:     EMIT vp<[[CAN_IV_NEXT:%.+]]> = add nuw vp<[[CAN_IV]]>, vp<[[VFxUF]]>
; CHECK-NEXT:     EMIT branch-on-count vp<[[CAN_IV_NEXT]]>, vp<[[VTC]]>
; CHECK-NEXT:   No successors
; CHECK-NEXT: }
; CHECK-NEXT: Successor(s): middle.block
; CHECK-EMPTY:
; CHECK-NEXT: middle.block:
; CHECK-NEXT:   EMIT vp<[[CMP:%.+]]> = icmp eq ir<1024>, vp<[[VTC]]>
; CHECK-NEXT:   EMIT branch-on-cond vp<[[CMP]]>
; CHECK-NEXT: Successor(s): ir-bb<exit>, scalar.ph
; CHECK-EMPTY:
; CHECK-NEXT: ir-bb<exit>:
; CHECK-NEXT: No successors
; CHECK-EMPTY:
; CHECK-NEXT: scalar.ph:
; CHECK-NEXT: No successors
; CHECK-NEXT: }
;
;
define void @test(ptr noalias %src, ptr noalias %dst) {
; CHECK-LABEL: @test(
; CHECK:       vector.body:
; CHECK-NEXT:    [[INDEX:%.*]] = phi i64 [ 0, %vector.ph ], [ [[INDEX_NEXT:%.*]], %vector.body ]
; CHECK-NEXT:    [[TMP0:%.*]] = add i64 [[INDEX]], 0
; CHECK-NEXT:    [[TMP1:%.*]] = add i64 [[INDEX]], 1
; CHECK-NEXT:    [[TMP2:%.*]] = getelementptr inbounds float, ptr [[SRC:%.*]], i64 [[TMP0]]
; CHECK-NEXT:    [[TMP3:%.*]] = getelementptr inbounds float, ptr [[TMP2]], i32 0
; CHECK-NEXT:    [[WIDE_LOAD:%.*]] = load <2 x float>, ptr [[TMP3]], align 4
; CHECK-NEXT:    [[TMP4:%.*]] = fpext <2 x float> [[WIDE_LOAD]] to <2 x double>
; CHECK-NEXT:    [[TMP5:%.*]] = call fast <2 x double> @__simd_sin_v2f64(<2 x double> [[TMP4]])
; CHECK-NEXT:    [[TMP6:%.*]] = getelementptr inbounds float, ptr [[DST:%.*]], i64 [[TMP0]]
; CHECK-NEXT:    [[TMP7:%.*]] = getelementptr inbounds float, ptr [[DST]], i64 [[TMP1]]
; CHECK-NEXT:    [[TMP8:%.*]] = extractelement <2 x double> [[TMP5]], i32 0
; CHECK-NEXT:    store double [[TMP8]], ptr [[TMP6]], align 8
; CHECK-NEXT:    [[TMP9:%.*]] = extractelement <2 x double> [[TMP5]], i32 1
; CHECK-NEXT:    store double [[TMP9]], ptr [[TMP7]], align 8
; CHECK-NEXT:    [[INDEX_NEXT]] = add nuw i64 [[INDEX]], 2
; CHECK-NEXT:    [[TMP10:%.*]] = icmp eq i64 [[INDEX_NEXT]], 1024
; CHECK-NEXT:    br i1 [[TMP10]], label %middle.block, label %vector.body
;
entry:
  br label %loop

loop:
  %iv = phi i64 [ 0, %entry ], [ %iv.next, %loop ]
  %gep.src = getelementptr inbounds float, ptr %src, i64 %iv
  %l = load float, ptr %gep.src, align 4
  %conv = fpext float %l to double
  %s = call fast double @llvm.sin.f64(double %conv) #0
  %gep.dst = getelementptr inbounds float, ptr %dst, i64 %iv
  store double %s, ptr %gep.dst
  %iv.next = add nsw i64 %iv, 1
  %cmp = icmp ne i64 %iv.next, 1024
  br i1 %cmp, label %loop, label %exit

exit:
  ret void
}

declare double @llvm.sin.f64(double)

declare <2 x double> @__simd_sin_v2f64(<2 x double>)

attributes #0 = { "vector-function-abi-variant"="_ZGV_LLVM_N2v_llvm.sin.f64(__simd_sin_v2f64)" }<|MERGE_RESOLUTION|>--- conflicted
+++ resolved
@@ -60,11 +60,7 @@
 ; CHECK-NEXT:     vp<[[VEC_PTR:%.+]]> = vector-pointer ir<%gep.src>
 ; CHECK-NEXT:     WIDEN ir<%l> = load vp<[[VEC_PTR]]>
 ; CHECK-NEXT:     WIDEN-CAST ir<%conv> = fpext ir<%l> to double
-<<<<<<< HEAD
-; CHECK-NEXT:     WIDEN-CALL ir<%s> = call reassoc nnan ninf nsz arcp contract afn @llvm.sin.f64(ir<%conv>) (using vector intrinsic)
-=======
 ; CHECK-NEXT:     WIDEN-INTRINSIC ir<%s> = call reassoc nnan ninf nsz arcp contract afn llvm.sin(ir<%conv>)
->>>>>>> dd326b12
 ; CHECK-NEXT:     REPLICATE ir<%gep.dst> = getelementptr inbounds ir<%dst>, vp<[[STEPS]]>
 ; CHECK-NEXT:     REPLICATE store ir<%s>, ir<%gep.dst>
 ; CHECK-NEXT:     EMIT vp<[[CAN_IV_NEXT:%.+]]> = add nuw vp<[[CAN_IV]]>, vp<[[VFxUF]]>
