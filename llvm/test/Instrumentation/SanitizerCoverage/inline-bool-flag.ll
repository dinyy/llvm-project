; NOTE: Assertions have been autogenerated by utils/update_test_checks.py UTC_ARGS: --check-globals all --version 4
; Test -sanitizer-coverage-inline-bool-flag=1
; RUN: opt < %s -passes='module(sancov-module)' -sanitizer-coverage-level=1 -sanitizer-coverage-inline-bool-flag=1  -S | FileCheck %s


target datalayout = "e-p:64:64:64-i1:8:8-i8:8:8-i16:16:16-i32:32:32-i64:64:64-f32:32:32-f64:64:64-v64:64:64-v128:128:128-a0:0:64-s0:64:64-f80:128:128-n8:16:32:64"
target triple = "x86_64-unknown-linux-gnu"
;.
; CHECK: @__sancov_lowest_stack = external thread_local(initialexec) global i64
; CHECK: @__sancov_gen_ = private global [1 x i1] zeroinitializer, section "__sancov_bools", comdat($foo), align 1
; CHECK: @__start___sancov_bools = extern_weak hidden global i1
; CHECK: @__stop___sancov_bools = extern_weak hidden global i1
; CHECK: @llvm.global_ctors = appending global [1 x { i32, ptr, ptr }] [{ i32, ptr, ptr } { i32 2, ptr @sancov.module_ctor_bool_flag, ptr @sancov.module_ctor_bool_flag }]
; CHECK: @llvm.used = appending global [1 x ptr] [ptr @sancov.module_ctor_bool_flag], section "llvm.metadata"
; CHECK: @llvm.compiler.used = appending global [1 x ptr] [ptr @__sancov_gen_], section "llvm.metadata"
;.
define void @foo() {
; CHECK-LABEL: define void @foo() comdat {
; CHECK-NEXT:  entry:
; CHECK-NEXT:    [[TMP0:%.*]] = load i1, ptr @__sancov_gen_, align 1, !nosanitize [[META0:![0-9]+]]
; CHECK-NEXT:    [[TMP1:%.*]] = icmp eq i1 [[TMP0]], false
; CHECK-NEXT:    br i1 [[TMP1]], label [[TMP2:%.*]], label [[TMP3:%.*]], !prof [[PROF1:![0-9]+]]
; CHECK:       2:
; CHECK-NEXT:    store i1 true, ptr @__sancov_gen_, align 1, !nosanitize [[META0]]
; CHECK-NEXT:    br label [[TMP3]]
; CHECK:       3:
; CHECK-NEXT:    ret void
;
entry:
  ret void
}

;.
; CHECK: attributes #[[ATTR0:[0-9]+]] = { nounwind }
;.
; CHECK: [[META0]] = !{}
<<<<<<< HEAD
; CHECK: [[PROF1]] = !{!"branch_weights", i32 1, i32 100000}
=======
; CHECK: [[PROF1]] = !{!"branch_weights", i32 1, i32 1048575}
>>>>>>> f3587d41
;.<|MERGE_RESOLUTION|>--- conflicted
+++ resolved
@@ -34,9 +34,5 @@
 ; CHECK: attributes #[[ATTR0:[0-9]+]] = { nounwind }
 ;.
 ; CHECK: [[META0]] = !{}
-<<<<<<< HEAD
-; CHECK: [[PROF1]] = !{!"branch_weights", i32 1, i32 100000}
-=======
 ; CHECK: [[PROF1]] = !{!"branch_weights", i32 1, i32 1048575}
->>>>>>> f3587d41
 ;.