--- conflicted
+++ resolved
@@ -213,56 +213,6 @@
   class TestPass1 final : public RegionPass {
     unsigned &InstCount;
 
-<<<<<<< HEAD
-  public:
-    TestPass1(unsigned &InstCount)
-        : RegionPass("test-pass1"), InstCount(InstCount) {}
-    bool runOnRegion(Region &R) final {
-      for ([[maybe_unused]] auto &Inst : R)
-        ++InstCount;
-      return false;
-    }
-  };
-  class TestPass2 final : public RegionPass {
-    unsigned &InstCount;
-
-  public:
-    TestPass2(unsigned &InstCount)
-        : RegionPass("test-pass2"), InstCount(InstCount) {}
-    bool runOnRegion(Region &R) final {
-      for ([[maybe_unused]] auto &Inst : R)
-        ++InstCount;
-      return false;
-    }
-  };
-  unsigned InstCount1 = 0;
-  unsigned InstCount2 = 0;
-  TestPass1 TPass1(InstCount1);
-  TestPass2 TPass2(InstCount2);
-
-  RegionPassManager RPM("test-rpm");
-  RPM.addPass(&TPass1);
-  RPM.addPass(&TPass2);
-  // Check runOnRegion().
-  llvm::SmallVector<std::unique_ptr<Region>> Regions =
-      Region::createRegionsFromMD(*F);
-  ASSERT_EQ(Regions.size(), 1u);
-  RPM.runOnRegion(*Regions[0]);
-  EXPECT_EQ(InstCount1, 2u);
-  EXPECT_EQ(InstCount2, 2u);
-#ifndef NDEBUG
-  // Check dump().
-  std::string Buff;
-  llvm::raw_string_ostream SS(Buff);
-  RPM.print(SS);
-  EXPECT_EQ(Buff, "test-rpm(test-pass1,test-pass2)");
-#endif // NDEBUG
-}
-
-TEST_F(PassTest, PassRegistry) {
-  class TestPass1 final : public FunctionPass {
-=======
->>>>>>> dd326b12
   public:
     TestPass1(unsigned &InstCount)
         : RegionPass("test-pass1"), InstCount(InstCount) {}
