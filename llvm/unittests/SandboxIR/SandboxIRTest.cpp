--- conflicted
+++ resolved
@@ -780,11 +780,7 @@
   auto *BB = &*F->begin();
   auto It = BB->begin();
   auto *St = cast<sandboxir::StoreInst>(&*It++);
-<<<<<<< HEAD
-  auto *Ret = &*It++;
-=======
   auto *Ret = cast<sandboxir::ReturnInst>(&*It++);
->>>>>>> 83ea7ce3
 
   // Check that the StoreInst has been created correctly.
   // Check getPointerOperand()
@@ -800,8 +796,6 @@
   EXPECT_EQ(NewSt->getValueOperand(), Val);
   EXPECT_EQ(NewSt->getPointerOperand(), Ptr);
   EXPECT_EQ(NewSt->getAlign(), 8);
-<<<<<<< HEAD
-=======
 }
 
 TEST_F(SandboxIRTest, ReturnInst) {
@@ -841,5 +835,4 @@
   auto *NewRet4 = cast<sandboxir::ReturnInst>(
       sandboxir::ReturnInst::create(Val, /*InsertAtEnd=*/BB, Ctx));
   EXPECT_EQ(NewRet4->getReturnValue(), Val);
->>>>>>> 83ea7ce3
 }